--- conflicted
+++ resolved
@@ -4,7 +4,7 @@
 
 First, clone the connector repository as mentioned in [examples](/examples/README.md).
 
-<<<<<<< HEAD
+## Build Connector Assembly
 Change directory to the `connector` folder of the project:
 ```
 cd /spark-connector/connector
@@ -15,21 +15,19 @@
 sbt assembly
 ```
 
+## Add Connector Assembly as a Dependency to the Example Project
 Create a `lib` folder under the `kerberos-example` folder and copy the assembled connector jar to it.
 ```
 mkdir /spark-connector/examples/kerberos-example/lib
 cp /spark-connector/connector/target/scala-2.12/spark-vertica-connector-assembly-2.0.2.jar /spark-connector/examples/kerberos-example/lib
 ```
 
-In the docker folder, run this command to start the vertica, spark, hdfs, kerberos services and enter the CLI environment:
-=======
-## Build Assembly
+## Build Example Assembly
 
 Change directory to the kerberos example project `examples/kerberos-example`.
 
 Build the assembly if it hasn't been built already. Note: avoid building it within docker, it may be very slow.
 
->>>>>>> a3ec8a26
 ```
 sbt assembly
 ```
@@ -42,12 +40,9 @@
 ./sandbox-clientenv.sh kerberos
 ```
 
-<<<<<<< HEAD
-Build the assembly jar for the `kerberos-example` if it hasn't been built already.  Note: building within docker may be slower.
-=======
+
 On Windows, you can run the equivalent batch file:
 
->>>>>>> a3ec8a26
 ```
 sandbox-clientenv.bat kerberos
 ```
