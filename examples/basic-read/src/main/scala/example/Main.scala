// (c) Copyright [2020-2021] Micro Focus or one of its affiliates.
// Licensed under the Apache License, Version 2.0 (the "License");
// You may not use this file except in compliance with the License.
// You may obtain a copy of the License at
//
// http://www.apache.org/licenses/LICENSE-2.0
//
// Unless required by applicable law or agreed to in writing, software
// distributed under the License is distributed on an "AS IS" BASIS,
// WITHOUT WARRANTIES OR CONDITIONS OF ANY KIND, either express or implied.
// See the License for the specific language governing permissions and
// limitations under the License.

package example

import java.sql.Connection
import com.typesafe.config.ConfigFactory
import com.typesafe.config.Config
import org.apache.spark.sql.{DataFrame, SparkSession}

object Main extends App {
  val conf: Config = ConfigFactory.load()

  val readOpts = Map(
    "host" -> conf.getString("functional-tests.host"),
    "user" -> conf.getString("functional-tests.user"),
    "db" -> conf.getString("functional-tests.db"),
    "staging_fs_url" -> conf.getString("functional-tests.filepath"),
    "password" -> conf.getString("functional-tests.password"),
    "logging_level" -> {if(conf.getBoolean("functional-tests.log")) "DEBUG" else "OFF"}
  )

  val conn: Connection = TestUtils.getJDBCConnection(readOpts("host"), db = readOpts("db"), user = readOpts("user"), password = readOpts("password"))

  val spark = SparkSession.builder()
    .master("local[*]")
    .appName("Vertica Connector Test Prototype")
    .getOrCreate()

  try {
    val tableName = "dftest"
    val stmt = conn.createStatement
    val n = 20
    TestUtils.createTableBySQL(conn, tableName, "create table " + tableName + " (a int)")

    val insert = "insert into " + tableName + " values(2)"
    TestUtils.populateTableBySQL(stmt, insert, n)

    val df: DataFrame = spark.read.format("com.vertica.spark.datasource.VerticaSource").options(readOpts + ("table" -> tableName)).load()

<<<<<<< HEAD
    df.rdd.foreach(x => println("READ VALUE: " + x))
=======
    df.rdd.foreach(x => println("VALUE: " + x))
>>>>>>> 0ba1d60e
  } finally {
    spark.close()
    conn.close()
  }
}<|MERGE_RESOLUTION|>--- conflicted
+++ resolved
@@ -48,11 +48,7 @@
 
     val df: DataFrame = spark.read.format("com.vertica.spark.datasource.VerticaSource").options(readOpts + ("table" -> tableName)).load()
 
-<<<<<<< HEAD
-    df.rdd.foreach(x => println("READ VALUE: " + x))
-=======
     df.rdd.foreach(x => println("VALUE: " + x))
->>>>>>> 0ba1d60e
   } finally {
     spark.close()
     conn.close()
