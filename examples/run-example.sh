if [ "$1" == "clean" ]
  then
    wget -P ../../ https://mirror.dsrg.utoronto.ca/apache/spark/spark-3.1.2/spark-3.1.2-bin-without-hadoop.tgz
    wget -P ../../ https://archive.apache.org/dist/hadoop/common/hadoop-3.3.0/hadoop-3.3.0.tar.gz
    cd ../../
    tar xvf spark-3.1.2-bin-without-hadoop.tgz
    tar xvf hadoop-3.3.0.tar.gz
    mv spark-3.1.2-bin-without-hadoop/ /opt/spark
    cd /opt/spark/conf
    mv spark-env.sh.template spark-env.sh
    export JAVA_HOME=/usr/lib/jvm/jre-11-openjdk
    export SPARK_DIST_CLASSPATH=$(/hadoop-3.3.0/bin/hadoop classpath)
    export SPARK_HOME=/opt/spark
    export PATH=$PATH:$SPARK_HOME/bin:$SPARK_HOME/sbin
    start-master.sh
    start-slave.sh spark://localhost:7077
    cd ../../../spark-connector/examples
    spark-submit --master spark://localhost:7077 $2

elif [ -a ../../hadoop-3.3.0 ]
  then
    export JAVA_HOME=/usr/lib/jvm/jre-11-openjdk
    export SPARK_DIST_CLASSPATH=$(/hadoop-3.3.0/bin/hadoop classpath)
    export SPARK_HOME=/opt/spark
    export PATH=$PATH:$SPARK_HOME/bin:$SPARK_HOME/sbin
    spark-submit --master spark://localhost:7077 $1

else
<<<<<<< HEAD
    wget -P ../../ https://apache.mirror.colo-serv.net/spark/spark-3.0.2/spark-3.0.2-bin-without-hadoop.tgz
    wget -P ../../ https://archive.apache.org/dist/hadoop/common/hadoop-3.3.0/hadoop-3.3.0.tar.gz
    cd ../../
    tar xvf spark-3.0.2-bin-without-hadoop.tgz
    tar xvf hadoop-3.3.0.tar.gz
    mv spark-3.0.2-bin-without-hadoop/ /opt/spark
    cd /opt/spark/conf
    mv spark-env.sh.template spark-env.sh
    export JAVA_HOME=/usr/lib/jvm/jre-11-openjdk
    export SPARK_DIST_CLASSPATH=$(/hadoop-3.3.0/bin/hadoop classpath)
    export SPARK_HOME=/opt/spark
    export PATH=$PATH:$SPARK_HOME/bin:$SPARK_HOME/sbin
    start-master.sh
    start-slave.sh spark://localhost:7077
    cd ../../../spark-connector/examples
    spark-submit --master spark://localhost:7077 $1
=======
  wget -P ../../ https://mirror.dsrg.utoronto.ca/apache/spark/spark-3.1.2/spark-3.1.2-bin-without-hadoop.tgz
  wget -P ../../ https://archive.apache.org/dist/hadoop/common/hadoop-3.3.0/hadoop-3.3.0.tar.gz
  cd ../../
  tar xvf spark-3.1.2-bin-without-hadoop.tgz
  tar xvf hadoop-3.3.0.tar.gz
  mv spark-3.1.2-bin-without-hadoop/ /opt/spark
  cd /opt/spark/conf
  mv spark-env.sh.template spark-env.sh
  export JAVA_HOME=/usr/lib/jvm/jre-11-openjdk
  export SPARK_DIST_CLASSPATH=$(/hadoop-3.3.0/bin/hadoop classpath)
  export SPARK_HOME=/opt/spark
  export PATH=$PATH:$SPARK_HOME/bin:$SPARK_HOME/sbin
  start-master.sh
  start-slave.sh spark://localhost:7077
  cd ../../../spark-connector/examples
  spark-submit --master spark://localhost:7077 $1
>>>>>>> 1e5f471b

fi<|MERGE_RESOLUTION|>--- conflicted
+++ resolved
@@ -26,24 +26,6 @@
     spark-submit --master spark://localhost:7077 $1
 
 else
-<<<<<<< HEAD
-    wget -P ../../ https://apache.mirror.colo-serv.net/spark/spark-3.0.2/spark-3.0.2-bin-without-hadoop.tgz
-    wget -P ../../ https://archive.apache.org/dist/hadoop/common/hadoop-3.3.0/hadoop-3.3.0.tar.gz
-    cd ../../
-    tar xvf spark-3.0.2-bin-without-hadoop.tgz
-    tar xvf hadoop-3.3.0.tar.gz
-    mv spark-3.0.2-bin-without-hadoop/ /opt/spark
-    cd /opt/spark/conf
-    mv spark-env.sh.template spark-env.sh
-    export JAVA_HOME=/usr/lib/jvm/jre-11-openjdk
-    export SPARK_DIST_CLASSPATH=$(/hadoop-3.3.0/bin/hadoop classpath)
-    export SPARK_HOME=/opt/spark
-    export PATH=$PATH:$SPARK_HOME/bin:$SPARK_HOME/sbin
-    start-master.sh
-    start-slave.sh spark://localhost:7077
-    cd ../../../spark-connector/examples
-    spark-submit --master spark://localhost:7077 $1
-=======
   wget -P ../../ https://mirror.dsrg.utoronto.ca/apache/spark/spark-3.1.2/spark-3.1.2-bin-without-hadoop.tgz
   wget -P ../../ https://archive.apache.org/dist/hadoop/common/hadoop-3.3.0/hadoop-3.3.0.tar.gz
   cd ../../
@@ -60,6 +42,5 @@
   start-slave.sh spark://localhost:7077
   cd ../../../spark-connector/examples
   spark-submit --master spark://localhost:7077 $1
->>>>>>> 1e5f471b
 
 fi