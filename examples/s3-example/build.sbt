// (c) Copyright [2020-2021] Micro Focus or one of its affiliates.
// Licensed under the Apache License, Version 2.0 (the "License");
// You may not use this file except in compliance with the License.
// You may obtain a copy of the License at
//
// http://www.apache.org/licenses/LICENSE-2.0
//
// Unless required by applicable law or agreed to in writing, software
// distributed under the License is distributed on an "AS IS" BASIS,
// WITHOUT WARRANTIES OR CONDITIONS OF ANY KIND, either express or implied.
// See the License for the specific language governing permissions and
// limitations under the License.

scalaVersion := "2.12.12"
name := "spark-vertica-connector-s3-example"
organization := "com.vertica"
version := "3.0.1"

resolvers += "Artima Maven Repository" at "https://repo.artima.com/releases"
resolvers += "jitpack" at "https://jitpack.io"

libraryDependencies ++= Seq(
  "com.typesafe" % "config" % "1.4.1",
  "org.apache.spark" %% "spark-core" % "3.2.0",
  "org.apache.spark" %% "spark-sql" % "3.2.0",
<<<<<<< HEAD
  "org.apache.hadoop" % "hadoop-aws" % "3.3.0"
=======
  "org.apache.hadoop" % "hadoop-aws" % "3.3.0",
  "com.vertica.spark" % "vertica-spark" % "3.0.1-slim"
>>>>>>> 08003ff9
)

assembly / assemblyMergeStrategy := {
  case PathList("META-INF", xs @ _*) => MergeStrategy.discard
  case x => MergeStrategy.first
}<|MERGE_RESOLUTION|>--- conflicted
+++ resolved
@@ -23,12 +23,7 @@
   "com.typesafe" % "config" % "1.4.1",
   "org.apache.spark" %% "spark-core" % "3.2.0",
   "org.apache.spark" %% "spark-sql" % "3.2.0",
-<<<<<<< HEAD
   "org.apache.hadoop" % "hadoop-aws" % "3.3.0"
-=======
-  "org.apache.hadoop" % "hadoop-aws" % "3.3.0",
-  "com.vertica.spark" % "vertica-spark" % "3.0.1-slim"
->>>>>>> 08003ff9
 )
 
 assembly / assemblyMergeStrategy := {
