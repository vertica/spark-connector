--- conflicted
+++ resolved
@@ -52,11 +52,7 @@
 ```
 ### Java 
 
-<<<<<<< HEAD
-Spark Connector requires Java 8 (8u92 or later) or Java 11.
-=======
 The current versions of Java that are compatible with Spark are Java8 and Java11. 
->>>>>>> 4c608db4
 
 ### AWS S3
 
