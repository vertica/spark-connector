--- conflicted
+++ resolved
@@ -52,11 +52,8 @@
 ```
 ### Java 
 
-<<<<<<< HEAD
-=======
 Spark Connector requires Java 8 (8u92 or later) or Java 11.
 
->>>>>>> 15f48b02
 ### AWS S3
 
 Follow our [S3 user manual](https://github.com/vertica/spark-connector/blob/main/S3UserManual.md) to learn how to use the connector with S3.
