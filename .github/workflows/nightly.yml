--- conflicted
+++ resolved
@@ -8,7 +8,6 @@
     # Nightly at 9:18 am GMT, or 2:18 am Pacific Time, from Monday to Friday
     - cron: '18 9 * * 1-5'
   workflow_dispatch:
-
 
 jobs:
   build:
@@ -79,122 +78,7 @@
         run: docker exec -w /home/functional-tests docker_client_1 sbt run
       - name: Remove docker containers
         run: cd docker && docker-compose down
-<<<<<<< HEAD
-  run-spark-integration-tests-json:
-    name: Run regression tests using JSON export
-    runs-on: ubuntu-latest
-    needs: build
-    strategy:
-      fail-fast: false
-      matrix:
-        runtime: [ { spark: "[3.0.0, 3.1.0)", hadoop: "2.7.4" },
-                   { spark: "[3.1.0, 3.2.0)", hadoop: "3.2.0" },
-                   { spark: "[3.2.0, 3.3.0)", hadoop: "3.3.1" },
-                   { spark: "[3.3.0, 3.4.0)", hadoop: "3.3.2" } ]
-        vertica: [ "12.0.0-0" ]
-    steps:
-      - name: Checkout the project
-        uses: actions/checkout@v2
-      - name: Run docker compose
-        run: cd docker && docker-compose up -d
-        env:
-          SPARK_VERSION: ${{matrix.runtime.spark}}
-          HADOOP_VERSION: ${{matrix.runtime.hadoop}}
-          VERTICA_VERSION: ${{matrix.vertica}}
-      - name: Create db in Vertica
-        run: docker exec docker_vertica_1 /bin/sh -c "opt/vertica/bin/admintools -t create_db --database=docker --password='' --hosts=localhost"
-      - name: Replace HDFS core-site config with our own
-        run: docker exec docker_hdfs_1 cp /hadoop/conf/core-site.xml /opt/hadoop/etc/hadoop/core-site.xml
-      - name: Replace HDFS hdfs-site config with our own
-        run: docker exec docker_hdfs_1 cp /hadoop/conf/hdfs-site.xml /opt/hadoop/etc/hadoop/hdfs-site.xml
-      - name: Copy partitioned parquet data to HDFS container
-        run: docker cp ./functional-tests/src/main/resources/3.1.1 docker_hdfs_1:/partitioned
-      - name: Copy partitioned parquet data to hadoop from local
-        uses: nick-invision/retry@v2
-        with:
-          timeout_seconds: 20
-          max_attempts: 10
-          retry_on: error
-          command: docker exec docker_hdfs_1 hadoop fs -copyFromLocal /partitioned /3.1.1
-      - name: Download the build artifact
-        uses: actions/download-artifact@v2
-        with:
-          name: build-jar-file
-          path: ./functional-tests/lib/
-      - name: Increase active sessions in database
-        uses: nick-invision/retry@v2
-        with:
-          timeout_seconds: 20
-          max_attempts: 10
-          retry_on: error
-          command: docker exec docker_vertica_1 vsql -c "ALTER DATABASE docker SET MaxClientSessions=100;"
-      - name: Copy functional tests to home directory of client container
-        run: docker exec docker_client_1 cp -r /spark-connector/functional-tests /home
-      - name: Copy version.properties file from client container
-        run: docker exec docker_client_1 cp -r /spark-connector/version.properties /home
-      - name: Run the integration tests on Spark 3.0
-        run: docker exec -w /home/functional-tests docker_client_1 sbt "run -j"
-      - name: Remove docker containers
-        run: cd docker && docker-compose down
-  run-spark-integration-tests-vertica-10:
-    name: Run integration tests against Vertica 10
-    runs-on: ubuntu-latest
-    needs: build
-    strategy:
-      fail-fast: false
-      matrix:
-        runtime: [ { spark: "[3.0.0, 3.1.0)", hadoop: "2.7.4" },
-                   { spark: "[3.1.0, 3.2.0)", hadoop: "3.2.0" },
-                   { spark: "[3.2.0, 3.3.0)", hadoop: "3.3.1" },
-                   { spark: "[3.3.0, 3.4.0)", hadoop: "3.3.2" } ]
-    steps:
-      - name: Checkout the project
-        uses: actions/checkout@v2
-      - name: Run docker compose
-        run: cd docker && docker-compose up -d
-        env:
-          SPARK_VERSION: ${{matrix.runtime.spark}}
-          HADOOP_VERSION: ${{matrix.runtime.hadoop}}
-          VERTICA_VERSION: 10.1.1-0
-      - name: Create db in Vertica
-        run: docker exec docker_vertica_1 /bin/sh -c "opt/vertica/bin/admintools -t create_db --database=docker --password='' --hosts=localhost"
-      - name: Replace HDFS core-site config with our own
-        run: docker exec docker_hdfs_1 cp /hadoop/conf/core-site.xml /opt/hadoop/etc/hadoop/core-site.xml
-      - name: Replace HDFS hdfs-site config with our own
-        run: docker exec docker_hdfs_1 cp /hadoop/conf/hdfs-site.xml /opt/hadoop/etc/hadoop/hdfs-site.xml
-      - name: Copy partitioned parquet data to HDFS container
-        run: docker cp ./functional-tests/src/main/resources/3.1.1 docker_hdfs_1:/partitioned
-      - name: Copy partitioned parquet data to hadoop from local
-        uses: nick-invision/retry@v2
-        with:
-          timeout_seconds: 20
-          max_attempts: 10
-          retry_on: error
-          command: docker exec docker_hdfs_1 hadoop fs -copyFromLocal /partitioned /3.1.1
-      - name: Download the build artifact
-        uses: actions/download-artifact@v2
-        with:
-          name: build-jar-file
-          path: ./functional-tests/lib/
-      - name: Increase active sessions in database
-        uses: nick-invision/retry@v2
-        with:
-          timeout_seconds: 20
-          max_attempts: 10
-          retry_on: error
-          command: docker exec docker_vertica_1 vsql -c "ALTER DATABASE docker SET MaxClientSessions=100;"
-      - name: Copy functional tests to home directory of client container
-        run: docker exec docker_client_1 cp -r /spark-connector/functional-tests /home
-      - name: Copy version.properties file from client container
-        run: docker exec docker_client_1 cp -r /spark-connector/version.properties /home
-      - name: Run the integration tests on Spark 3.0
-        run: docker exec -w /home/functional-tests docker_client_1 sbt "run --v10"
-      - name: Remove docker containers
-        run: cd docker && docker-compose down
   run-intergration-tests-on-standalone-cluster:
-=======
-  run-remote-tests:
->>>>>>> ecaba43f
     runs-on: ubuntu-latest
     needs: build
     steps:
@@ -233,25 +117,16 @@
           max_attempts: 10
           retry_on: error
           command: docker exec docker_vertica_1 vsql -c "ALTER DATABASE docker SET MaxClientSessions=100;"
-      - name: Submit integration tests
-        run: docker exec -w /spark-connector/functional-tests docker_client_1 /bin/bash -c './submit-functional-tests.sh'
+      - name: Run the integration tests
+        run: docker exec -w /spark-connector/functional-tests docker_client_1 /bin/bash -c './submit-functional-tests.sh "-r -s RemoteTests"'
       - name: Remove docker containers
         run: cd docker && docker-compose down
   slack-workflow-status:
     name: Post Workflow Status To Slack
     runs-on: ubuntu-latest
-<<<<<<< HEAD
-    needs: [run-spark-integration-tests,
-            run-spark-integration-tests-json,
-            run-spark-integration-tests-vertica-10,
-            run-integration-tests-gcs,
-            run-integration-tests-s3,
-            run-intergration-tests-on-standalone-cluster]
-=======
     needs: [build,
             run-spark-integration-tests,
-            run-remote-tests]
->>>>>>> ecaba43f
+            run-intergration-tests-on-standalone-cluster]
     if: failure()
     steps:
       - name: Slack Workflow Notification
