# Workflow for running Unit tests and Integration tests
name: Tests-CI

on:
  push:
    branches: [ main, docker_gha ]
  pull_request:
    branches: [ main ]
  workflow_dispatch:

jobs:
  build:
    runs-on: ubuntu-latest
    steps:
      - name: Checkout the project
        uses: actions/checkout@v2
      - name: Build the project
        run: cd connector && sbt package
      - name: Upload the build artifact
        uses: actions/upload-artifact@v1
        with:
          name: build-jar-file
          path: /home/runner/work/spark-connector/spark-connector/connector/target/scala-2.12/spark-vertica-connector_2.12-1.0.jar
  run-analysis:
    runs-on: ubuntu-latest
    needs: build
    steps:
      - name: Checkout the project
        uses: actions/checkout@v2
      - name: Run scalastyle
        run: cd connector && sbt scalastyle
  run-unit-tests:
    runs-on: ubuntu-latest
    needs: build
    steps:
      - name: Checkout the project
        uses: actions/checkout@v2
      - name: Run unit tests
<<<<<<< HEAD
        run: cd connector && sbt test
  run-integration-tests:
    runs-on: ubuntu-latest
    needs: build
    steps:
      - name: Checkout the project
        uses: actions/checkout@v2
      - name: Add hostfile entry for hdfs
        run: echo "127.0.0.1 hdfs" | sudo tee -a /etc/hosts
      - name: Run docker compose
        run: cd docker && docker-compose up -d
      - name: Download the build artifact
        uses: actions/download-artifact@v2
        with:
          name: build-jar-file
          path: ./functional-tests/lib/
      - name: Run the integration tests
        run: cd functional-tests && sbt run
      - name: Remove docker containers
        run: cd docker && docker-compose down
=======
        run: cd connector && sbt coverage test coverageReport
  #run-integration-tests:
  #  runs-on: ubuntu-latest
  #  needs: build
  #  steps:
  #    - name: Checkout the project
  #      uses: actions/checkout@v2
  #    - name: Download the build artifact
  #      uses: actions/download-artifact@v2
  #      with:
  #        name: build-jar-file
  #        path: ./functional-tests/lib/
  #    - name: Run the integration tests
  #      run: cd functional-tests && sbt run
>>>>>>> 0ba1d60e
<|MERGE_RESOLUTION|>--- conflicted
+++ resolved
@@ -36,8 +36,7 @@
       - name: Checkout the project
         uses: actions/checkout@v2
       - name: Run unit tests
-<<<<<<< HEAD
-        run: cd connector && sbt test
+        run: cd connector && sbt coverage test coverageReport
   run-integration-tests:
     runs-on: ubuntu-latest
     needs: build
@@ -56,20 +55,4 @@
       - name: Run the integration tests
         run: cd functional-tests && sbt run
       - name: Remove docker containers
-        run: cd docker && docker-compose down
-=======
-        run: cd connector && sbt coverage test coverageReport
-  #run-integration-tests:
-  #  runs-on: ubuntu-latest
-  #  needs: build
-  #  steps:
-  #    - name: Checkout the project
-  #      uses: actions/checkout@v2
-  #    - name: Download the build artifact
-  #      uses: actions/download-artifact@v2
-  #      with:
-  #        name: build-jar-file
-  #        path: ./functional-tests/lib/
-  #    - name: Run the integration tests
-  #      run: cd functional-tests && sbt run
->>>>>>> 0ba1d60e
+        run: cd docker && docker-compose down