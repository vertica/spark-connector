# Workflow for running Unit tests and Integration tests
name: Tests-CI

on:
  push:
    branches: [ main ]
  pull_request:
    branches: [ main ]
  workflow_dispatch:

jobs:
  build:
    runs-on: ubuntu-latest
    steps:
      - name: Checkout the project
        uses: actions/checkout@v2
      - name: Build the project
        run: cd connector && sbt package
      - name: Upload the build artifact
        uses: actions/upload-artifact@v1
        with:
          name: build-jar-file
<<<<<<< HEAD
          path: /home/runner/work/spark-connector/spark-connector/connector/target/scala-2.12/spark-vertica-connector_2.12-3.0.4.jar
=======
          path: /home/runner/work/spark-connector/spark-connector/connector/target/scala-2.12/spark-vertica-connector_2.12-3.0.3.jar
>>>>>>> ea3b5239
  run-analysis:
    runs-on: ubuntu-latest
    needs: build
    steps:
      - name: Checkout the project
        uses: actions/checkout@v2
      - name: Run scalastyle
        run: cd connector && sbt scalastyle
  run-unit-tests:
    runs-on: ubuntu-latest
    needs: build
    steps:
      - name: Checkout the project
        uses: actions/checkout@v2
      - name: Run unit tests
        run: cd connector && sbt coverage test coverageReport
      - name: Upload coverage report to codecov
        uses: codecov/codecov-action@v2
        with:
          flags: unittests
          name: codecov-umbrella
          fail_ci_if_error: true
          verbose: true
  run-integration-tests-spark-3-0-2:
    runs-on: ubuntu-latest
    needs: build
    steps:
      - name: Checkout the project
        uses: actions/checkout@v2
      - name: Run docker compose
        run: cd docker && docker-compose up -d
      - name: Create db in Vertica
        run: docker exec docker_vertica_1 /bin/sh -c "opt/vertica/bin/admintools -t create_db --database=docker --password='' --hosts=localhost"
      - name: Replace HDFS core-site config with our own
        run: docker exec docker_hdfs_1 cp /hadoop/conf/core-site.xml /opt/hadoop/etc/hadoop/core-site.xml
      - name: Replace HDFS hdfs-site config with our own
        run: docker exec docker_hdfs_1 cp /hadoop/conf/hdfs-site.xml /opt/hadoop/etc/hadoop/hdfs-site.xml
      - name: Copy partitioned parquet data to HDFS container
        run: docker cp ./functional-tests/src/main/resources/3.1.1 docker_hdfs_1:/partitioned
      - name: Copy partitioned parquet data to hadoop from local
        uses: nick-invision/retry@v2
        with:
          timeout_seconds: 20
          max_attempts: 10
          retry_on: error
          command: docker exec docker_hdfs_1 hadoop fs -copyFromLocal /partitioned /3.1.1
      - name: Download the build artifact
        uses: actions/download-artifact@v2
        with:
          name: build-jar-file
          path: ./functional-tests/lib/
      - name: Increase active sessions in database
        uses: nick-invision/retry@v2
        with:
          timeout_seconds: 20
          max_attempts: 10
          retry_on: error
          command: docker exec docker_vertica_1 vsql -c "ALTER DATABASE docker SET MaxClientSessions=100;"
      - name: Copy functional tests to home directory of client container
        run: docker exec docker_client_1 cp -r /spark-connector/functional-tests /home
      - name: Run the integration tests on Spark 3.0
        run: docker exec -w /home/functional-tests docker_client_1 sbt run -DsparkVersion="3.0.2" -DhadoopVersion="2.4.0"
      - name: Remove docker containers
        run: cd docker && docker-compose down
  run-integration-tests-spark-3-1-1:
    runs-on: ubuntu-latest
    needs: build
    steps:
      - name: Checkout the project
        uses: actions/checkout@v2
      - name: Build client image
        run: docker build -t client ./docker
      - name: Run docker compose
        run: cd docker && docker-compose up -d
      - name: Create db in Vertica
        run: docker exec docker_vertica_1 /bin/sh -c "opt/vertica/bin/admintools -t create_db --database=docker --password='' --hosts=localhost"
      - name: Replace HDFS core-site config with our own
        run: docker exec docker_hdfs_1 cp /hadoop/conf/core-site.xml /opt/hadoop/etc/hadoop/core-site.xml
      - name: Replace HDFS hdfs-site config with our own
        run: docker exec docker_hdfs_1 cp /hadoop/conf/hdfs-site.xml /opt/hadoop/etc/hadoop/hdfs-site.xml
      - name: Copy partitioned parquet data to HDFS container
        run: docker cp ./functional-tests/src/main/resources/3.1.1 docker_hdfs_1:/partitioned
      - name: Copy partitioned parquet data to hadoop from local
        uses: nick-invision/retry@v2
        with:
          timeout_seconds: 20
          max_attempts: 10
          retry_on: error
          command: docker exec docker_hdfs_1 hadoop fs -copyFromLocal /partitioned /3.1.1
      - name: Download the build artifact
        uses: actions/download-artifact@v2
        with:
          name: build-jar-file
          path: ./functional-tests/lib/
      - name: Increase active sessions in database
        uses: nick-invision/retry@v2
        with:
          timeout_seconds: 20
          max_attempts: 10
          retry_on: error
          command: docker exec docker_vertica_1 vsql -c "ALTER DATABASE docker SET MaxClientSessions=100;"
      - name: Copy functional tests to home directory of client container
        run: docker exec docker_client_1 cp -r /spark-connector/functional-tests /home
      - name: Run the integration tests on Spark 3.1
        run: docker exec -w /home/functional-tests docker_client_1 sbt run -DsparkVersion="3.1.1" -DhadoopVersion="3.3.1"
      - name: Remove docker containers
        run: cd docker && docker-compose down
  run-integration-tests-spark-3-2-0:
    runs-on: ubuntu-latest
    needs: build
    steps:
      - name: Checkout the project
        uses: actions/checkout@v2
      - name: Build client image
        run: docker build -t client ./docker
      - name: Run docker compose
        run: cd docker && docker-compose up -d
      - name: Create db in Vertica
        run: docker exec docker_vertica_1 /bin/sh -c "opt/vertica/bin/admintools -t create_db --database=docker --password='' --hosts=localhost"
      - name: Replace HDFS core-site config with our own
        run: docker exec docker_hdfs_1 cp /hadoop/conf/core-site.xml /opt/hadoop/etc/hadoop/core-site.xml
      - name: Replace HDFS hdfs-site config with our own
        run: docker exec docker_hdfs_1 cp /hadoop/conf/hdfs-site.xml /opt/hadoop/etc/hadoop/hdfs-site.xml
      - name: Copy partitioned parquet data to HDFS container
        run: docker cp ./functional-tests/src/main/resources/3.1.1 docker_hdfs_1:/partitioned
      - name: Copy partitioned parquet data to hadoop from local
        uses: nick-invision/retry@v2
        with:
          timeout_seconds: 20
          max_attempts: 10
          retry_on: error
          command: docker exec docker_hdfs_1 hadoop fs -copyFromLocal /partitioned /3.1.1
      - name: Download the build artifact
        uses: actions/download-artifact@v2
        with:
          name: build-jar-file
          path: ./functional-tests/lib/
      - name: Increase active sessions in database
        uses: nick-invision/retry@v2
        with:
          timeout_seconds: 20
          max_attempts: 10
          retry_on: error
          command: docker exec docker_vertica_1 vsql -c "ALTER DATABASE docker SET MaxClientSessions=100;"
      - name: Copy functional tests to home directory of client container
        run: docker exec docker_client_1 cp -r /spark-connector/functional-tests /home
      - name: Run the integration tests on Spark 3.2
        run: docker exec -w /home/functional-tests docker_client_1 sbt run -DsparkVersion="3.2.0" -DhadoopVersion="3.0.1"
      - name: Remove docker containers
        run: cd docker && docker-compose down<|MERGE_RESOLUTION|>--- conflicted
+++ resolved
@@ -20,11 +20,7 @@
         uses: actions/upload-artifact@v1
         with:
           name: build-jar-file
-<<<<<<< HEAD
           path: /home/runner/work/spark-connector/spark-connector/connector/target/scala-2.12/spark-vertica-connector_2.12-3.0.4.jar
-=======
-          path: /home/runner/work/spark-connector/spark-connector/connector/target/scala-2.12/spark-vertica-connector_2.12-3.0.3.jar
->>>>>>> ea3b5239
   run-analysis:
     runs-on: ubuntu-latest
     needs: build
@@ -86,7 +82,7 @@
       - name: Copy functional tests to home directory of client container
         run: docker exec docker_client_1 cp -r /spark-connector/functional-tests /home
       - name: Run the integration tests on Spark 3.0
-        run: docker exec -w /home/functional-tests docker_client_1 sbt run -DsparkVersion="3.0.2" -DhadoopVersion="2.4.0"
+        run: docker exec -w /home/functional-tests docker_client_1 sbt run -DsparkVersion="3.0.2" -DhadoopVersion="2.4.0" 
       - name: Remove docker containers
         run: cd docker && docker-compose down
   run-integration-tests-spark-3-1-1:
