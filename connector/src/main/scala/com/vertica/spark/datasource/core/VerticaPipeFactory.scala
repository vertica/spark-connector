package com.vertica.spark.datasource.core

import ch.qos.logback.classic.Level
import com.vertica.spark.config._
import com.vertica.spark.datasource.fs.HadoopFileStoreLayer
import com.vertica.spark.datasource.jdbc.VerticaJdbcLayer
import com.vertica.spark.util.schema.SchemaTools

/**
 * Factory for creating a data pipe to send or retrieve data from Vertica
 *
 * Constructed based on the passed in configuration
 */
trait VerticaPipeFactoryInterface {
  def getReadPipe(config: ReadConfig): VerticaPipeInterface with VerticaPipeReadInterface

  def getWritePipe(config: WriteConfig): VerticaPipeInterface with VerticaPipeWriteInterface = ???
}

/**
 * Implementation of the vertica pipe factory
 */
object VerticaPipeFactory extends VerticaPipeFactoryInterface{
  override def getReadPipe(config: ReadConfig): VerticaPipeInterface with VerticaPipeReadInterface = {
    config match {
<<<<<<< HEAD
      case cfg: DistributedFilesystemReadConfig => new VerticaDistributedFilesystemReadPipe(cfg, new HadoopFileStoreLayer(DistributedFilesystemWriteConfig(Level.DEBUG), cfg), new VerticaJdbcLayer(cfg.jdbcConfig), new SchemaTools(cfg.logProvider))
=======
      case cfg: DistributedFilesystemReadConfig =>
        val hadoopFileStoreLayer =  new HadoopFileStoreLayer(cfg.logProvider, cfg.metadata match {
          case Some(metadata) => Some(metadata.schema)
          case None => None
        })
        new VerticaDistributedFilesystemReadPipe(cfg, hadoopFileStoreLayer, new VerticaJdbcLayer(cfg.jdbcConfig), new SchemaTools())
>>>>>>> 7997fcef
    }
  }
  override def getWritePipe(config: WriteConfig): VerticaPipeInterface with VerticaPipeWriteInterface = ???
}
<|MERGE_RESOLUTION|>--- conflicted
+++ resolved
@@ -23,16 +23,12 @@
 object VerticaPipeFactory extends VerticaPipeFactoryInterface{
   override def getReadPipe(config: ReadConfig): VerticaPipeInterface with VerticaPipeReadInterface = {
     config match {
-<<<<<<< HEAD
-      case cfg: DistributedFilesystemReadConfig => new VerticaDistributedFilesystemReadPipe(cfg, new HadoopFileStoreLayer(DistributedFilesystemWriteConfig(Level.DEBUG), cfg), new VerticaJdbcLayer(cfg.jdbcConfig), new SchemaTools(cfg.logProvider))
-=======
       case cfg: DistributedFilesystemReadConfig =>
         val hadoopFileStoreLayer =  new HadoopFileStoreLayer(cfg.logProvider, cfg.metadata match {
           case Some(metadata) => Some(metadata.schema)
           case None => None
         })
-        new VerticaDistributedFilesystemReadPipe(cfg, hadoopFileStoreLayer, new VerticaJdbcLayer(cfg.jdbcConfig), new SchemaTools())
->>>>>>> 7997fcef
+        new VerticaDistributedFilesystemReadPipe(cfg, hadoopFileStoreLayer, new VerticaJdbcLayer(cfg.jdbcConfig), new SchemaTools(cfg.logProvider))
     }
   }
   override def getWritePipe(config: WriteConfig): VerticaPipeInterface with VerticaPipeWriteInterface = ???
