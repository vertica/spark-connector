// (c) Copyright [2020-2021] Micro Focus or one of its affiliates.
// Licensed under the Apache License, Version 2.0 (the "License");
// You may not use this file except in compliance with the License.
// You may obtain a copy of the License at
//
// http://www.apache.org/licenses/LICENSE-2.0
//
// Unless required by applicable law or agreed to in writing, software
// distributed under the License is distributed on an "AS IS" BASIS,
// WITHOUT WARRANTIES OR CONDITIONS OF ANY KIND, either express or implied.
// See the License for the specific language governing permissions and
// limitations under the License.

package com.vertica.spark.datasource.jdbc

import com.vertica.spark.util.error._
<<<<<<< HEAD
import java.sql.{Connection, DriverManager, PreparedStatement, ResultSet, Statement}
=======
import java.sql.Connection
import java.sql.Statement
import java.sql.ResultSet
>>>>>>> f1a334e4
import java.util

import com.vertica.spark.config.JDBCConfig
import com.vertica.spark.util.error.ErrorHandling.{ConnectorResult, JdbcResult}

import scala.util.Try

trait JdbcLayerParam

case class JdbcLayerStringParam(value: String) extends JdbcLayerParam
case class JdbcLayerIntParam(value: Int) extends JdbcLayerParam

/**
  * Interface for communicating with a JDBC source
  */
trait JdbcLayerInterface {

  /**
    * Runs a query that should return a ResultSet
    */
<<<<<<< HEAD
  def query(query: String, params: Seq[JdbcLayerParam] = Seq()): Either[JDBCLayerError, ResultSet]
=======
  def query(query: String): ConnectorResult[ResultSet]
>>>>>>> f1a334e4

  /**
    * Executes a statement
    *
    * Used for ddl or dml statements.
    */
<<<<<<< HEAD
  def execute(statement: String, params: Seq[JdbcLayerParam] = Seq()): Either[JDBCLayerError, Unit]
=======
  def execute(statement: String): ConnectorResult[Unit]
>>>>>>> f1a334e4

  /**
   * Executes a statement returning a row count
   */
<<<<<<< HEAD
  def executeUpdate(statement: String, params: Seq[JdbcLayerParam] = Seq()): Either[JDBCLayerError, Int]
=======
  def executeUpdate(statement: String): ConnectorResult[Int]
>>>>>>> f1a334e4

  /**
    * Close and cleanup
    */
  def close(): Unit


  /**
   * Converts and logs JDBC exception to our error format
   */
  def handleJDBCException(e: Throwable): ConnectorError

  /**
   * Commit transaction
   */
  def commit(): ConnectorResult[Unit]

  /**
   * Rollback transaction
   */
  def rollback(): ConnectorResult[Unit]
}

/**
  * Implementation of layer for communicating with Vertica JDBC
  */
class VerticaJdbcLayer(cfg: JDBCConfig) extends JdbcLayerInterface {
  private val logger = cfg.getLogger(classOf[VerticaJdbcLayer])

  private val prop = new util.Properties()
  prop.put("user", cfg.username)
  prop.put("password", cfg.password)

  // Load driver
  Class.forName("com.vertica.jdbc.Driver")

  private val jdbcURI = "jdbc:vertica://" + cfg.host + ":" + cfg.port + "/" + cfg.db
  logger.info("Connecting to Vertica with URI: " + jdbcURI)

  var connection: Option[Connection] = None
  try{
    val conn = DriverManager.getConnection(jdbcURI, prop)
    if(conn.isValid(0))
    {
      conn.setAutoCommit(false)
      logger.info("Successfully connected to Vertica.")
      connection = Some(conn)
    }
  }
  catch {
    case e: java.sql.SQLException => logger.error("SQL Exception when trying to connect to Vertica.", e)
    case e: Throwable => logger.error("Unexpected Exception when trying to connect to Vertica.", e)
  }

  /**
    * Gets a statement object or connection error if something is wrong.
    */
  private def getStatement: JdbcResult[Statement] = {
    connection match {
      case Some(conn) =>
        if (conn.isValid(0)) {
          val stmt = conn.createStatement()
          Right(stmt)
        } else {
          Left(ConnectionDownError())
        }
      case None =>
        Left(ConnectionError())
    }
  }

  private def getPreparedStatement(sql: String): Either[JDBCLayerError, PreparedStatement] = {
    connection match {
      case Some(conn) =>
        if(conn.isValid(0))
        {
          val stmt = conn.prepareStatement(sql)

          Right(stmt)
        }
        else {
          logger.error("Can't connect to Vertica: connection down.")
          Left(JDBCLayerError(ConnectionError))
        }
      case None =>
        logger.error("Can't connect to Vertica: initial connection failed.")
        Left(JDBCLayerError(ConnectionError))
    }
  }

  /**
    * Turns exception from driver into error and logs.
    */
  def handleJDBCException(e: Throwable): ConnectorError = {
    e match {
      case ex: java.sql.SQLSyntaxErrorException => SyntaxError(ex)
      case ex: java.sql.SQLDataException => DataTypeError(ex)
      case _: Throwable => GenericError(e).context("Unexpected SQL Error.")
    }
  }

  private def addParamsToStatement(statement: PreparedStatement, params: Seq[JdbcLayerParam]): Unit = {
    var i = 0
    for(param <- params) {
      i += 1
      param match {
        case p: JdbcLayerStringParam => statement.setString(i, p.value)
        case p: JdbcLayerIntParam => statement.setInt(i, p.value)
      }
    }
  }

  /**
    * Runs a query against Vertica that should return a ResultSet
    */
<<<<<<< HEAD
  def query(query: String, params: Seq[JdbcLayerParam] = Seq()): Either[JDBCLayerError, ResultSet] = {
    logger.debug("Attempting to send query: " + query)
    try{
      getPreparedStatement(query) match {
        case Right(stmt) =>
          addParamsToStatement(stmt, params)
          val rs = stmt.executeQuery()
          Right(rs)
        case Left(err) => Left(err)
      }
    }
    catch{
      case e: Throwable => Left(handleJDBCException(e))
=======
  def query(query: String): ConnectorResult[ResultSet] = {
    logger.debug("Attempting to send query: " + query)
    getStatement match {
      case Right(stmt) => Try { stmt.executeQuery(query) }.toEither.left.map(e => handleJDBCException(e)
        .context("Error when sending query"))
      case Left(err) => Left(err)
>>>>>>> f1a334e4
    }
  }


  /**
   * Executes a statement
    */
<<<<<<< HEAD
  def execute(statement: String, params: Seq[JdbcLayerParam] = Seq()): Either[JDBCLayerError, Unit]= {
    logger.debug("Attempting to execute statement: " + statement)
    try {
      if(params.nonEmpty) {
        getPreparedStatement(statement) match {
          case Right(stmt) =>
            addParamsToStatement(stmt, params)
            stmt.execute()
            Right()
          case Left(err) => Left(err)
        }
      }
      else {
        getStatement match {
          case Right(stmt) =>
            stmt.execute(statement)
            Right()
          case Left(err) => Left(err)
        }
      }
    }
    catch{
      case e: Throwable => Left(handleJDBCException(e))
    }
  }

  def executeUpdate(statement: String, params: Seq[JdbcLayerParam] = Seq()): Either[JDBCLayerError, Int] = {
    logger.debug("Attempting to execute statement: " + statement)
    if(params.nonEmpty) Left(JDBCLayerError(ParamsNotSupported))
    else {
      try {
        getStatement match {
          case Right(stmt) =>
            Right(stmt.executeUpdate(statement))
          case Left(err) => Left(err)
        }
      }
      catch{
        case e: Throwable => Left(handleJDBCException(e))
      }
=======
  def execute(statement: String): ConnectorResult[Unit] = {
    logger.debug("Attempting to execute statement: " + statement)
    getStatement match {
      case Right(stmt) => Try { stmt.execute(statement); () }.toEither.left.map(e => handleJDBCException(e)
        .context("Error when executing query"))
      case Left(err) => Left(err)
    }
  }

  def executeUpdate(statement: String): ConnectorResult[Int] = {
    logger.debug("Attempting to execute statement: " + statement)
    getStatement match {
      case Right(stmt) => Try { stmt.executeUpdate(statement) }.toEither.left.map(e => handleJDBCException(e)
        .context("Error when executing update"))
      case Left(err) => Left(err)
>>>>>>> f1a334e4
    }
  }

  /**
   * Closes the connection
    */
  def close(): Unit = {
    logger.debug("Closing connection.")
    connection match {
      case Some(conn) =>
        if(conn.isValid(0)){
          conn.close()
        }
      case None => ()
    }
  }

  def commit(): ConnectorResult[Unit] = {
    logger.debug("Commiting.")
    this.useConnection(conn => conn.commit())
      .left.map(err => err.context("Error getting connection while commiting"))
  }

  def rollback(): ConnectorResult[Unit] = {
    logger.debug("Rolling back.")
    this.useConnection(conn => conn.rollback())
      .left.map(err => err.context("Error getting connection while rolling back"))
  }

  private def useConnection(action: Connection => Unit): ConnectorResult[Unit] = {
    connection match {
      case Some(conn) =>
        if (conn.isValid(0)){
          Try { action(conn) }.toEither.left.map(e => handleJDBCException(e))
        } else {
          Left(ConnectionDownError())
        }
      case None => Left(ConnectionError())
    }
  }
}<|MERGE_RESOLUTION|>--- conflicted
+++ resolved
@@ -14,19 +14,18 @@
 package com.vertica.spark.datasource.jdbc
 
 import com.vertica.spark.util.error._
-<<<<<<< HEAD
 import java.sql.{Connection, DriverManager, PreparedStatement, ResultSet, Statement}
-=======
 import java.sql.Connection
 import java.sql.Statement
 import java.sql.ResultSet
->>>>>>> f1a334e4
 import java.util
 
 import com.vertica.spark.config.JDBCConfig
 import com.vertica.spark.util.error.ErrorHandling.{ConnectorResult, JdbcResult}
 
 import scala.util.Try
+import scala.util.Success
+import scala.util.Failure
 
 trait JdbcLayerParam
 
@@ -41,31 +40,19 @@
   /**
     * Runs a query that should return a ResultSet
     */
-<<<<<<< HEAD
-  def query(query: String, params: Seq[JdbcLayerParam] = Seq()): Either[JDBCLayerError, ResultSet]
-=======
-  def query(query: String): ConnectorResult[ResultSet]
->>>>>>> f1a334e4
+  def query(query: String, params: Seq[JdbcLayerParam] = Seq()): ConnectorResult[ResultSet]
 
   /**
     * Executes a statement
     *
     * Used for ddl or dml statements.
     */
-<<<<<<< HEAD
-  def execute(statement: String, params: Seq[JdbcLayerParam] = Seq()): Either[JDBCLayerError, Unit]
-=======
-  def execute(statement: String): ConnectorResult[Unit]
->>>>>>> f1a334e4
+  def execute(statement: String, params: Seq[JdbcLayerParam] = Seq()): ConnectorResult[Unit]
 
   /**
    * Executes a statement returning a row count
    */
-<<<<<<< HEAD
-  def executeUpdate(statement: String, params: Seq[JdbcLayerParam] = Seq()): Either[JDBCLayerError, Int]
-=======
-  def executeUpdate(statement: String): ConnectorResult[Int]
->>>>>>> f1a334e4
+  def executeUpdate(statement: String, params: Seq[JdbcLayerParam] = Seq()): ConnectorResult[Int]
 
   /**
     * Close and cleanup
@@ -123,7 +110,7 @@
   /**
     * Gets a statement object or connection error if something is wrong.
     */
-  private def getStatement: JdbcResult[Statement] = {
+  private def getStatement: ConnectorResult[Statement] = {
     connection match {
       case Some(conn) =>
         if (conn.isValid(0)) {
@@ -137,7 +124,7 @@
     }
   }
 
-  private def getPreparedStatement(sql: String): Either[JDBCLayerError, PreparedStatement] = {
+  private def getPreparedStatement(sql: String): ConnectorResult[PreparedStatement] = {
     connection match {
       case Some(conn) =>
         if(conn.isValid(0))
@@ -148,11 +135,11 @@
         }
         else {
           logger.error("Can't connect to Vertica: connection down.")
-          Left(JDBCLayerError(ConnectionError))
+          Left(ConnectionError())
         }
       case None =>
         logger.error("Can't connect to Vertica: initial connection failed.")
-        Left(JDBCLayerError(ConnectionError))
+        Left(ConnectionError())
     }
   }
 
@@ -181,28 +168,18 @@
   /**
     * Runs a query against Vertica that should return a ResultSet
     */
-<<<<<<< HEAD
-  def query(query: String, params: Seq[JdbcLayerParam] = Seq()): Either[JDBCLayerError, ResultSet] = {
+  def query(query: String, params: Seq[JdbcLayerParam] = Seq()): ConnectorResult[ResultSet] = {
     logger.debug("Attempting to send query: " + query)
-    try{
+    Try{
       getPreparedStatement(query) match {
         case Right(stmt) =>
           addParamsToStatement(stmt, params)
-          val rs = stmt.executeQuery()
-          Right(rs)
+          Right(stmt.executeQuery())
         case Left(err) => Left(err)
       }
-    }
-    catch{
-      case e: Throwable => Left(handleJDBCException(e))
-=======
-  def query(query: String): ConnectorResult[ResultSet] = {
-    logger.debug("Attempting to send query: " + query)
-    getStatement match {
-      case Right(stmt) => Try { stmt.executeQuery(query) }.toEither.left.map(e => handleJDBCException(e)
-        .context("Error when sending query"))
-      case Left(err) => Left(err)
->>>>>>> f1a334e4
+    } match {
+      case Success(v) => v
+      case Failure(e) => Left(handleJDBCException(e).context("Error when sending query"))
     }
   }
 
@@ -210,10 +187,9 @@
   /**
    * Executes a statement
     */
-<<<<<<< HEAD
-  def execute(statement: String, params: Seq[JdbcLayerParam] = Seq()): Either[JDBCLayerError, Unit]= {
+  def execute(statement: String, params: Seq[JdbcLayerParam] = Seq()): ConnectorResult[Unit] = {
     logger.debug("Attempting to execute statement: " + statement)
-    try {
+    Try {
       if(params.nonEmpty) {
         getPreparedStatement(statement) match {
           case Right(stmt) =>
@@ -231,43 +207,26 @@
           case Left(err) => Left(err)
         }
       }
-    }
-    catch{
-      case e: Throwable => Left(handleJDBCException(e))
-    }
-  }
-
-  def executeUpdate(statement: String, params: Seq[JdbcLayerParam] = Seq()): Either[JDBCLayerError, Int] = {
+    } match {
+      case Success(v) => v
+      case Failure(e) => Left(handleJDBCException(e))
+    }
+  }
+
+  def executeUpdate(statement: String, params: Seq[JdbcLayerParam] = Seq()): ConnectorResult[Int] = {
     logger.debug("Attempting to execute statement: " + statement)
-    if(params.nonEmpty) Left(JDBCLayerError(ParamsNotSupported))
+    if(params.nonEmpty) Left(ParamsNotSupported("executeUpdate"))
     else {
-      try {
+      Try {
         getStatement match {
           case Right(stmt) =>
             Right(stmt.executeUpdate(statement))
           case Left(err) => Left(err)
         }
-      }
-      catch{
-        case e: Throwable => Left(handleJDBCException(e))
-      }
-=======
-  def execute(statement: String): ConnectorResult[Unit] = {
-    logger.debug("Attempting to execute statement: " + statement)
-    getStatement match {
-      case Right(stmt) => Try { stmt.execute(statement); () }.toEither.left.map(e => handleJDBCException(e)
-        .context("Error when executing query"))
-      case Left(err) => Left(err)
-    }
-  }
-
-  def executeUpdate(statement: String): ConnectorResult[Int] = {
-    logger.debug("Attempting to execute statement: " + statement)
-    getStatement match {
-      case Right(stmt) => Try { stmt.executeUpdate(statement) }.toEither.left.map(e => handleJDBCException(e)
-        .context("Error when executing update"))
-      case Left(err) => Left(err)
->>>>>>> f1a334e4
+      } match {
+        case Success(v) => v
+        case Failure(e) => Left(handleJDBCException(e))
+      }
     }
   }
 
