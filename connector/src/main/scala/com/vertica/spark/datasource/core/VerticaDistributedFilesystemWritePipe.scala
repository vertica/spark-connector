--- conflicted
+++ resolved
@@ -174,13 +174,11 @@
       case Left(err) => Left(MergeColumnListError(err))
     }
     val mergeList = config.mergeKey match {
-<<<<<<< HEAD
+
       case Some(key) =>
         val trimmedCols = key.toString.split(",").toList.map(col => col.trim())
         trimmedCols.map(trimmedCol => s"target.$trimmedCol=temp.$trimmedCol").mkString(" AND ")
-=======
-      case Some(key) => key.toString.split(",").toList.map(col => s"target.$col=temp.$col").mkString(" AND ")
->>>>>>> f927f61f
+
       case None => List()
     }
     s"MERGE INTO $targetTable as target using $tempTable as temp ON ($mergeList) WHEN MATCHED THEN UPDATE SET $updateColValues WHEN NOT MATCHED THEN INSERT $columnList VALUES ($insertColValues)"
