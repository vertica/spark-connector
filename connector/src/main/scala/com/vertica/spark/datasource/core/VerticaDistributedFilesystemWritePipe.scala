--- conflicted
+++ resolved
@@ -125,30 +125,10 @@
         Right("(" + list + ")")
       case None =>
         // Default COPY
-<<<<<<< HEAD
         logger.info(s"Building default copy column list")
-        schemaTools.getCopyColumnList(jdbcLayer, config.tablename.getFullTableName, config.schema) match {
-          case Left(err) =>
-            logger.error("Schema tools error: " + err.msg)
-            Left(ConnectorError(SchemaColumnListError))
-          case Right(str) => Right(str)
-=======
-        // TODO: Implement this with append mode
-        // Behavior should be default to load by position if we created the table
-        // We know this by lack of custom create statement + lack of append mode
-        //if ((params("target_table_ddl") == null) && (params("save_mode") != "Append")) {
-        if(false) {
-          //If connector created the target table no need to try to load by name, except for Append mode
-          logger.info("Load by Position")
-          Right("")
-        }
-        else {
-          logger.info(s"Building default copy column list")
-          schemaTools.getCopyColumnList(jdbcLayer, config.tablename.getFullTableName, config.schema)
-            .left.map(err => SchemaColumnListError(err)
-              .context("getColumnList: Error building default copy column list"))
->>>>>>> f1a334e4
-        }
+        schemaTools.getCopyColumnList(jdbcLayer, config.tablename.getFullTableName, config.schema)
+          .left.map(err => SchemaColumnListError(err)
+          .context("getColumnList: Error building default copy column list"))
     }
   }
 
