--- conflicted
+++ resolved
@@ -9,13 +9,7 @@
 import org.apache.spark.sql.connector.expressions.Transform
 import java.util
 
-import cats.data.Validated.{Invalid, Valid}
-import com.vertica.spark.datasource.core.DSConfigSetupInterface
-import com.vertica.spark.datasource.core.DSReadConfigSetup
-import com.vertica.spark.datasource.core.DSWriteConfigSetup
-
 import collection.JavaConverters._
-import com.vertica.spark.config._
 
 
 /**
@@ -88,23 +82,7 @@
   */
   override def newScanBuilder(options: CaseInsensitiveStringMap): ScanBuilder =
   {
-<<<<<<< HEAD
-    val config = DSReadConfigSetup.validateAndGetConfig(options.asScala.toMap) match
-    {
-      case Invalid(errList) =>
-        val errMsgList = for (err <- errList) yield err.msg
-        val msg: String = errMsgList.toNonEmptyList.toList.mkString(",\n")
-        throw new Exception(msg)
-      case Valid(cfg) => cfg.asInstanceOf[DistributedFilesystemReadConfig]
-    }
-
-    config.getLogger(classOf[VerticaTable]).debug("Config loaded")
-
-    // TODO: Use config for scan builder
-    new VerticaScanBuilder(config)
-=======
     new VerticaScanBuilder(options)
->>>>>>> d8c84186
   }
 
 /**
