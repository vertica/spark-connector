// (c) Copyright [2020-2021] Micro Focus or one of its affiliates.
// Licensed under the Apache License, Version 2.0 (the "License");
// You may not use this file except in compliance with the License.
// You may obtain a copy of the License at
//
// http://www.apache.org/licenses/LICENSE-2.0
//
// Unless required by applicable law or agreed to in writing, software
// distributed under the License is distributed on an "AS IS" BASIS,
// WITHOUT WARRANTIES OR CONDITIONS OF ANY KIND, either express or implied.
// See the License for the specific language governing permissions and
// limitations under the License.

package com.vertica.spark.datasource

import com.vertica.spark.datasource.v2._
import org.apache.spark.sql.util.CaseInsensitiveStringMap
import org.apache.spark.sql.types._
import org.apache.spark.sql.connector.catalog._
import org.apache.spark.sql.connector.expressions.Transform
import java.util

import org.apache.spark.sql.SparkSession

import collection.JavaConverters._


/**
 * Entry-Point for Spark V2 Datasource.
 *
 * Implements Spark V2 datasource class [[http://spark.apache.org/docs/latest/api/java/org/apache/spark/sql/connector/catalog/TableProvider.html here]]
 *
 * This and the tree of classes returned by is are to be kept light, and hook into the core of the connector
 */
class VerticaSource extends TableProvider with SupportsCatalogOptions {

  /**
   * Used for read operation to get the schema for the table being read from
   *
   * @param caseInsensitiveStringMap A string map of options that was passed in by user to datasource
   * @return The table's schema in spark StructType format
   */
<<<<<<< HEAD
  override def inferSchema(caseInsensitiveStringMap: CaseInsensitiveStringMap): StructType = {
    val table = getTable(schema = null, partitioning = Array.empty[Transform], properties = caseInsensitiveStringMap)
=======
  override def inferSchema(caseInsensitiveStringMap: CaseInsensitiveStringMap):
  StructType = {

    val table = getTable(schema = StructType(Nil), partitioning = Array.empty[Transform], properties = caseInsensitiveStringMap)
>>>>>>> 6a896932
    table.schema()
  }

  /**
   * Gets the structure representing a Vertica table
   *
   * @param schema       StructType representing table schema, used for write
   * @param partitioning specified partitioning for the table
   * @param properties   A string map of options that was passed in by user to datasource
   * @return [[VerticaTable]]
   */
  override def getTable(schema: StructType,
                        partitioning: Array[Transform],
                        properties: util.Map[String, String]): Table = {
    new VerticaTable(new CaseInsensitiveStringMap(properties))
  }


  override def extractIdentifier(options: CaseInsensitiveStringMap): Identifier = {
    val name = options.asScala.toMap.getOrElse("table", "")
    Identifier.of(Array[String](), name)
  }

  private val CATALOG_NAME = "vertica"
  override def extractCatalog(options: CaseInsensitiveStringMap): String = {
    // Set the spark conf for catalog class
    SparkSession.getActiveSession.get.conf.set("spark.sql.catalog." + CATALOG_NAME, "com.vertica.spark.datasource.v2.VerticaDatasourceV2Catalog")

    // Add all passed in options to spark catalog options
    VerticaDatasourceV2Catalog.setOptions(options)

    CATALOG_NAME
  }

}
<|MERGE_RESOLUTION|>--- conflicted
+++ resolved
@@ -40,15 +40,8 @@
    * @param caseInsensitiveStringMap A string map of options that was passed in by user to datasource
    * @return The table's schema in spark StructType format
    */
-<<<<<<< HEAD
   override def inferSchema(caseInsensitiveStringMap: CaseInsensitiveStringMap): StructType = {
-    val table = getTable(schema = null, partitioning = Array.empty[Transform], properties = caseInsensitiveStringMap)
-=======
-  override def inferSchema(caseInsensitiveStringMap: CaseInsensitiveStringMap):
-  StructType = {
-
     val table = getTable(schema = StructType(Nil), partitioning = Array.empty[Transform], properties = caseInsensitiveStringMap)
->>>>>>> 6a896932
     table.schema()
   }
 
