--- conflicted
+++ resolved
@@ -39,11 +39,7 @@
   override def getReadPipe(config: ReadConfig): VerticaPipeInterface with VerticaPipeReadInterface = {
     config match {
       case cfg: DistributedFilesystemReadConfig =>
-<<<<<<< HEAD
-        val hadoopFileStoreLayer =  new HadoopFileStoreLayer(cfg.metadata match {
-=======
-        val hadoopFileStoreLayer =  new HadoopFileStoreLayer(cfg.fileStoreConfig, cfg.logProvider, cfg.metadata match {
->>>>>>> 54bb4c22
+        val hadoopFileStoreLayer = new HadoopFileStoreLayer(cfg.fileStoreConfig, cfg.metadata match {
           case Some(metadata) => if (cfg.getRequiredSchema.nonEmpty) {
             Some(cfg.getRequiredSchema)
           } else {
@@ -64,11 +60,7 @@
         val schemaTools = new SchemaTools
         val jdbcLayer = new VerticaJdbcLayer(cfg.jdbcConfig)
         new VerticaDistributedFilesystemWritePipe(cfg,
-<<<<<<< HEAD
-          new HadoopFileStoreLayer(Some(cfg.schema)),
-=======
-          new HadoopFileStoreLayer(cfg.fileStoreConfig, cfg.logProvider, Some(cfg.schema)),
->>>>>>> 54bb4c22
+          new HadoopFileStoreLayer(cfg.fileStoreConfig, Some(cfg.schema)),
           jdbcLayer,
           schemaTools,
           new TableUtils(schemaTools, jdbcLayer)
