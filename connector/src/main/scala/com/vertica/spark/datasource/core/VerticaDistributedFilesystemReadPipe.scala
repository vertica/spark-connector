--- conflicted
+++ resolved
@@ -24,11 +24,8 @@
 import com.vertica.spark.util.Timer
 import com.vertica.spark.util.cleanup.{CleanupUtilsInterface, FileCleanupInfo}
 import com.vertica.spark.util.error.ErrorHandling.ConnectorResult
-<<<<<<< HEAD
+import org.apache.spark.sql.connector.expressions.aggregate._
 import com.vertica.spark.util.listeners.{ApplicationParquetCleaner, SparkContextWrapper}
-=======
-import org.apache.spark.sql.connector.expressions.aggregate._
->>>>>>> 5690ec90
 import org.apache.spark.sql.connector.read.InputPartition
 import org.apache.spark.sql.types.StructType
 
@@ -49,6 +46,8 @@
  * @param rangeCountMap Map representing how many file ranges exist for each file. Used for tracking and cleanup.
  */
 final case class VerticaDistributedFilesystemPartition(fileRanges: Seq[ParquetFileRange], rangeCountMap: Option[Map[String, Int]] = None) extends VerticaPartition
+
+
 /**
  * Implementation of the pipe to Vertica using a distributed filesystem as an intermediary layer.
  *
@@ -67,7 +66,6 @@
                                             val sparkContext: SparkContextWrapper,
                                             val dataSize: Int = 1
                                           ) extends VerticaPipeInterface with VerticaPipeReadInterface {
-
   private val logger: Logger = LogProvider.getLogger(classOf[VerticaDistributedFilesystemReadPipe])
 
   // File size params. The max size of a single file, and the max size of an individual row group inside the parquet file.
@@ -426,6 +424,7 @@
           Right(data)
         }
         else {
+
           logger.info("Hit done reading for file segment.")
           // Next file
           this.fileIdx += 1
@@ -456,6 +455,7 @@
     }
     ret
   }
+
 
   /**
    * Ends the read, doing any necessary cleanup. Called by executor once reading the partition is done.
