// (c) Copyright [2020-2021] Micro Focus or one of its affiliates.
// Licensed under the Apache License, Version 2.0 (the "License");
// You may not use this file except in compliance with the License.
// You may obtain a copy of the License at
//
// http://www.apache.org/licenses/LICENSE-2.0
//
// Unless required by applicable law or agreed to in writing, software
// distributed under the License is distributed on an "AS IS" BASIS,
// WITHOUT WARRANTIES OR CONDITIONS OF ANY KIND, either express or implied.
// See the License for the specific language governing permissions and
// limitations under the License.

package com.vertica.spark.datasource.core

import com.typesafe.scalalogging.Logger
import com.vertica.spark.util.error._
import com.vertica.spark.config._
import com.vertica.spark.datasource.jdbc._
import cats.implicits._
import com.vertica.spark.util.schema.SchemaToolsInterface
import com.vertica.spark.datasource.fs._
import com.vertica.spark.datasource.v2.PushdownFilter
import com.vertica.spark.util.Timer
import com.vertica.spark.util.cleanup.{CleanupUtilsInterface, FileCleanupInfo}
import com.vertica.spark.util.error.ErrorHandling.ConnectorResult
import org.apache.spark.sql.connector.expressions.aggregate._
import com.vertica.spark.util.listeners.{ApplicationParquetCleaner, SparkContextWrapper}
import com.vertica.spark.util.version.VerticaVersionUtils
import org.apache.spark.sql.connector.read.InputPartition
import org.apache.spark.sql.types.StructType

/**
 * Represents a portion of a parquet file
 *
 * @param filename Full path with name of the parquet file
 * @param minRowGroup First row group to read from parquet file
 * @param maxRowGroup Last row group to read from parquet file
 * @param rangeIdx Range index for this file. Used to track access to this file / cleanup among different nodes. If there are three ranges for a given file this will be a value between 0 and 2
 */
final case class ParquetFileRange(filename: String, minRowGroup: Int, maxRowGroup: Int, rangeIdx: Option[Int] = None)

/**
 * Partition for distributed filesystem transport method using parquet files
 *
 * @param fileRanges List of files and ranges of row groups to read for those files
 * @param rangeCountMap Map representing how many file ranges exist for each file. Used for tracking and cleanup.
 */
final case class VerticaDistributedFilesystemPartition(fileRanges: Seq[ParquetFileRange], rangeCountMap: Option[Map[String, Int]] = None) extends VerticaPartition


/**
 * Implementation of the pipe to Vertica using a distributed filesystem as an intermediary layer.
 *
 * @param config Specific configuration data for read using intermediary filesystem
 * @param fileStoreLayer Dependency for communication with the intermediary filesystem
 * @param jdbcLayer Dependency for communication with the database over JDBC
 * @param schemaTools Dependency for schema conversion between Vertica and Spark
 * @param cleanupUtils Depedency for handling cleanup of files used in intermediary filesystem
 */
class VerticaDistributedFilesystemReadPipe(
                                            val config: DistributedFilesystemReadConfig,
                                            val fileStoreLayer: FileStoreLayerInterface,
                                            val jdbcLayer: JdbcLayerInterface,
                                            val schemaTools: SchemaToolsInterface,
                                            val cleanupUtils: CleanupUtilsInterface,
                                            val sparkContext: SparkContextWrapper,
                                            val dataSize: Int = 1
                                          ) extends VerticaPipeInterface with VerticaPipeReadInterface {
  private val logger: Logger = LogProvider.getLogger(classOf[VerticaDistributedFilesystemReadPipe])

  // File size params. The max size of a single file, and the max size of an individual row group inside the parquet file.
  // TODO: Tune these with performance tests. Determine whether a single value is suitable or if we need to add a user option.
  private val maxFileSize = config.maxFileSize
  private val maxRowGroupSize = config.maxRowGroupSize


  private def retrieveMetadata(): ConnectorResult[VerticaMetadata] = {
    schemaTools.readSchema(this.jdbcLayer, this.config.tableSource) match {
      case Right(schema) => Right(VerticaReadMetadata(schema))
      case Left(err) => Left(err)
    }
  }

  private def addPushdownFilters(pushdownFilters: List[PushdownFilter]): String = {
    pushdownFilters match {
      case Nil => ""
      case _ => " WHERE " + pushdownFilters.map(_.getFilterString).mkString(" AND ")
    }
  }

  /**
   * Gets metadata, either cached in configuration object or retrieved from Vertica if we haven't yet.
   *
   * At current time, the only metadata is the table schema.
   */
  override def getMetadata: ConnectorResult[VerticaMetadata] = {
    this.config.metadata match {
      case Some(data) => Right(data)
      case None => this.retrieveMetadata()
    }
  }

  /**
   * Returns the default number of rows to read/write from this pipe at a time.
   */
  override def getDataBlockSize: ConnectorResult[Long] = Right(dataSize)

  /**
   * Increments a count for a given file and returns an index (count - 1)
   */
  private def incrementRangeMapGetIndex(map: scala.collection.mutable.Map[String, Int], filename: String) : Int = {
    if(!map.contains(filename)){
      map(filename) = 1
    }
    else {
      map(filename) += 1
    }
    map(filename) - 1
  }

  /**
<<<<<<< HEAD
   * Depending on export configuration options, Vertica may export multiple Parquet files. For Spark to read these files
   * concurrently, we need to partition them and return this information to Spark, who will schedule workers accordingly
   * and send them the partition information.
   *
   * We splitup
   *
   * The number of partitions = total parquet row groups / partitionCount.
   *
   * @param fileMetadata A list of parquet metadata
   *
   * @param partitionCount the number of partition to create
   * */
  private def getPartitionInfo(fileMetadata: Seq[ParquetFileMetadata], partitionCount: Int, rootPath: String): PartitionInfo = {
=======
   * Function generate a list of [[VerticaDistributedFilesystemPartition]] by distributing the row groups of the exported
   * parquets evenly amongst the requested number of partitions.
   * If no partition number were specified, defaults to one row group per partition. Note that a partition can span
   * multiple files.
   *
   * @param fileMetadata A list of parquet metadata
   *
   * @param requestedPartitionCount the number of partition to create
   *
   * @return An array of [[VerticaDistributedFilesystemPartition]]
   * */
  private def getPartitionInfo(fileMetadata: Seq[ParquetFileMetadata], requestedPartitionCount: Int): PartitionInfo = {
>>>>>>> 60aa9388
    val totalRowGroups = fileMetadata.map(_.rowGroupCount).sum

    // If no data, return empty partition list
    if(totalRowGroups == 0) {
      logger.info("No data. Returning empty partition list.")
<<<<<<< HEAD
      PartitionInfo(Array[InputPartition](), rootPath)
    } else {
      val extraSpace = if(totalRowGroups % partitionCount == 0) 0 else 1
      val rowGroupsPerPartition = (totalRowGroups / partitionCount) + extraSpace

      // Now, create partitions splitting up files roughly evenly
=======
      PartitionInfo(Array[InputPartition]())
    } else {
>>>>>>> 60aa9388
      var partitions = List[VerticaDistributedFilesystemPartition]()
      var fileRanges = List[ParquetFileRange]()
      val rangeCountMap = scala.collection.mutable.Map[String, Int]()

      logger.info("Creating partitions.")
<<<<<<< HEAD
      var currPartitionRowGroupCount = 0
      // To create spark partitions, we loop over the metadata of exported parquets and record row groups for each partitions
      for(m <- fileMetadata) {
        val fileRowGroupCount = m.rowGroupCount
        logger.debug("Splitting file " + m.filename + " with row group count " + fileRowGroupCount)
        var currFileRowGroup = 0
        var currMinRowGroup = 0
        /**
         * For each parquet metadata, we step through the row groups until:
         * - rowGroupsPerPartition is reached, then our partition is full. We record the file range to the partition and
         * start a new partition
         * - fileRowGroupCount is reached, then we record the row group range into the partition and move to the next parquet metadata
         * */
        while(currFileRowGroup < fileRowGroupCount){
          if(currPartitionRowGroupCount == rowGroupsPerPartition - 1) { // Reached end of partition, cut off here
            val rangeIdx = incrementRangeMapGetIndex(rangeCountMap, m.filename)

            val frange = ParquetFileRange(m.filename, currMinRowGroup, currFileRowGroup, Some(rangeIdx))

            curFileRanges = curFileRanges :+ frange
            val partition = VerticaDistributedFilesystemPartition(curFileRanges)
            partitions = partitions :+ partition
            curFileRanges = List[ParquetFileRange]()
            logger.debug("Reached partition with file " + m.filename + " , range low: " +
              currMinRowGroup + " , range high: " + currFileRowGroup + " , idx: " + rangeIdx)
            currPartitionRowGroupCount = 0
            currMinRowGroup = currFileRowGroup + 1
          }
          else if(currFileRowGroup == fileRowGroupCount - 1){ // Reached end of file's row groups, add to file ranges
            val rangeIdx = incrementRangeMapGetIndex(rangeCountMap, m.filename)
            val frange = ParquetFileRange(m.filename, currMinRowGroup, currFileRowGroup, Some(rangeIdx))
            curFileRanges = curFileRanges :+ frange
            logger.debug("Reached end of file " + m.filename + " , range low: " +
              currMinRowGroup + " , range high: " + currFileRowGroup + " , idx: " + rangeIdx)
            currPartitionRowGroupCount += 1
          } else {
            currPartitionRowGroupCount += 1
          }
          currFileRowGroup += 1
=======

      val extraSpace = if(totalRowGroups % requestedPartitionCount == 0) 0 else 1
      val maxSize = (totalRowGroups / requestedPartitionCount) + extraSpace
      // The row group count of a partition
      var partitionSize = 0
      // Create partitions by splitting up files by their row groups roughly evenly.
      fileMetadata.foreach(file => {
        val fileRowGroupCount = file.rowGroupCount
        var start = 0

        def addNewPartition(currRowGroup: Int): Unit = {
          val rangeIdx = incrementRangeMapGetIndex(rangeCountMap, file.filename)
          fileRanges = fileRanges :+ ParquetFileRange(file.filename, start, currRowGroup, Some(rangeIdx))
          partitions = partitions :+ VerticaDistributedFilesystemPartition(fileRanges)
          logger.debug("Reached partition with file " + file.filename + " , range low: " +
            start + " , range high: " + currRowGroup + " , idx: " + rangeIdx)
          partitionSize = 0
          start = currRowGroup + 1
          fileRanges = List[ParquetFileRange]()
>>>>>>> 60aa9388
        }

        def addNewFileRange(currRowGroup: Int): Unit = {
          val rangeIdx = incrementRangeMapGetIndex(rangeCountMap, file.filename)
          val frange = ParquetFileRange(file.filename, start, currRowGroup, Some(rangeIdx))
          fileRanges = fileRanges :+ frange
          logger.debug("Reached end of file " + file.filename + " , range low: " +
            start + " , range high: " + currRowGroup + " , idx: " + rangeIdx)
          partitionSize += 1
        }

        (0 until fileRowGroupCount).foreach(currRowGroup => {
          if(partitionSize == maxSize - 1) {
            addNewPartition(currRowGroup)
          } else if (currRowGroup == fileRowGroupCount - 1) {
            addNewFileRange(currRowGroup)
          } else {
            partitionSize += 1
          }
        })
      })

      // Last partition if leftover (only partition not of rowGroupRoom size)
      if(fileRanges.nonEmpty) {
        val partition = VerticaDistributedFilesystemPartition(fileRanges)
        partitions = partitions :+ partition
      }

      // Add range count map info to partition
      partitions = partitions.map(part => part.copy(rangeCountMap = Some(rangeCountMap.toMap)))

      PartitionInfo(partitions.toArray, rootPath)
    }
  }

  private def getSelectClause: ConnectorResult[String] = {
    if(config.isAggPushedDown) getPushdownAggregateColumns else getColumnNames(this.config.getRequiredSchema)
  }

  private def getPushdownAggregateColumns: ConnectorResult[String] = {
    val selectClause = this.config.getRequiredSchema.map(col => s"${col.name} as " + "\"" + col.name + "\"").mkString(", ")
    Right(selectClause)
  }

  private def getGroupbyClause: String = {
    if(this.config.getGroupBy.nonEmpty) " GROUP BY " + this.config.getGroupBy.map(_.name).mkString(", ") else ""
  }


  private def getColumnNames(requiredSchema: StructType): ConnectorResult[String] = {
    schemaTools.getColumnInfo(jdbcLayer, config.tableSource) match {
      case Left(err) => Left(err.context("Failed to get table schema when checking for fields that need casts."))
      case Right(columnDefs) => Right(schemaTools.makeColumnsString(columnDefs, requiredSchema))
    }
  }

  /**
   * Initial setup for the whole read operation. Called by driver.
   *
   * Will:
   * - Create a unique directory to export to
   * - Tell Vertica to export to a subdirectory there
   * - Parse the list of files Vertica exported, and create a list of PartitionInfo structs representing how to split up the read.
   *
   * Partitioning info is composed af a group of file ranges. A file range could represent reading a whole file or part of one.
   * This way a single file could be split up among 10 partitions to read, or a single partition could read 10 files.
   */
  override def doPreReadSteps(): ConnectorResult[PartitionInfo] = {
    val fileStoreConfig = config.fileStoreConfig
    val delimiter = if(fileStoreConfig.address.takeRight(1) == "/" || fileStoreConfig.address.takeRight(1) == "\\") "" else "/"
    val hdfsPath = fileStoreConfig.address + delimiter + config.tableSource.identifier
    logger.debug("Export path: " + hdfsPath)

    def makeExportStatement(filePermissions: ValidFilePermissions, selectClause: String, groupbyClause: String, pushdownFilters: String, exportSource: String, exportToJson: Boolean) = {
      val typeString = if(exportToJson) "JSON" else "PARQUET"
      "EXPORT TO " + typeString + "(" +
        "directory = '" + hdfsPath +
        "', fileSizeMB = " + maxFileSize +
        ", rowGroupSizeMB = " + maxRowGroupSize +
        ", fileMode = '" + filePermissions +
        "', dirMode = '" + filePermissions +
        "') AS SELECT " + {
        if (exportToJson) "*" else selectClause
      } + " FROM " + exportSource + pushdownFilters + groupbyClause + ";"
    }

    /**
     * Create a unique directory then tell Vertica to export to a subdirectory there.
     * */
    def exportData: Either[ConnectorError, Unit] = {
      for {
        _ <- getMetadata

        // Set Vertica to work with kerberos and HDFS/AWS
        _ <- jdbcLayer.configureSession(fileStoreLayer)

        _ <- checkSchemaTypesSupport(config, jdbcLayer)

        // Create unique directory for session
        perm = config.filePermissions

        _ = logger.info("Creating unique directory: " + fileStoreConfig.address + " with permissions: " + perm)

        _ <- fileStoreLayer.createDir(fileStoreConfig.address, perm.toString) match {
          case Left(err) =>
            err.getUnderlyingError match {
              case CreateDirectoryAlreadyExistsError(_) =>
                logger.info("Directory already existed: " + fileStoreConfig.address)
                Right(())
              case _ => Left(err.context("Failed to create directory: " + fileStoreConfig.address))
            }
          case Right(_) => Right(())
        }

        // Check if export is already done (previous call of this function)
        exportDone <- fileStoreLayer.fileExists(hdfsPath)

        // File permissions.
        filePermissions = config.filePermissions

        selectClause <- this.getSelectClause
        _ = logger.info("Select clause requested: " + selectClause)

        groupbyClause = this.getGroupbyClause

        pushdownFilters = this.addPushdownFilters(this.config.getPushdownFilters)
        _ = logger.info("Pushdown filters: " + pushdownFilters)

        exportSource = config.tableSource match {
          case tablename: TableName => tablename.getFullTableName
          case TableQuery(query, _) => "(" + query + ") AS x"
        }
        _ = logger.info("Export Source: " + exportSource)

        exportStatement = makeExportStatement(filePermissions, selectClause, groupbyClause, pushdownFilters, exportSource, config.useJson)
        // Export if not already exported
        _ <- if (exportDone) {
          logger.info("Export already done, skipping export step.")
          Right(())
        } else {
          logger.info("Exporting using statement: \n" + exportStatement)

          val timer = new Timer(config.timeOperations, logger, "Export To Parquet From Vertica")
          timer.startTime()
          val res = jdbcLayer.execute(exportStatement).leftMap(err => ExportFromVerticaError(err))
          sparkContext.addSparkListener(new ApplicationParquetCleaner(config))
          timer.endTime()
          res
        }
      } yield ()
    }

    /**
     * Parse the list of files Vertica exported, and create a list of PartitionInfo representing how the files are split up
     * */
    def partitionData: Either[ConnectorError, PartitionInfo] = {
      for {
        // Retrieve all parquet files created by Vertica
        dirExists <- fileStoreLayer.fileExists(hdfsPath)
        fullFileList <- if (!dirExists) Right(List()) else fileStoreLayer.getFileList(hdfsPath)
        parquetFileList = fullFileList.filter(x => x.endsWith(".parquet"))
        requestedPartitionCount = config.partitionCount match {
          case Some(count) => count
          case None => parquetFileList.size // Default to 1 partition / file
        }

        _ = logger.info("Requested partition count: " + requestedPartitionCount)
        _ = logger.info("Parquet file list size: " + parquetFileList.size)

        partitionTimer = new Timer(config.timeOperations, logger, "Reading Parquet Files Metadata and creating partitions")
        _ = partitionTimer.startTime()

        fileMetadata <- parquetFileList.toList.traverse(filename => fileStoreLayer.getParquetFileMetadata(filename))
        totalRowGroups = fileMetadata.map(_.rowGroupCount).sum

        _ = logger.info("Total row groups: " + totalRowGroups)
        // If table is empty, cleanup
        _ = if (totalRowGroups == 0) {
          if (!config.fileStoreConfig.preventCleanup) {
            logger.debug("Cleaning up empty directory in path: " + hdfsPath)
            cleanupUtils.cleanupAll(fileStoreLayer, hdfsPath)
          }
          else {
            Right()
          }
        }

        partitionCount = if (totalRowGroups < requestedPartitionCount) {
          logger.info("Less than " + requestedPartitionCount + " partitions required, only using " + totalRowGroups)
          totalRowGroups
        } else {
          requestedPartitionCount
        }

        partitionInfo = getPartitionInfo(fileMetadata, partitionCount, hdfsPath)

        _ = partitionTimer.endTime()

        _ <- jdbcLayer.close()
      } yield partitionInfo
    }

    def cleanup: ConnectorResult[Unit] = {
      if (!config.fileStoreConfig.preventCleanup) {
        logger.info("Cleaning up all files in path: " + hdfsPath)
        cleanupUtils.cleanupAll(fileStoreLayer, hdfsPath)
      }
      jdbcLayer.close()
    }

    exportData match {
      case Left(error) =>
        cleanup
        Left(error)
      case Right(_) =>
        if (config.json) {
          Right(PartitionInfo(Array.empty, hdfsPath))
        } else {
          partitionData
            .map(partitionInfo => {
              logger.info("Reading data from Parquet file.")
              partitionInfo
            }).left.map(error => {
            cleanup
            error
          })
        }
    }
  }

  private def checkSchemaTypesSupport(config: DistributedFilesystemReadConfig, jdbcLayer: JdbcLayerInterface): ConnectorResult[Unit] = {
    val version = VerticaVersionUtils.getVersion(jdbcLayer)
    VerticaVersionUtils.checkSchemaTypesReadSupport(config.getRequiredSchema, version)
  }

  var partition : Option[VerticaDistributedFilesystemPartition] = None
  var fileIdx = 0


  val timer = new Timer(config.timeOperations, logger, "Partition Read")

  /**
   * Initial setup for the read of an individual partition. Called by executor.
   */
  def startPartitionRead(verticaPartition: VerticaPartition): ConnectorResult[Unit] = {
    timer.startTime()
    logger.info("Starting partition read.")
    for {
      part <- verticaPartition match {
        case p: VerticaDistributedFilesystemPartition => Right(p)
        case _ => Left(InvalidPartition())
      }
      _ = this.partition = Some(part)
      _ = this.fileIdx = 0

      // Check if empty and initialize with first file range
      ret <- part.fileRanges.headOption match {
        case None =>
          logger.warn("No files to read set on partition.")
          Left(DoneReading())
        case Some(head) =>
          fileStoreLayer.openReadParquetFile(head)
      }
    } yield ret
  }

  private def getCleanupInfo(part: VerticaDistributedFilesystemPartition, curIdx: Int): Option[FileCleanupInfo] = {
    logger.debug("Getting cleanup info for partition with idx " + curIdx)
    for {
      _ <- if (curIdx >= part.fileRanges.size) {
        logger.warn("Invalid fileIdx " + this.fileIdx + ", can't perform cleanup.")
        None
      } else {
        Some(())
      }

      curRange = part.fileRanges(curIdx)
      ret <- part.rangeCountMap match {
        case Some (rangeCountMap) if rangeCountMap.contains (curRange.filename) => curRange.rangeIdx match {
          case Some (rangeIdx) => Some (FileCleanupInfo (curRange.filename, rangeIdx, rangeCountMap (curRange.filename)))
          case None =>
            logger.warn ("Missing range count index. Not performing any cleanup for file " + curRange.filename)
            None
        }
        case None =>
          logger.warn ("Missing range count map. Not performing any cleanup for file " + curRange.filename)
          None
        case _ =>
          logger.warn ("Missing value in range count map. Not performing any cleanup for file " + curRange.filename)
          None
      }
    } yield ret
  }

  /**
   * Reads a block of data to the underlying source. Called by executor.
   *
   * May return empty block if at end of read. If attempting to read after end of read, DoneReading will be returned.
   */
  // scalastyle:off
  def readData: ConnectorResult[DataBlock] = {
    val part = this.partition match {
      case None => return Left(UninitializedReadError())
      case Some(p) => p
    }

    val ret = fileStoreLayer.readDataFromParquetFile(dataSize) match {
      case Left(err) => Left(err)
      case Right(data) =>
        if(data.data.nonEmpty) {
          Right(data)
        }
        else {

          logger.info("Hit done reading for file segment.")
          // Next file
          this.fileIdx += 1
          if (this.fileIdx >= part.fileRanges.size) return Right(data)

          for {
            _ <- fileStoreLayer.closeReadParquetFile()
            _ <- fileStoreLayer.openReadParquetFile(part.fileRanges(this.fileIdx))
            data <- fileStoreLayer.readDataFromParquetFile(dataSize)
          } yield data
        }
    }

    // If there was an underlying error, call cleanup
    (ret, getCleanupInfo(part,this.fileIdx)) match {
      case (Left(_), Some(cleanupInfo)) =>
        if(!config.fileStoreConfig.preventCleanup) cleanupUtils.checkAndCleanup(fileStoreLayer, cleanupInfo) match {
          case Right(()) => ()
          case Left(err) => logger.warn("Ran into error when cleaning up: " + err.getFullContext)
        }
      case (Left(_), None) => logger.warn("No cleanup info found")
      case (Right(dataBlock), Some(cleanupInfo)) =>
        if(dataBlock.data.isEmpty && !config.fileStoreConfig.preventCleanup) cleanupUtils.checkAndCleanup(fileStoreLayer, cleanupInfo) match {
          case Right(()) => ()
          case Left(err) => logger.warn("Ran into error when cleaning up: " + err.getFullContext)
        }
      case (Right(_), None) => ()
    }
    ret
  }


  /**
   * Ends the read, doing any necessary cleanup. Called by executor once reading the partition is done.
   */
  def endPartitionRead(): ConnectorResult[Unit] = {
    timer.endTime()
    for {
      _ <- cleanupFiles()
      _ <- fileStoreLayer.closeReadParquetFile()
    } yield ()
  }

  def cleanupFiles(): ConnectorResult[Unit] ={
    logger.info("Removing files before closing read pipe.")
    val part = this.partition match {
      case None => return Left(UninitializedReadError())
      case Some(p) => p
    }

    for(fileIdx <- 0 to part.fileRanges.size ){
      if(!config.fileStoreConfig.preventCleanup) {
        // Cleanup old file if required
        getCleanupInfo(part, fileIdx) match {
          case Some(cleanupInfo) => cleanupUtils.checkAndCleanup(fileStoreLayer, cleanupInfo) match {
            case Left(err) => logger.warn("Ran into error when calling cleaning up. Treating as non-fatal. Err: " + err.getFullContext)
            case Right(_) => ()
          }
          case None => logger.warn("No cleanup info found.")
        }
      }
    }
    Right()
  }
}
<|MERGE_RESOLUTION|>--- conflicted
+++ resolved
@@ -120,21 +120,6 @@
   }
 
   /**
-<<<<<<< HEAD
-   * Depending on export configuration options, Vertica may export multiple Parquet files. For Spark to read these files
-   * concurrently, we need to partition them and return this information to Spark, who will schedule workers accordingly
-   * and send them the partition information.
-   *
-   * We splitup
-   *
-   * The number of partitions = total parquet row groups / partitionCount.
-   *
-   * @param fileMetadata A list of parquet metadata
-   *
-   * @param partitionCount the number of partition to create
-   * */
-  private def getPartitionInfo(fileMetadata: Seq[ParquetFileMetadata], partitionCount: Int, rootPath: String): PartitionInfo = {
-=======
    * Function generate a list of [[VerticaDistributedFilesystemPartition]] by distributing the row groups of the exported
    * parquets evenly amongst the requested number of partitions.
    * If no partition number were specified, defaults to one row group per partition. Note that a partition can span
@@ -147,69 +132,18 @@
    * @return An array of [[VerticaDistributedFilesystemPartition]]
    * */
   private def getPartitionInfo(fileMetadata: Seq[ParquetFileMetadata], requestedPartitionCount: Int): PartitionInfo = {
->>>>>>> 60aa9388
     val totalRowGroups = fileMetadata.map(_.rowGroupCount).sum
 
     // If no data, return empty partition list
     if(totalRowGroups == 0) {
       logger.info("No data. Returning empty partition list.")
-<<<<<<< HEAD
-      PartitionInfo(Array[InputPartition](), rootPath)
-    } else {
-      val extraSpace = if(totalRowGroups % partitionCount == 0) 0 else 1
-      val rowGroupsPerPartition = (totalRowGroups / partitionCount) + extraSpace
-
-      // Now, create partitions splitting up files roughly evenly
-=======
       PartitionInfo(Array[InputPartition]())
     } else {
->>>>>>> 60aa9388
       var partitions = List[VerticaDistributedFilesystemPartition]()
       var fileRanges = List[ParquetFileRange]()
       val rangeCountMap = scala.collection.mutable.Map[String, Int]()
 
       logger.info("Creating partitions.")
-<<<<<<< HEAD
-      var currPartitionRowGroupCount = 0
-      // To create spark partitions, we loop over the metadata of exported parquets and record row groups for each partitions
-      for(m <- fileMetadata) {
-        val fileRowGroupCount = m.rowGroupCount
-        logger.debug("Splitting file " + m.filename + " with row group count " + fileRowGroupCount)
-        var currFileRowGroup = 0
-        var currMinRowGroup = 0
-        /**
-         * For each parquet metadata, we step through the row groups until:
-         * - rowGroupsPerPartition is reached, then our partition is full. We record the file range to the partition and
-         * start a new partition
-         * - fileRowGroupCount is reached, then we record the row group range into the partition and move to the next parquet metadata
-         * */
-        while(currFileRowGroup < fileRowGroupCount){
-          if(currPartitionRowGroupCount == rowGroupsPerPartition - 1) { // Reached end of partition, cut off here
-            val rangeIdx = incrementRangeMapGetIndex(rangeCountMap, m.filename)
-
-            val frange = ParquetFileRange(m.filename, currMinRowGroup, currFileRowGroup, Some(rangeIdx))
-
-            curFileRanges = curFileRanges :+ frange
-            val partition = VerticaDistributedFilesystemPartition(curFileRanges)
-            partitions = partitions :+ partition
-            curFileRanges = List[ParquetFileRange]()
-            logger.debug("Reached partition with file " + m.filename + " , range low: " +
-              currMinRowGroup + " , range high: " + currFileRowGroup + " , idx: " + rangeIdx)
-            currPartitionRowGroupCount = 0
-            currMinRowGroup = currFileRowGroup + 1
-          }
-          else if(currFileRowGroup == fileRowGroupCount - 1){ // Reached end of file's row groups, add to file ranges
-            val rangeIdx = incrementRangeMapGetIndex(rangeCountMap, m.filename)
-            val frange = ParquetFileRange(m.filename, currMinRowGroup, currFileRowGroup, Some(rangeIdx))
-            curFileRanges = curFileRanges :+ frange
-            logger.debug("Reached end of file " + m.filename + " , range low: " +
-              currMinRowGroup + " , range high: " + currFileRowGroup + " , idx: " + rangeIdx)
-            currPartitionRowGroupCount += 1
-          } else {
-            currPartitionRowGroupCount += 1
-          }
-          currFileRowGroup += 1
-=======
 
       val extraSpace = if(totalRowGroups % requestedPartitionCount == 0) 0 else 1
       val maxSize = (totalRowGroups / requestedPartitionCount) + extraSpace
@@ -229,7 +163,6 @@
           partitionSize = 0
           start = currRowGroup + 1
           fileRanges = List[ParquetFileRange]()
->>>>>>> 60aa9388
         }
 
         def addNewFileRange(currRowGroup: Int): Unit = {
@@ -261,7 +194,7 @@
       // Add range count map info to partition
       partitions = partitions.map(part => part.copy(rangeCountMap = Some(rangeCountMap.toMap)))
 
-      PartitionInfo(partitions.toArray, rootPath)
+      PartitionInfo(partitions.toArray)
     }
   }
 
@@ -303,161 +236,129 @@
     val hdfsPath = fileStoreConfig.address + delimiter + config.tableSource.identifier
     logger.debug("Export path: " + hdfsPath)
 
-    def makeExportStatement(filePermissions: ValidFilePermissions, selectClause: String, groupbyClause: String, pushdownFilters: String, exportSource: String, exportToJson: Boolean) = {
-      val typeString = if(exportToJson) "JSON" else "PARQUET"
-      "EXPORT TO " + typeString + "(" +
+    val ret: ConnectorResult[PartitionInfo] = for {
+      _ <- getMetadata
+
+      // Set Vertica to work with kerberos and HDFS/AWS
+      _ <- jdbcLayer.configureSession(fileStoreLayer)
+
+      _ <- checkSchemaTypesSupport(config, jdbcLayer)
+
+      // Create unique directory for session
+      perm = config.filePermissions
+
+      _ = logger.info("Creating unique directory: " + fileStoreConfig.address + " with permissions: " + perm)
+
+      _ <- fileStoreLayer.createDir(fileStoreConfig.address, perm.toString) match {
+        case Left(err) =>
+          err.getUnderlyingError match {
+            case CreateDirectoryAlreadyExistsError(_) =>
+              logger.info("Directory already existed: " + fileStoreConfig.address)
+              Right(())
+            case _ => Left(err.context("Failed to create directory: " + fileStoreConfig.address))
+          }
+        case Right(_) => Right(())
+      }
+
+      // Check if export is already done (previous call of this function)
+      exportDone <- fileStoreLayer.fileExists(hdfsPath)
+
+      // File permissions.
+      filePermissions = config.filePermissions
+
+      selectClause <- this.getSelectClause
+      _ = logger.info("Select clause requested: " + selectClause)
+
+      groupbyClause = this.getGroupbyClause
+
+      pushdownFilters = this.addPushdownFilters(this.config.getPushdownFilters)
+      _ = logger.info("Pushdown filters: " + pushdownFilters)
+
+      exportSource = config.tableSource match {
+        case tablename: TableName => tablename.getFullTableName
+        case TableQuery(query, _) => "(" + query + ") AS x"
+      }
+      _ = logger.info("Export Source: " + exportSource)
+
+      exportStatement = "EXPORT TO PARQUET(" +
         "directory = '" + hdfsPath +
         "', fileSizeMB = " + maxFileSize +
         ", rowGroupSizeMB = " + maxRowGroupSize +
         ", fileMode = '" + filePermissions +
         "', dirMode = '" + filePermissions +
-        "') AS SELECT " + {
-        if (exportToJson) "*" else selectClause
-      } + " FROM " + exportSource + pushdownFilters + groupbyClause + ";"
-    }
-
-    /**
-     * Create a unique directory then tell Vertica to export to a subdirectory there.
-     * */
-    def exportData: Either[ConnectorError, Unit] = {
-      for {
-        _ <- getMetadata
-
-        // Set Vertica to work with kerberos and HDFS/AWS
-        _ <- jdbcLayer.configureSession(fileStoreLayer)
-
-        _ <- checkSchemaTypesSupport(config, jdbcLayer)
-
-        // Create unique directory for session
-        perm = config.filePermissions
-
-        _ = logger.info("Creating unique directory: " + fileStoreConfig.address + " with permissions: " + perm)
-
-        _ <- fileStoreLayer.createDir(fileStoreConfig.address, perm.toString) match {
-          case Left(err) =>
-            err.getUnderlyingError match {
-              case CreateDirectoryAlreadyExistsError(_) =>
-                logger.info("Directory already existed: " + fileStoreConfig.address)
-                Right(())
-              case _ => Left(err.context("Failed to create directory: " + fileStoreConfig.address))
-            }
-          case Right(_) => Right(())
-        }
-
-        // Check if export is already done (previous call of this function)
-        exportDone <- fileStoreLayer.fileExists(hdfsPath)
-
-        // File permissions.
-        filePermissions = config.filePermissions
-
-        selectClause <- this.getSelectClause
-        _ = logger.info("Select clause requested: " + selectClause)
-
-        groupbyClause = this.getGroupbyClause
-
-        pushdownFilters = this.addPushdownFilters(this.config.getPushdownFilters)
-        _ = logger.info("Pushdown filters: " + pushdownFilters)
-
-        exportSource = config.tableSource match {
-          case tablename: TableName => tablename.getFullTableName
-          case TableQuery(query, _) => "(" + query + ") AS x"
-        }
-        _ = logger.info("Export Source: " + exportSource)
-
-        exportStatement = makeExportStatement(filePermissions, selectClause, groupbyClause, pushdownFilters, exportSource, config.useJson)
-        // Export if not already exported
-        _ <- if (exportDone) {
-          logger.info("Export already done, skipping export step.")
-          Right(())
-        } else {
-          logger.info("Exporting using statement: \n" + exportStatement)
-
-          val timer = new Timer(config.timeOperations, logger, "Export To Parquet From Vertica")
-          timer.startTime()
-          val res = jdbcLayer.execute(exportStatement).leftMap(err => ExportFromVerticaError(err))
-          sparkContext.addSparkListener(new ApplicationParquetCleaner(config))
-          timer.endTime()
-          res
-        }
-      } yield ()
-    }
-
-    /**
-     * Parse the list of files Vertica exported, and create a list of PartitionInfo representing how the files are split up
-     * */
-    def partitionData: Either[ConnectorError, PartitionInfo] = {
-      for {
-        // Retrieve all parquet files created by Vertica
-        dirExists <- fileStoreLayer.fileExists(hdfsPath)
-        fullFileList <- if (!dirExists) Right(List()) else fileStoreLayer.getFileList(hdfsPath)
-        parquetFileList = fullFileList.filter(x => x.endsWith(".parquet"))
-        requestedPartitionCount = config.partitionCount match {
+        "') AS SELECT " + selectClause + " FROM " + exportSource + pushdownFilters + groupbyClause + ";"
+
+      // Export if not already exported
+      _ <- if(exportDone) {
+        logger.info("Export already done, skipping export step.")
+        Right(())
+      } else {
+        logger.info("Exporting using statement: \n" + exportStatement)
+
+        val timer = new Timer(config.timeOperations, logger, "Export To Parquet From Vertica")
+        timer.startTime()
+        val res = jdbcLayer.execute(exportStatement).leftMap(err => ExportFromVerticaError(err))
+        sparkContext.addSparkListener(new ApplicationParquetCleaner(config))
+        timer.endTime()
+        res
+      }
+
+      // Retrieve all parquet files created by Vertica
+      dirExists <- fileStoreLayer.fileExists(hdfsPath)
+      fullFileList <- if(!dirExists) Right(List()) else fileStoreLayer.getFileList(hdfsPath)
+      parquetFileList = fullFileList.filter(x => x.endsWith(".parquet"))
+      requestedPartitionCount = config.partitionCount match {
           case Some(count) => count
           case None => parquetFileList.size // Default to 1 partition / file
-        }
-
-        _ = logger.info("Requested partition count: " + requestedPartitionCount)
-        _ = logger.info("Parquet file list size: " + parquetFileList.size)
-
-        partitionTimer = new Timer(config.timeOperations, logger, "Reading Parquet Files Metadata and creating partitions")
-        _ = partitionTimer.startTime()
-
-        fileMetadata <- parquetFileList.toList.traverse(filename => fileStoreLayer.getParquetFileMetadata(filename))
-        totalRowGroups = fileMetadata.map(_.rowGroupCount).sum
-
-        _ = logger.info("Total row groups: " + totalRowGroups)
-        // If table is empty, cleanup
-        _ = if (totalRowGroups == 0) {
-          if (!config.fileStoreConfig.preventCleanup) {
-            logger.debug("Cleaning up empty directory in path: " + hdfsPath)
-            cleanupUtils.cleanupAll(fileStoreLayer, hdfsPath)
-          }
-          else {
-            Right()
-          }
-        }
-
-        partitionCount = if (totalRowGroups < requestedPartitionCount) {
-          logger.info("Less than " + requestedPartitionCount + " partitions required, only using " + totalRowGroups)
-          totalRowGroups
-        } else {
-          requestedPartitionCount
-        }
-
-        partitionInfo = getPartitionInfo(fileMetadata, partitionCount, hdfsPath)
-
-        _ = partitionTimer.endTime()
-
-        _ <- jdbcLayer.close()
-      } yield partitionInfo
-    }
-
-    def cleanup: ConnectorResult[Unit] = {
-      if (!config.fileStoreConfig.preventCleanup) {
-        logger.info("Cleaning up all files in path: " + hdfsPath)
-        cleanupUtils.cleanupAll(fileStoreLayer, hdfsPath)
-      }
-      jdbcLayer.close()
-    }
-
-    exportData match {
-      case Left(error) =>
-        cleanup
-        Left(error)
-      case Right(_) =>
-        if (config.json) {
-          Right(PartitionInfo(Array.empty, hdfsPath))
-        } else {
-          partitionData
-            .map(partitionInfo => {
-              logger.info("Reading data from Parquet file.")
-              partitionInfo
-            }).left.map(error => {
-            cleanup
-            error
-          })
-        }
-    }
+      }
+
+      _ = logger.info("Requested partition count: " + requestedPartitionCount)
+      _ = logger.info("Parquet file list size: " + parquetFileList.size)
+
+      partitionTimer = new Timer(config.timeOperations, logger, "Reading Parquet Files Metadata and creating partitions")
+      _ = partitionTimer.startTime()
+
+      fileMetadata <- parquetFileList.toList.traverse(filename => fileStoreLayer.getParquetFileMetadata(filename))
+      totalRowGroups = fileMetadata.map(_.rowGroupCount).sum
+
+      _ = logger.info("Total row groups: " + totalRowGroups)
+      // If table is empty, cleanup
+      _ =  if(totalRowGroups == 0) {
+        if(!config.fileStoreConfig.preventCleanup) {
+          logger.debug("Cleaning up empty directory in path: " + hdfsPath)
+          cleanupUtils.cleanupAll(fileStoreLayer, hdfsPath)
+        }
+        else {
+          Right()
+        }
+      }
+
+      partitionCount = if (totalRowGroups < requestedPartitionCount) {
+        logger.info("Less than " + requestedPartitionCount + " partitions required, only using " + totalRowGroups)
+        totalRowGroups
+      } else {
+        requestedPartitionCount
+      }
+
+      partitionInfo = getPartitionInfo(fileMetadata, partitionCount)
+
+      _ = partitionTimer.endTime()
+
+      _ <- jdbcLayer.close()
+    } yield partitionInfo
+
+    // If there's an error, cleanup
+    ret match {
+      case Left(_) =>
+        if(!config.fileStoreConfig.preventCleanup) {
+          logger.info("Cleaning up all files in path: " + hdfsPath)
+          cleanupUtils.cleanupAll(fileStoreLayer, hdfsPath)
+        }
+        jdbcLayer.close()
+      case _ => logger.info("Reading data from Parquet file.")
+    }
+
+    ret
   }
 
   private def checkSchemaTypesSupport(config: DistributedFilesystemReadConfig, jdbcLayer: JdbcLayerInterface): ConnectorResult[Unit] = {
@@ -479,9 +380,9 @@
     logger.info("Starting partition read.")
     for {
       part <- verticaPartition match {
-        case p: VerticaDistributedFilesystemPartition => Right(p)
-        case _ => Left(InvalidPartition())
-      }
+          case p: VerticaDistributedFilesystemPartition => Right(p)
+          case _ => Left(InvalidPartition())
+        }
       _ = this.partition = Some(part)
       _ = this.fileIdx = 0
 
