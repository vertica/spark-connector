--- conflicted
+++ resolved
@@ -18,10 +18,10 @@
 import com.vertica.spark.config._
 import com.vertica.spark.datasource.jdbc._
 import cats.implicits._
-import com.vertica.spark.util.schema.{ColumnDef, SchemaTools, SchemaToolsInterface}
+import com.vertica.spark.util.schema.SchemaToolsInterface
 import com.vertica.spark.datasource.fs._
 import com.vertica.spark.datasource.v2.PushdownFilter
-import com.vertica.spark.util.cleanup.{CleanupUtils, CleanupUtilsInterface, FileCleanupInfo}
+import com.vertica.spark.util.cleanup.{CleanupUtilsInterface, FileCleanupInfo}
 import com.vertica.spark.util.error.ErrorHandling.ConnectorResult
 import org.apache.spark.sql.types.StructType
 
@@ -209,23 +209,14 @@
         "') AS " + "SELECT " + cols + " FROM " +
         config.tablename.getFullTableName + pushdownSql + ";"
 
-<<<<<<< HEAD
       // Export if not already exported
       _ <- if(exportDone) {
         logger.info("Export already done, skipping export step.")
         Right(())
       } else {
         logger.info("Exporting.")
-        jdbcLayer.execute(exportStatement) match {
-          case Right(_) => Right(())
-          case Left(err) =>
-            logger.error(err.msg)
-            Left(ConnectorError(ExportFromVerticaError))
-        }
-      }
-=======
-      _ <- jdbcLayer.execute(exportStatement).leftMap(err => ExportFromVerticaError(err))
->>>>>>> f1a334e4
+        jdbcLayer.execute(exportStatement).leftMap(err => ExportFromVerticaError(err))
+      }
 
       // Retrieve all parquet files created by Vertica
       fileList <- fileStoreLayer.getFileList(hdfsPath)
@@ -272,12 +263,8 @@
   /**
    * Initial setup for the read of an individual partition. Called by executor.
    */
-<<<<<<< HEAD
-  def startPartitionRead(verticaPartition: VerticaPartition): Either[ConnectorError, Unit] = {
+  def startPartitionRead(verticaPartition: VerticaPartition): ConnectorResult[Unit] = {
     logger.info("Starting partition read.")
-=======
-  def startPartitionRead(verticaPartition: VerticaPartition): ConnectorResult[Unit] = {
->>>>>>> f1a334e4
     for {
       part <- verticaPartition match {
           case p: VerticaDistributedFilesystemPartition => Right(p)
@@ -335,14 +322,9 @@
       case Some(p) => p
     }
     val ret = fileStoreLayer.readDataFromParquetFile(dataSize) match {
-<<<<<<< HEAD
-      case Left(err) => err.err match {
-        case DoneReading =>
-          logger.info("Hit done reading for file segment.")
-=======
       case Left(err) => err.getError match {
         case DoneReading() =>
->>>>>>> f1a334e4
+          logger.info("Hit done reading for file segment.")
 
           // Cleanup old file if required
           getCleanupInfo(part,this.fileIdx) match {
@@ -381,12 +363,9 @@
   /**
    * Ends the read, doing any necessary cleanup. Called by executor once reading the partition is done.
    */
-<<<<<<< HEAD
-  def endPartitionRead(): Either[ConnectorError, Unit] = {
+  def endPartitionRead(): ConnectorResult[Unit] = {
     logger.info("Ending partition read.")
-=======
-  def endPartitionRead(): ConnectorResult[Unit] = {
->>>>>>> f1a334e4
+
     jdbcLayer.close()
     fileStoreLayer.closeReadParquetFile()
   }
