package com.vertica.spark.datasource.core

import com.typesafe.scalalogging.Logger
import com.vertica.spark.util.error._
import com.vertica.spark.util.error.ConnectorErrorType._
import com.vertica.spark.config._
import com.vertica.spark.datasource.jdbc._
import cats.implicits._
import com.vertica.spark.util.schema.SchemaToolsInterface
import com.vertica.spark.datasource.fs._
<<<<<<< HEAD
=======
import cats.implicits._
import org.apache.hadoop.conf.Configuration
import com.vertica.spark.util.schema.{SchemaTools, SchemaToolsInterface}
import com.vertica.spark.datasource.fs._
import org.apache.spark.sql.connector.read.InputPartition
>>>>>>> 00744bbe

final case class ParquetFileRange(filename: String, minRowGroup: Int, maxRowGroup: Int)

final case class VerticaDistributedFilesystemPartition(fileRanges: Seq[ParquetFileRange]) extends VerticaPartition

/**
  * Implementation of the pipe to Vertica using a distributed filesystem as an intermediary layer.
  *
  * Dependencies such as the JDBCLayerInterface may be optionally passed in, this option is in place mostly for tests. If not passed in, they will be instatitated here.
  */
class VerticaDistributedFilesystemReadPipe(val config: DistributedFilesystemReadConfig, val fileStoreLayer: FileStoreLayerInterface, val jdbcLayer: JdbcLayerInterface, val schemaTools: SchemaToolsInterface) extends VerticaPipeInterface with VerticaPipeReadInterface {
  val logger: Logger = config.getLogger(classOf[VerticaDistributedFilesystemReadPipe])
  var dataSize = 1

  private def retrieveMetadata(): Either[ConnectorError, VerticaMetadata] = {
    schemaTools.readSchema(this.jdbcLayer, this.config.tablename.getFullTableName) match {
      case Right(schema) => Right(VerticaMetadata(schema))
      case Left(errList) =>
        for(err <- errList) logger.error(err.msg)
        Left(ConnectorError(SchemaDiscoveryError))
    }
  }

  /**
    * Gets metadata, either cached in configuration object or retrieved from Vertica if we haven't yet.
    */
  override def getMetadata: Either[ConnectorError, VerticaMetadata] = {
    this.config.metadata match {
      case Some(data) => Right(data)
      case None => this.retrieveMetadata()
    }
  }

  /**
    * Returns the default number of rows to read/write from this pipe at a time.
    */
  override def getDataBlockSize: Either[ConnectorError, Long] = Right(dataSize)


  private def getPartitionInfo(fileMetadata: Seq[ParquetFileMetadata], rowGroupRoom: Int): Either[ConnectorError, PartitionInfo] = {
    // Now, create partitions splitting up files roughly evenly
    var i = 0
    var partitions = List[VerticaDistributedFilesystemPartition]()
    var curFileRanges = List[ParquetFileRange]()
    for(m <- fileMetadata) {
      val size = m.rowGroupCount
      var j = 0
      var low = 0
      while(j < size){
        if(i == rowGroupRoom-1){ // Reached end of partition, cut off here
          val frange = ParquetFileRange(m.filename, low, j)
          curFileRanges = curFileRanges :+ frange
          val partition = VerticaDistributedFilesystemPartition(curFileRanges)
          partitions = partitions :+ partition
          curFileRanges = List[ParquetFileRange]()
          i = 0
          low = j+1
        }
        else if(j == size - 1){ // Reached end of file's row groups, add to file ranges
          val frange = ParquetFileRange(m.filename, low, j)
          curFileRanges = curFileRanges :+ frange
          i += 1
        }
        else {
          i += 1
        }

<<<<<<< HEAD
=======

  private def getPartitionInfo(fileMetadata: Seq[ParquetFileMetadata], rowGroupRoom: Int): Either[ConnectorError, PartitionInfo] = {
    // Now, create partitions splitting up files roughly evenly
    var i = 0
    var partitions = List[VerticaDistributedFilesystemPartition]()
    var curFileRanges = List[ParquetFileRange]()
    for(m <- fileMetadata) {
      val size = m.rowGroupCount
      var j = 0
      var low = 0
      while(j < size){
        if(i == rowGroupRoom-1) { // Reached end of partition, cut off here
          val frange = ParquetFileRange(m.filename, low, j)
          curFileRanges = curFileRanges :+ frange
          val partition = VerticaDistributedFilesystemPartition(curFileRanges)
          partitions = partitions :+ partition
          curFileRanges = List[ParquetFileRange]()
          i = 0
          low = j+1
        }
        else if(j == size - 1) { // Reached end of file's row groups, add to file ranges
          val frange = ParquetFileRange(m.filename, low, j)
          curFileRanges = curFileRanges :+ frange
          i += 1
        }
        else {
          i += 1
        }

>>>>>>> 00744bbe
        j += 1
      }
    }
    // Last partition if leftover (only partition not of rowGroupRoom size)
<<<<<<< HEAD
    if(curFileRanges.nonEmpty) {
=======
    if(!curFileRanges.isEmpty) {
>>>>>>> 00744bbe
      val partition = VerticaDistributedFilesystemPartition(curFileRanges)
      partitions = partitions :+ partition
    }

    Right(
      PartitionInfo(partitions.toArray)
    )
  }
  /**
    * Initial setup for the whole read operation. Called by driver.
    */
  override def doPreReadSteps(): Either[ConnectorError, PartitionInfo] = {
    getMetadata match {
      case Left(err) => return Left(err)
      case Right(metadata) => ()
    }

    val fileStoreConfig = config.fileStoreConfig

    val delimiter = if(fileStoreConfig.address.takeRight(1) == "/" || fileStoreConfig.address.takeRight(1) == "\\") "" else "/"
    val hdfsPath = fileStoreConfig.address + delimiter + config.tablename.getFullTableName

    // Remove export directory if it exists (Vertica must create this dir)
    fileStoreLayer.removeDir(hdfsPath) match {
      case Left(err) => return Left(err)
      case Right(_) =>
    }

    // File size params. The max size of a single file, and the max size of an individual row group inside the parquet file.
    // TODO: Tune these with performance tests. Determine whether a single value is suitable or if we need to add a user option.
    val maxFileSize = 512
    val maxRowGroupSize = 64

    // File permissions.
    // TODO: Add file permission option w/ default value '700'
    val filePermissions = "777"

    val exportStatement = "EXPORT TO PARQUET(directory = '" + hdfsPath + "', fileSizeMB = " + maxFileSize + ", rowGroupSizeMB = " + maxRowGroupSize + ", fileMode = '" + filePermissions + "', dirMode = '" + filePermissions  + "') AS SELECT * FROM " + config.tablename.getFullTableName + ";"
    jdbcLayer.execute(exportStatement) match {
      case Right(_) =>
      case Left(err) =>
        logger.error(err.msg)
        return Left(ConnectorError(ExportFromVerticaError))
    }

    // Retrieve all parquet files created by Vertica
    fileStoreLayer.getFileList(hdfsPath) match {
      case Left(err) => Left(err)
      case Right(fileList) =>
        if(fileList.isEmpty){
          logger.error("Returned file list was empty, so cannot create valid partition info")
          Left(ConnectorError(PartitioningError))
        }
        else {
          val partitionCount = config.partitionCount match {
            case Some(count) => count
            case None => fileList.size // Default to 1 partition / file
          }

          for {
            fileMetadata <- fileList.map(filename => fileStoreLayer.getParquetFileMetadata(filename)).toList.sequence
            // Get room per partition for row groups in order to split the groups up evenly
            rowGroupRoom <- {
              val totalRowGroups = fileMetadata.map(_.rowGroupCount).sum
              if(totalRowGroups < partitionCount) {
                Left(ConnectorError(PartitioningError))
              } else  {
                val extraSpace = if(totalRowGroups % partitionCount == 0) 0 else 1
                Right((totalRowGroups / partitionCount) + extraSpace)
              }
            }
            partitionInfo <- getPartitionInfo(fileMetadata, rowGroupRoom)
<<<<<<< HEAD
          } yield partitionInfo
=======
          } yield (partitionInfo)
>>>>>>> 00744bbe
        }
    }
  }

  var partition : Option[VerticaDistributedFilesystemPartition] = None
  var fileIdx = 0

  /**
    * Initial setup for the read of an individual partition. Called by executor.
    */
  def startPartitionRead(verticaPartition: VerticaPartition): Either[ConnectorError, Unit] = {
    val part = verticaPartition match {
      case p: VerticaDistributedFilesystemPartition => p
      case _ => return Left(ConnectorError(InvalidPartition))
    }
    this.partition = Some(part)
    this.fileIdx = 0

<<<<<<< HEAD
    // Check if empty and initialize with first file range
    part.fileRanges.headOption match {
      case None =>
        logger.warn("No files to read set on partition.")
        return Left(ConnectorError(DoneReading))
      case Some(head) =>
        fileStoreLayer.openReadParquetFile(head)
    }
=======
    if(part.fileRanges.isEmpty) {
      logger.warn("No files to read set on partition.")
      return Left(ConnectorError(DoneReading))
    }

    fileStoreLayer.openReadParquetFile(part.fileRanges.head)
>>>>>>> 00744bbe
  }


  /**
    * Reads a block of data to the underlying source. Called by executor.
    */
  def readData: Either[ConnectorError, DataBlock] = {
    val part = this.partition match {
      case None => return Left(ConnectorError(UninitializedReadError))
      case Some(p) => p
    }
    fileStoreLayer.readDataFromParquetFile(dataSize) match {
      case Left(err) => err.err match {
        case DoneReading =>
          this.fileIdx += 1
          if(this.fileIdx >= part.fileRanges.size) return Left(ConnectorError(DoneReading))

          for {
            _ <- fileStoreLayer.closeReadParquetFile()
            _ <- fileStoreLayer.openReadParquetFile(part.fileRanges(this.fileIdx))
            data <- fileStoreLayer.readDataFromParquetFile(dataSize)
<<<<<<< HEAD
            } yield data
        case _ => Left(err)
=======
            } yield (data)
        case _ => return Left(err)
>>>>>>> 00744bbe
      }
      case Right(data) => Right(data)
    }
  }


  /**
    * Ends the read, doing any necessary cleanup. Called by executor once reading the partition is done.
    */
  def endPartitionRead(): Either[ConnectorError, Unit] = fileStoreLayer.closeReadParquetFile()

}
<|MERGE_RESOLUTION|>--- conflicted
+++ resolved
@@ -8,14 +8,6 @@
 import cats.implicits._
 import com.vertica.spark.util.schema.SchemaToolsInterface
 import com.vertica.spark.datasource.fs._
-<<<<<<< HEAD
-=======
-import cats.implicits._
-import org.apache.hadoop.conf.Configuration
-import com.vertica.spark.util.schema.{SchemaTools, SchemaToolsInterface}
-import com.vertica.spark.datasource.fs._
-import org.apache.spark.sql.connector.read.InputPartition
->>>>>>> 00744bbe
 
 final case class ParquetFileRange(filename: String, minRowGroup: Int, maxRowGroup: Int)
 
@@ -82,48 +74,11 @@
         else {
           i += 1
         }
-
-<<<<<<< HEAD
-=======
-
-  private def getPartitionInfo(fileMetadata: Seq[ParquetFileMetadata], rowGroupRoom: Int): Either[ConnectorError, PartitionInfo] = {
-    // Now, create partitions splitting up files roughly evenly
-    var i = 0
-    var partitions = List[VerticaDistributedFilesystemPartition]()
-    var curFileRanges = List[ParquetFileRange]()
-    for(m <- fileMetadata) {
-      val size = m.rowGroupCount
-      var j = 0
-      var low = 0
-      while(j < size){
-        if(i == rowGroupRoom-1) { // Reached end of partition, cut off here
-          val frange = ParquetFileRange(m.filename, low, j)
-          curFileRanges = curFileRanges :+ frange
-          val partition = VerticaDistributedFilesystemPartition(curFileRanges)
-          partitions = partitions :+ partition
-          curFileRanges = List[ParquetFileRange]()
-          i = 0
-          low = j+1
-        }
-        else if(j == size - 1) { // Reached end of file's row groups, add to file ranges
-          val frange = ParquetFileRange(m.filename, low, j)
-          curFileRanges = curFileRanges :+ frange
-          i += 1
-        }
-        else {
-          i += 1
-        }
-
->>>>>>> 00744bbe
         j += 1
       }
     }
     // Last partition if leftover (only partition not of rowGroupRoom size)
-<<<<<<< HEAD
     if(curFileRanges.nonEmpty) {
-=======
-    if(!curFileRanges.isEmpty) {
->>>>>>> 00744bbe
       val partition = VerticaDistributedFilesystemPartition(curFileRanges)
       partitions = partitions :+ partition
     }
@@ -196,11 +151,7 @@
               }
             }
             partitionInfo <- getPartitionInfo(fileMetadata, rowGroupRoom)
-<<<<<<< HEAD
           } yield partitionInfo
-=======
-          } yield (partitionInfo)
->>>>>>> 00744bbe
         }
     }
   }
@@ -219,7 +170,6 @@
     this.partition = Some(part)
     this.fileIdx = 0
 
-<<<<<<< HEAD
     // Check if empty and initialize with first file range
     part.fileRanges.headOption match {
       case None =>
@@ -228,14 +178,6 @@
       case Some(head) =>
         fileStoreLayer.openReadParquetFile(head)
     }
-=======
-    if(part.fileRanges.isEmpty) {
-      logger.warn("No files to read set on partition.")
-      return Left(ConnectorError(DoneReading))
-    }
-
-    fileStoreLayer.openReadParquetFile(part.fileRanges.head)
->>>>>>> 00744bbe
   }
 
 
@@ -257,13 +199,8 @@
             _ <- fileStoreLayer.closeReadParquetFile()
             _ <- fileStoreLayer.openReadParquetFile(part.fileRanges(this.fileIdx))
             data <- fileStoreLayer.readDataFromParquetFile(dataSize)
-<<<<<<< HEAD
             } yield data
         case _ => Left(err)
-=======
-            } yield (data)
-        case _ => return Left(err)
->>>>>>> 00744bbe
       }
       case Right(data) => Right(data)
     }
