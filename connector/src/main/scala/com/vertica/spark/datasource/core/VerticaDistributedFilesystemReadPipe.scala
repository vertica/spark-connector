// (c) Copyright [2020-2021] Micro Focus or one of its affiliates.
// Licensed under the Apache License, Version 2.0 (the "License");
// You may not use this file except in compliance with the License.
// You may obtain a copy of the License at
//
// http://www.apache.org/licenses/LICENSE-2.0
//
// Unless required by applicable law or agreed to in writing, software
// distributed under the License is distributed on an "AS IS" BASIS,
// WITHOUT WARRANTIES OR CONDITIONS OF ANY KIND, either express or implied.
// See the License for the specific language governing permissions and
// limitations under the License.

package com.vertica.spark.datasource.core

import com.typesafe.scalalogging.Logger
import com.vertica.spark.util.error._
import com.vertica.spark.config._
import com.vertica.spark.datasource.jdbc._
import cats.implicits._
import com.vertica.spark.util.schema.SchemaToolsInterface
import com.vertica.spark.datasource.fs._
import com.vertica.spark.datasource.v2.PushdownFilter
import com.vertica.spark.util.Timer
import com.vertica.spark.util.cleanup.{CleanupUtilsInterface, FileCleanupInfo}
import com.vertica.spark.util.error.ErrorHandling.ConnectorResult
import org.apache.spark.sql.connector.expressions.aggregate._
import com.vertica.spark.util.listeners.{ApplicationParquetCleaner, SparkContextWrapper}
import com.vertica.spark.util.version.VerticaVersionUtils
import org.apache.spark.sql.connector.read.InputPartition
import org.apache.spark.sql.types.StructType

/**
 * Represents a portion of a parquet file
 *
 * @param filename Full path with name of the parquet file
 * @param minRowGroup First row group to read from parquet file
 * @param maxRowGroup Last row group to read from parquet file
 * @param rangeIdx Range index for this file. Used to track access to this file / cleanup among different nodes. If there are three ranges for a given file this will be a value between 0 and 2
 */
final case class ParquetFileRange(filename: String, minRowGroup: Int, maxRowGroup: Int, rangeIdx: Option[Int] = None)

/**
 * Partition for distributed filesystem transport method using parquet files
 *
 * @param fileRanges List of files and ranges of row groups to read for those files
 * @param rangeCountMap Map representing how many file ranges exist for each file. Used for tracking and cleanup.
 */
final case class VerticaDistributedFilesystemPartition(fileRanges: Seq[ParquetFileRange], rangeCountMap: Option[Map[String, Int]] = None) extends VerticaPartition


/**
 * Implementation of the pipe to Vertica using a distributed filesystem as an intermediary layer.
 *
 * @param config Specific configuration data for read using intermediary filesystem
 * @param fileStoreLayer Dependency for communication with the intermediary filesystem
 * @param jdbcLayer Dependency for communication with the database over JDBC
 * @param schemaTools Dependency for schema conversion between Vertica and Spark
 * @param cleanupUtils Depedency for handling cleanup of files used in intermediary filesystem
 */
class VerticaDistributedFilesystemReadPipe(
                                            val config: DistributedFilesystemReadConfig,
                                            val fileStoreLayer: FileStoreLayerInterface,
                                            val jdbcLayer: JdbcLayerInterface,
                                            val schemaTools: SchemaToolsInterface,
                                            val cleanupUtils: CleanupUtilsInterface,
                                            val sparkContext: SparkContextWrapper,
                                            val dataSize: Int = 1
                                          ) extends VerticaPipeInterface with VerticaPipeReadInterface {
  private val logger: Logger = LogProvider.getLogger(classOf[VerticaDistributedFilesystemReadPipe])

  // File size params. The max size of a single file, and the max size of an individual row group inside the parquet file.
  // TODO: Tune these with performance tests. Determine whether a single value is suitable or if we need to add a user option.
  private val maxFileSize = config.maxFileSize
  private val maxRowGroupSize = config.maxRowGroupSize


  private def retrieveMetadata(): ConnectorResult[VerticaMetadata] = {
    schemaTools.readSchema(this.jdbcLayer, this.config.tableSource) match {
      case Right(schema) => Right(VerticaReadMetadata(schema))
      case Left(err) => Left(err)
    }
  }

  private def addPushdownFilters(pushdownFilters: List[PushdownFilter]): String = {
    pushdownFilters match {
      case Nil => ""
      case _ => " WHERE " + pushdownFilters.map(_.getFilterString).mkString(" AND ")
    }
  }

  /**
   * Gets metadata, either cached in configuration object or retrieved from Vertica if we haven't yet.
   *
   * At current time, the only metadata is the table schema.
   */
  override def getMetadata: ConnectorResult[VerticaMetadata] = {
    this.config.metadata match {
      case Some(data) => Right(data)
      case None => this.retrieveMetadata()
    }
  }

  /**
   * Returns the default number of rows to read/write from this pipe at a time.
   */
  override def getDataBlockSize: ConnectorResult[Long] = Right(dataSize)

  /**
   * Increments a count for a given file and returns an index (count - 1)
   */
  private def incrementRangeMapGetIndex(map: scala.collection.mutable.Map[String, Int], filename: String) : Int = {
    if(!map.contains(filename)){
      map(filename) = 1
    }
    else {
      map(filename) += 1
    }
    map(filename) - 1
  }

  /**
   * Depending on export configuration options, Vertica may export multiple Parquet files. For Spark to read these files
   * concurrently, we need to partition them and return this information to Spark, who will schedule workers accordingly
   * and send them the partition information.
   *
   * We splitup
   *
   * The number of partitions = total parquet row groups / partitionCount.
   *
   * @param fileMetadata A list of parquet metadata
   *
   * @param partitionCount the number of partition to create
   * */
  private def getPartitionInfo(fileMetadata: Seq[ParquetFileMetadata], partitionCount: Int, rootPath: String): PartitionInfo = {
    val totalRowGroups = fileMetadata.map(_.rowGroupCount).sum

    // If no data, return empty partition list
    if(totalRowGroups == 0) {
      logger.info("No data. Returning empty partition list.")
      PartitionInfo(Array[InputPartition](), rootPath)
    } else {
      val extraSpace = if(totalRowGroups % partitionCount == 0) 0 else 1
      val rowGroupsPerPartition = (totalRowGroups / partitionCount) + extraSpace

      // Now, create partitions splitting up files roughly evenly
      var partitions = List[VerticaDistributedFilesystemPartition]()
      var curFileRanges = List[ParquetFileRange]()
      val rangeCountMap = scala.collection.mutable.Map[String, Int]()

      logger.info("Creating partitions.")
      var currPartitionRowGroupCount = 0
      // To create spark partitions, we loop over the metadata of exported parquets and record row groups for each partitions
      for(m <- fileMetadata) {
        val fileRowGroupCount = m.rowGroupCount
        logger.debug("Splitting file " + m.filename + " with row group count " + fileRowGroupCount)
        var currFileRowGroup = 0
        var currMinRowGroup = 0
        /**
         * For each parquet metadata, we step through the row groups until:
         * - rowGroupsPerPartition is reached, then our partition is full. We record the file range to the partition and
         * start a new partition
         * - fileRowGroupCount is reached, then we record the row group range into the partition and move to the next parquet metadata
         * */
        while(currFileRowGroup < fileRowGroupCount){
          if(currPartitionRowGroupCount == rowGroupsPerPartition - 1) { // Reached end of partition, cut off here
            val rangeIdx = incrementRangeMapGetIndex(rangeCountMap, m.filename)

            val frange = ParquetFileRange(m.filename, currMinRowGroup, currFileRowGroup, Some(rangeIdx))

            curFileRanges = curFileRanges :+ frange
            val partition = VerticaDistributedFilesystemPartition(curFileRanges)
            partitions = partitions :+ partition
            curFileRanges = List[ParquetFileRange]()
            logger.debug("Reached partition with file " + m.filename + " , range low: " +
              currMinRowGroup + " , range high: " + currFileRowGroup + " , idx: " + rangeIdx)
            currPartitionRowGroupCount = 0
            currMinRowGroup = currFileRowGroup + 1
          }
          else if(currFileRowGroup == fileRowGroupCount - 1){ // Reached end of file's row groups, add to file ranges
            val rangeIdx = incrementRangeMapGetIndex(rangeCountMap, m.filename)
            val frange = ParquetFileRange(m.filename, currMinRowGroup, currFileRowGroup, Some(rangeIdx))
            curFileRanges = curFileRanges :+ frange
            logger.debug("Reached end of file " + m.filename + " , range low: " +
              currMinRowGroup + " , range high: " + currFileRowGroup + " , idx: " + rangeIdx)
            currPartitionRowGroupCount += 1
          } else currPartitionRowGroupCount += 1
          currFileRowGroup += 1
        }
      }

      // Last partition if leftover (only partition not of rowGroupRoom size)
      if(curFileRanges.nonEmpty) {
        val partition = VerticaDistributedFilesystemPartition(curFileRanges)
        partitions = partitions :+ partition
      }

      // Add range count map info to partition
      partitions = partitions.map(part => part.copy(rangeCountMap = Some(rangeCountMap.toMap)))

      PartitionInfo(partitions.toArray, rootPath)
    }
  }

  private def getSelectClause: ConnectorResult[String] = {
    if(config.isAggPushedDown) getPushdownAggregateColumns else getColumnNames(this.config.getRequiredSchema)
  }

  private def getPushdownAggregateColumns: ConnectorResult[String] = {
    val selectClause = this.config.getRequiredSchema.map(col => s"${col.name} as " + "\"" + col.name + "\"").mkString(", ")
    Right(selectClause)
  }

  private def getGroupbyClause: String = {
    if(this.config.getGroupBy.nonEmpty) " GROUP BY " + this.config.getGroupBy.map(_.name).mkString(", ") else ""
  }


  private def getColumnNames(requiredSchema: StructType): ConnectorResult[String] = {
    schemaTools.getColumnInfo(jdbcLayer, config.tableSource) match {
      case Left(err) => Left(err.context("Failed to get table schema when checking for fields that need casts."))
      case Right(columnDefs) => Right(schemaTools.makeColumnsString(columnDefs, requiredSchema))
    }
  }

  /**
   * Initial setup for the whole read operation. Called by driver.
   *
   * Will:
   * - Create a unique directory to export to
   * - Tell Vertica to export to a subdirectory there
   * - Parse the list of files Vertica exported, and create a list of PartitionInfo structs representing how to split up the read.
   *
   * Partitioning info is composed af a group of file ranges. A file range could represent reading a whole file or part of one.
   * This way a single file could be split up among 10 partitions to read, or a single partition could read 10 files.
   */
  override def doPreReadSteps(): ConnectorResult[PartitionInfo] = {
    val fileStoreConfig = config.fileStoreConfig
    val delimiter = if(fileStoreConfig.address.takeRight(1) == "/" || fileStoreConfig.address.takeRight(1) == "\\") "" else "/"
    val hdfsPath = fileStoreConfig.address + delimiter + config.tableSource.identifier
    logger.debug("Export path: " + hdfsPath)

    def makeExportStatement(filePermissions: ValidFilePermissions, selectClause: String, groupbyClause: String, pushdownFilters: String, exportSource: String, exportToJson: Boolean) = {
      val typeString = if(exportToJson) "JSON" else "PARQUET"
      "EXPORT TO " + typeString + "(" +
        "directory = '" + hdfsPath +
        "', fileSizeMB = " + maxFileSize +
        ", rowGroupSizeMB = " + maxRowGroupSize +
        ", fileMode = '" + filePermissions +
        "', dirMode = '" + filePermissions +
        "') AS SELECT " + {
        if (exportToJson) "*" else selectClause
      } + " FROM " + exportSource + pushdownFilters + groupbyClause + ";"
    }

    /**
     * Create a unique directory then tell Vertica to export to a subdirectory there.
     * */
    def exportData: Either[ConnectorError, Unit] = {
      for {
        _ <- getMetadata

        // Set Vertica to work with kerberos and HDFS/AWS
        _ <- jdbcLayer.configureSession(fileStoreLayer)

        _ <- checkSchemaTypesSupport(config, jdbcLayer)

        // Create unique directory for session
        perm = config.filePermissions

        _ = logger.info("Creating unique directory: " + fileStoreConfig.address + " with permissions: " + perm)

        _ <- fileStoreLayer.createDir(fileStoreConfig.address, perm.toString) match {
          case Left(err) =>
            err.getUnderlyingError match {
              case CreateDirectoryAlreadyExistsError(_) =>
                logger.info("Directory already existed: " + fileStoreConfig.address)
                Right(())
              case _ => Left(err.context("Failed to create directory: " + fileStoreConfig.address))
            }
          case Right(_) => Right(())
        }

        // Check if export is already done (previous call of this function)
        exportDone <- fileStoreLayer.fileExists(hdfsPath)

        // File permissions.
        filePermissions = config.filePermissions

        selectClause <- this.getSelectClause
        _ = logger.info("Select clause requested: " + selectClause)

        groupbyClause = this.getGroupbyClause

        pushdownFilters = this.addPushdownFilters(this.config.getPushdownFilters)
        _ = logger.info("Pushdown filters: " + pushdownFilters)

        exportSource = config.tableSource match {
          case tablename: TableName => tablename.getFullTableName
          case TableQuery(query, _) => "(" + query + ") AS x"
        }
        _ = logger.info("Export Source: " + exportSource)

        exportStatement = makeExportStatement(filePermissions, selectClause, groupbyClause, pushdownFilters, exportSource, config.useJson)
        // Export if not already exported
        _ <- if (exportDone) {
          logger.info("Export already done, skipping export step.")
          Right(())
        } else {
          logger.info("Exporting using statement: \n" + exportStatement)

          val timer = new Timer(config.timeOperations, logger, "Export To Parquet From Vertica")
          timer.startTime()
          val res = jdbcLayer.execute(exportStatement).leftMap(err => ExportFromVerticaError(err))
          sparkContext.addSparkListener(new ApplicationParquetCleaner(config))
          timer.endTime()
          res
        }
      } yield ()
    }

    /**
     * Parse the list of files Vertica exported, and create a list of PartitionInfo representing how the files are split up
     * */
<<<<<<< HEAD
    def partition: Either[ConnectorError, PartitionInfo] = {
=======
    def partitionData: Either[ConnectorError, PartitionInfo] = {
>>>>>>> 93bbe4ea
      for {
        // Retrieve all parquet files created by Vertica
        dirExists <- fileStoreLayer.fileExists(hdfsPath)
        fullFileList <- if (!dirExists) Right(List()) else fileStoreLayer.getFileList(hdfsPath)
        parquetFileList = fullFileList.filter(x => x.endsWith(".parquet"))
        requestedPartitionCount = config.partitionCount match {
          case Some(count) => count
          case None => parquetFileList.size // Default to 1 partition / file
        }

        _ = logger.info("Requested partition count: " + requestedPartitionCount)
        _ = logger.info("Parquet file list size: " + parquetFileList.size)

        partitionTimer = new Timer(config.timeOperations, logger, "Reading Parquet Files Metadata and creating partitions")
        _ = partitionTimer.startTime()

        fileMetadata <- parquetFileList.toList.traverse(filename => fileStoreLayer.getParquetFileMetadata(filename))
        totalRowGroups = fileMetadata.map(_.rowGroupCount).sum

        _ = logger.info("Total row groups: " + totalRowGroups)
        // If table is empty, cleanup
        _ = if (totalRowGroups == 0) {
          if (!config.fileStoreConfig.preventCleanup) {
            logger.debug("Cleaning up empty directory in path: " + hdfsPath)
            cleanupUtils.cleanupAll(fileStoreLayer, hdfsPath)
          }
          else {
            Right()
          }
        }

        partitionCount = if (totalRowGroups < requestedPartitionCount) {
          logger.info("Less than " + requestedPartitionCount + " partitions required, only using " + totalRowGroups)
          totalRowGroups
        } else {
          requestedPartitionCount
        }

<<<<<<< HEAD
        /*
        * Depending on export configuration options, Vertica may export multiple Parquet files. For Spark to read these files
        * concurrently, we need to partition them and return the information to Spark, who will schedule workers accordingly
        * and send them the partition information to read.
        * */
        partitionInfo = getPartitionInfo(fileMetadata, partitionCount)
=======
        partitionInfo = getPartitionInfo(fileMetadata, partitionCount, hdfsPath)
>>>>>>> 93bbe4ea

        _ = partitionTimer.endTime()

        _ <- jdbcLayer.close()
      } yield partitionInfo
    }

    def cleanup: ConnectorResult[Unit] = {
      if (!config.fileStoreConfig.preventCleanup) {
        logger.info("Cleaning up all files in path: " + hdfsPath)
        cleanupUtils.cleanupAll(fileStoreLayer, hdfsPath)
      }
      jdbcLayer.close()
    }

    exportData match {
      case Left(error) =>
        cleanup
        Left(error)
      case Right(_) =>
        if (config.json) {
          Right(PartitionInfo(Array.empty, hdfsPath))
        } else {
<<<<<<< HEAD
          partition.map(partitionInfo => {
=======
          partitionData
            .map(partitionInfo => {
>>>>>>> 93bbe4ea
              logger.info("Reading data from Parquet file.")
              partitionInfo
            }).left.map(error => {
            cleanup
            error
          })
        }
    }
  }

  private def checkSchemaTypesSupport(config: DistributedFilesystemReadConfig, jdbcLayer: JdbcLayerInterface): ConnectorResult[Unit] = {
    val version = VerticaVersionUtils.getVersion(jdbcLayer)
    VerticaVersionUtils.checkSchemaTypesReadSupport(config.getRequiredSchema, version)
  }

  var partition : Option[VerticaDistributedFilesystemPartition] = None
  var fileIdx = 0


  val timer = new Timer(config.timeOperations, logger, "Partition Read")

  /**
   * Initial setup for the read of an individual partition. Called by executor.
   */
  def startPartitionRead(verticaPartition: VerticaPartition): ConnectorResult[Unit] = {
    timer.startTime()
    logger.info("Starting partition read.")
    for {
      part <- verticaPartition match {
        case p: VerticaDistributedFilesystemPartition => Right(p)
        case _ => Left(InvalidPartition())
      }
      _ = this.partition = Some(part)
      _ = this.fileIdx = 0

      // Check if empty and initialize with first file range
      ret <- part.fileRanges.headOption match {
        case None =>
          logger.warn("No files to read set on partition.")
          Left(DoneReading())
        case Some(head) =>
          fileStoreLayer.openReadParquetFile(head)
      }
    } yield ret
  }

  private def getCleanupInfo(part: VerticaDistributedFilesystemPartition, curIdx: Int): Option[FileCleanupInfo] = {
    logger.debug("Getting cleanup info for partition with idx " + curIdx)
    for {
      _ <- if (curIdx >= part.fileRanges.size) {
        logger.warn("Invalid fileIdx " + this.fileIdx + ", can't perform cleanup.")
        None
      } else {
        Some(())
      }

      curRange = part.fileRanges(curIdx)
      ret <- part.rangeCountMap match {
        case Some (rangeCountMap) if rangeCountMap.contains (curRange.filename) => curRange.rangeIdx match {
          case Some (rangeIdx) => Some (FileCleanupInfo (curRange.filename, rangeIdx, rangeCountMap (curRange.filename)))
          case None =>
            logger.warn ("Missing range count index. Not performing any cleanup for file " + curRange.filename)
            None
        }
        case None =>
          logger.warn ("Missing range count map. Not performing any cleanup for file " + curRange.filename)
          None
        case _ =>
          logger.warn ("Missing value in range count map. Not performing any cleanup for file " + curRange.filename)
          None
      }
    } yield ret
  }

  /**
   * Reads a block of data to the underlying source. Called by executor.
   *
   * May return empty block if at end of read. If attempting to read after end of read, DoneReading will be returned.
   */
  // scalastyle:off
  def readData: ConnectorResult[DataBlock] = {
    val part = this.partition match {
      case None => return Left(UninitializedReadError())
      case Some(p) => p
    }

    val ret = fileStoreLayer.readDataFromParquetFile(dataSize) match {
      case Left(err) => Left(err)
      case Right(data) =>
        if(data.data.nonEmpty) {
          Right(data)
        }
        else {

          logger.info("Hit done reading for file segment.")
          // Next file
          this.fileIdx += 1
          if (this.fileIdx >= part.fileRanges.size) return Right(data)

          for {
            _ <- fileStoreLayer.closeReadParquetFile()
            _ <- fileStoreLayer.openReadParquetFile(part.fileRanges(this.fileIdx))
            data <- fileStoreLayer.readDataFromParquetFile(dataSize)
          } yield data
        }
    }

    // If there was an underlying error, call cleanup
    (ret, getCleanupInfo(part,this.fileIdx)) match {
      case (Left(_), Some(cleanupInfo)) =>
        if(!config.fileStoreConfig.preventCleanup) cleanupUtils.checkAndCleanup(fileStoreLayer, cleanupInfo) match {
          case Right(()) => ()
          case Left(err) => logger.warn("Ran into error when cleaning up: " + err.getFullContext)
        }
      case (Left(_), None) => logger.warn("No cleanup info found")
      case (Right(dataBlock), Some(cleanupInfo)) =>
        if(dataBlock.data.isEmpty && !config.fileStoreConfig.preventCleanup) cleanupUtils.checkAndCleanup(fileStoreLayer, cleanupInfo) match {
          case Right(()) => ()
          case Left(err) => logger.warn("Ran into error when cleaning up: " + err.getFullContext)
        }
      case (Right(_), None) => ()
    }
    ret
  }


  /**
   * Ends the read, doing any necessary cleanup. Called by executor once reading the partition is done.
   */
  def endPartitionRead(): ConnectorResult[Unit] = {
    timer.endTime()
    for {
      _ <- cleanupFiles()
      _ <- fileStoreLayer.closeReadParquetFile()
    } yield ()
  }

  def cleanupFiles(): ConnectorResult[Unit] ={
    logger.info("Removing files before closing read pipe.")
    val part = this.partition match {
      case None => return Left(UninitializedReadError())
      case Some(p) => p
    }

    for(fileIdx <- 0 to part.fileRanges.size ){
      if(!config.fileStoreConfig.preventCleanup) {
        // Cleanup old file if required
        getCleanupInfo(part, fileIdx) match {
          case Some(cleanupInfo) => cleanupUtils.checkAndCleanup(fileStoreLayer, cleanupInfo) match {
            case Left(err) => logger.warn("Ran into error when calling cleaning up. Treating as non-fatal. Err: " + err.getFullContext)
            case Right(_) => ()
          }
          case None => logger.warn("No cleanup info found.")
        }
      }
    }
    Right()
  }
}
<|MERGE_RESOLUTION|>--- conflicted
+++ resolved
@@ -322,11 +322,7 @@
     /**
      * Parse the list of files Vertica exported, and create a list of PartitionInfo representing how the files are split up
      * */
-<<<<<<< HEAD
-    def partition: Either[ConnectorError, PartitionInfo] = {
-=======
     def partitionData: Either[ConnectorError, PartitionInfo] = {
->>>>>>> 93bbe4ea
       for {
         // Retrieve all parquet files created by Vertica
         dirExists <- fileStoreLayer.fileExists(hdfsPath)
@@ -365,16 +361,7 @@
           requestedPartitionCount
         }
 
-<<<<<<< HEAD
-        /*
-        * Depending on export configuration options, Vertica may export multiple Parquet files. For Spark to read these files
-        * concurrently, we need to partition them and return the information to Spark, who will schedule workers accordingly
-        * and send them the partition information to read.
-        * */
-        partitionInfo = getPartitionInfo(fileMetadata, partitionCount)
-=======
         partitionInfo = getPartitionInfo(fileMetadata, partitionCount, hdfsPath)
->>>>>>> 93bbe4ea
 
         _ = partitionTimer.endTime()
 
@@ -398,12 +385,8 @@
         if (config.json) {
           Right(PartitionInfo(Array.empty, hdfsPath))
         } else {
-<<<<<<< HEAD
-          partition.map(partitionInfo => {
-=======
           partitionData
             .map(partitionInfo => {
->>>>>>> 93bbe4ea
               logger.info("Reading data from Parquet file.")
               partitionInfo
             }).left.map(error => {
