--- conflicted
+++ resolved
@@ -18,14 +18,11 @@
 import com.vertica.spark.config._
 import com.vertica.spark.datasource.jdbc._
 import cats.implicits._
+import com.vertica.spark.datasource.core.partition.{DistributedFilesystemPartition, FileRange}
 import com.vertica.spark.util.schema.SchemaToolsInterface
 import com.vertica.spark.datasource.fs._
-<<<<<<< HEAD
 import com.vertica.spark.datasource.partitions.parquet.{ParquetFileRange, VerticaDistributedFilesystemPartition}
 import com.vertica.spark.datasource.partitions.{DistributedFilesystemPartition, FilePortion}
-=======
-import com.vertica.spark.datasource.partitions.{PartitionCleanup, Cleanup}
->>>>>>> 2c0e8dfb
 import com.vertica.spark.datasource.v2.PushdownFilter
 import com.vertica.spark.util.Timer
 import com.vertica.spark.util.cleanup.{CleanupUtilsInterface, DistributedFilesCleaner}
@@ -36,35 +33,6 @@
 import org.apache.spark.sql.types.StructType
 
 /**
-<<<<<<< HEAD
-=======
- * Represents a portion of a parquet file
- *
- * @param filename Full path with name of the parquet file
- * @param minRowGroup First row group to read from parquet file
- * @param maxRowGroup Last row group to read from parquet file
- * @param rangeIdx Range index for this file. Used to track access to this file / cleanup among different nodes. If there are three ranges for a given file this will be a value between 0 and 2
- */
-final case class ParquetFileRange(filename: String, minRowGroup: Int, maxRowGroup: Int, rangeIdx: Int) extends Cleanup {
-
-  override def index: Int = this.rangeIdx
-}
-
-/**
- * Partition for distributed filesystem transport method using parquet files
- *
- * @param fileRanges List of files and ranges of row groups to read for those files
- * @param rangeCountMap Map representing how many file ranges exist for each file. Used for tracking and cleanup.
- */
-final case class VerticaDistributedFilesystemPartition(fileRanges: Seq[ParquetFileRange], rangeCountMap: Map[String, Int])
-  extends VerticaPartition with PartitionCleanup {
-  override def getCleanUps: Seq[Cleanup] = this.fileRanges
-
-  override def getPartitioningRecord: Map[String, Int] = this.rangeCountMap
-}
-
-/**
->>>>>>> 2c0e8dfb
  * Implementation of the pipe to Vertica using a distributed filesystem as an intermediary layer.
  *
  * @param config Specific configuration data for read using intermediary filesystem
@@ -89,6 +57,7 @@
   private val maxFileSize = config.maxFileSize
   private val maxRowGroupSize = config.maxRowGroupSize
 
+
   private def retrieveMetadata(): ConnectorResult[VerticaMetadata] = {
     schemaTools.readSchema(this.jdbcLayer, this.config.tableSource) match {
       case Right(schema) => Right(VerticaReadMetadata(schema))
