package com.vertica.spark.datasource.v2

import org.apache.spark.sql.connector.read._
import org.apache.spark.sql.types._
import org.apache.spark.sql.util.CaseInsensitiveStringMap
import org.apache.spark.sql.catalyst.InternalRow

import collection.JavaConverters._

import com.vertica.spark.config.ReadConfig
import cats.data.Validated.{Invalid, Valid}
import com.vertica.spark.config.DistributedFilesystemReadConfig
import com.vertica.spark.datasource.VerticaTable
import com.vertica.spark.datasource.core.DSReadConfigSetup

/**
  * Builds the scan class for use in reading of Vertica
  */
class VerticaScanBuilder(options: CaseInsensitiveStringMap) extends ScanBuilder {
/**
  * Builds the class representing a scan of a Vertica table
  *
  * @return [[VerticaScan]]
  */
  override def build(): Scan = {
<<<<<<< HEAD
    val config = (new DSReadConfigSetup).validateAndGetConfig(this.options.asScala.toMap) match
    {
=======
    val config = (new DSReadConfigSetup).validateAndGetConfig(options.asScala.toMap) match {
>>>>>>> d8a511c4
      case Invalid(errList) =>
        val errMsgList = for (err <- errList) yield err.msg
        val msg: String = errMsgList.toNonEmptyList.toList.mkString(",\n")
        throw new Exception(msg)
      case Valid(cfg) => cfg.asInstanceOf[DistributedFilesystemReadConfig]
    }

    config.getLogger(classOf[VerticaTable]).debug("Config loaded")
    new VerticaScan(config)
  }
}

/**
  * Represents a partition of the data being read
  *
  * One spark worker is created per partition. The number of these partitions is decided at the driver.
  */
class VerticaPartition extends InputPartition

/**
  * Represents a scan of a Vertica table.
  *
  * Extends mixin class to represent type of read. Options are Batch or Stream, we are doing a batch read.
  */
class VerticaScan(config: ReadConfig) extends Scan with Batch {



  /**
  * Schema of scan (can be different than full table schema)
  */
  override def readSchema(): StructType = {
    (new DSReadConfigSetup).getTableSchema(config) match {
      case Right(schema) => schema
      case Left(err) => throw new Exception(err.msg)
    }
  }

/**
  * Returns this object as an instance of the Batch interface
  */
  override def toBatch(): Batch = this


/**
  * Returns an array of partitions. These contain the information necesary for each reader to read it's portion of the data
  */
  override def planInputPartitions(): Array[InputPartition] = {
    (new DSReadConfigSetup).performInitialSetup(config) match {
      case Right(_) =>
      case Left(err) => throw new Exception(err.msg)
    }

    Array(new VerticaPartition())
  }


/**
  * Creates the reader factory which will be serialized and sent to workers
  *
  * @return [[VerticaReaderFactory]]
  */
  override def createReaderFactory(): PartitionReaderFactory = new VerticaReaderFactory()
}

/**
  * Factory class for creating the Vertica reader
  *
  * This class is seriazlized and sent to each worker node. On the worker, createReader will be called with the given partition of data for that worker.
  */
class VerticaReaderFactory extends PartitionReaderFactory {
/**
  * Called from the worker node to get the reader for that node
  *
  * @return [[VerticaBatchReader]]
  */
  override def createReader(partition: InputPartition): PartitionReader[InternalRow] =
  {
    new VerticaBatchReader()
  }

}

/**
  * Reader class that reads rows from the underlying datasource
  */
class VerticaBatchReader extends PartitionReader[InternalRow] {
  // hardcoded vertica details for now

/**
  * Returns true if there are more rows to read
  */
  override def next: Boolean =
  {
    false
  }

/**
  * Return the current row
  */
  override def get: InternalRow = {
    val v1: Int = 1
    val v2: Float = 2
    val row = InternalRow(v1, v2)
    row
  }

/**
  * Calls underlying datasource to do any needed cleanup
  */
  def close(): Unit = Unit
}<|MERGE_RESOLUTION|>--- conflicted
+++ resolved
@@ -23,12 +23,8 @@
   * @return [[VerticaScan]]
   */
   override def build(): Scan = {
-<<<<<<< HEAD
-    val config = (new DSReadConfigSetup).validateAndGetConfig(this.options.asScala.toMap) match
-    {
-=======
-    val config = (new DSReadConfigSetup).validateAndGetConfig(options.asScala.toMap) match {
->>>>>>> d8a511c4
+
+    val config = (new DSReadConfigSetup).validateAndGetConfig(this.options.asScala.toMap) match {
       case Invalid(errList) =>
         val errMsgList = for (err <- errList) yield err.msg
         val msg: String = errMsgList.toNonEmptyList.toList.mkString(",\n")
