// (c) Copyright [2020-2021] Micro Focus or one of its affiliates.
// Licensed under the Apache License, Version 2.0 (the "License");
// You may not use this file except in compliance with the License.
// You may obtain a copy of the License at
//
// http://www.apache.org/licenses/LICENSE-2.0
//
// Unless required by applicable law or agreed to in writing, software
// distributed under the License is distributed on an "AS IS" BASIS,
// WITHOUT WARRANTIES OR CONDITIONS OF ANY KIND, either express or implied.
// See the License for the specific language governing permissions and
// limitations under the License.

package com.vertica.spark.datasource.v2

import com.typesafe.scalalogging.Logger
import org.apache.spark.sql.connector.read._
import org.apache.spark.sql.types._
import org.apache.spark.sql.catalyst.InternalRow
import com.vertica.spark.config.{LogProvider, ReadConfig}
import com.vertica.spark.datasource.core.{DSConfigSetupInterface, DSReader, DSReaderInterface}
import com.vertica.spark.util.error.{ConnectorError, ConnectorException, ErrorHandling, InitialSetupPartitioningError}
import com.vertica.spark.util.pushdown.PushdownUtils
import org.apache.spark.sql.connector.expressions.aggregate._
import org.apache.spark.sql.sources.Filter

trait PushdownFilter {
  def getFilterString: String
}

case class PushFilter(filter: Filter, filterString: String) extends PushdownFilter {
  def getFilterString: String = this.filterString
}

case class PushdownAggregate(aggregation: Aggregation, aggregationString: String) {
  def getAggregationString: String = this.aggregationString
}

case class NonPushFilter(filter: Filter) extends AnyVal

case class ExpectedRowDidNotExistError() extends ConnectorError {
  def getFullContext: String = "Fatal error: expected row did not exist"
}

<<<<<<< HEAD
=======
case class AggregateNotSupported(aggregate: String) extends ConnectorError {
  def getFullContext: String = s"$aggregate is not supported"
}

case class UnknownColumnName(colName: String) extends ConnectorError {
  def getFullContext: String = s"$colName could not be found"
}
>>>>>>> c9a95b92

/**
  * Builds the scan class for use in reading of Vertica
  */
class VerticaScanBuilder(config: ReadConfig, readConfigSetup: DSConfigSetupInterface[ReadConfig]) extends ScanBuilder with
<<<<<<< HEAD
  SupportsPushDownFilters  with SupportsPushDownRequiredColumns {
  protected var pushFilters: List[PushFilter] = Nil
=======
  SupportsPushDownFilters with SupportsPushDownAggregates with SupportsPushDownRequiredColumns {
  private var pushFilters: List[PushFilter] = Nil
>>>>>>> c9a95b92

  protected var requiredSchema: StructType = StructType(Nil)

  protected var aggPushedDown: Boolean = false

  protected var groupBy: Array[StructField] = Array()

  protected val logger = LogProvider.getLogger(classOf[VerticaScanBuilder])

  /**
  * Builds the class representing a scan of a Vertica table
  *
  * @return [[VerticaScan]]
  */
  override def build(): Scan = {
    val cfg = config.copyConfig()
    cfg.setPushdownFilters(this.pushFilters)
    cfg.setRequiredSchema(this.requiredSchema)
    cfg.setPushdownAgg(this.aggPushedDown)
    cfg.setGroupBy(this.groupBy)
    new VerticaScan(cfg, readConfigSetup)
  }

  override def pushFilters(filters: Array[Filter]): Array[Filter] = {
    val initialLists: (List[NonPushFilter], List[PushFilter]) = (List(), List())
    val (nonPushFilters, pushFilters): (List[NonPushFilter], List[PushFilter]) = filters
      .map(PushdownUtils.genFilter)
      .foldLeft(initialLists)((acc, filter) => {
        val (nonPushFilters, pushFilters) = acc
        filter match {
          case Left(nonPushFilter) => (nonPushFilter :: nonPushFilters, pushFilters)
          case Right(pushFilter) => (nonPushFilters, pushFilter :: pushFilters)
        }
      })

    this.pushFilters = pushFilters

    nonPushFilters.map(_.filter).toArray
  }

  override def pushedFilters(): Array[Filter] = {
    this.pushFilters.map(_.filter).toArray
  }

  override def pushAggregation(aggregation: Aggregation): Boolean = {
    try{
      val aggregatesStructFields: Array[StructField] = aggregation.aggregateExpressions().map {
        case _: CountStar => StructField("COUNT(*)", LongType, nullable = false, Metadata.empty)
        case aggregate: Count => StructField(aggregate.describe(), LongType, nullable = false, Metadata.empty)
        case aggregate: Sum => StructField(aggregate.describe(), getColType(aggregate.column().describe()), nullable = false, Metadata.empty)
        case aggregate: Min => StructField(aggregate.describe(), getColType(aggregate.column().describe()), nullable = false, Metadata.empty)
        case aggregate: Max => StructField(aggregate.describe(), getColType(aggregate.column().describe()), nullable = false, Metadata.empty)
        // short circuit
        case aggregate => ErrorHandling.logAndThrowError(logger, AggregateNotSupported(aggregate.describe()))
      }
      val groupByColumnsStructFields = aggregation.groupByColumns.map(col => {
        StructField(col.describe, getColType(col.describe), nullable = false, Metadata.empty)
      })
      this.requiredSchema = StructType(groupByColumnsStructFields ++ aggregatesStructFields)
      this.groupBy = groupByColumnsStructFields
      this.aggPushedDown = true
    }catch{
      case e: ConnectorException => e.error match{
        // This instance of builder may be reused, so we reset.
        case _: AggregateNotSupported =>
          this.requiredSchema = StructType(Nil)
          this.groupBy = Array()
          this.aggPushedDown = false
        case _ => throw e
      }
      case e: Exception => throw e
    }
    // if false, the read is continued with no push down.
    this.aggPushedDown
  }

  override def pruneColumns(requiredSchema: StructType): Unit = {
    this.requiredSchema = requiredSchema
    this.aggPushedDown = false
    this.groupBy = Array()
  }

<<<<<<< HEAD
  protected def getColType(name: String): DataType = {
    readConfigSetup.getTableSchema(config) match {
      case Right(schema) => {
        schema.find(_.name.equalsIgnoreCase(name)) match {
          case Some(col) => col.dataType
          case None => ErrorHandling.logAndThrowError(logger, null)
        }
      }
      case Left(err) => ErrorHandling.logAndThrowError(logger, err)
    }
  }
}

class VerticaScanBuilderWithPushdown(config: ReadConfig, readConfigSetup: DSConfigSetupInterface[ReadConfig]) extends VerticaScanBuilder(config, readConfigSetup) with SupportsPushDownAggregates {

  override def pushAggregation(aggregation: Aggregation): Boolean = {
    val aggregatesStructFields = aggregation.aggregateExpressions().map {
      case _: CountStar => StructField("count(*)", LongType, nullable = false, Metadata.empty)
      case f: Count => StructField(s"count(${f.column.describe()})", LongType, nullable = false, Metadata.empty)
      // Todo: create new exception.
      case _ => ErrorHandling.logAndThrowError(logger, null)
=======
  private def getColType(colName: String): DataType = {
    tableSchema.find(_.name.equalsIgnoreCase(colName)) match {
      case Some(col) => col.dataType
      case None => ErrorHandling.logAndThrowError(logger, UnknownColumnName(colName))
>>>>>>> c9a95b92
    }
  }
<<<<<<< HEAD
=======

  private def tableSchema: StructType = readConfigSetup.getTableSchema(config) match {
    case Right(schema) => schema
    case Left(err) => ErrorHandling.logAndThrowError(logger, err.context("Scan builder failed to get table schema"))
  }
>>>>>>> c9a95b92
}

/**
  * Represents a scan of a Vertica table.
  *
  * Extends mixin class to represent type of read. Options are Batch or Stream, we are doing a batch read.
  */
class VerticaScan(config: ReadConfig, readConfigSetup: DSConfigSetupInterface[ReadConfig]) extends Scan with Batch {

  private val logger: Logger = LogProvider.getLogger(classOf[VerticaScan])

  def getConfig: ReadConfig = config

  /**
  * Schema of scan (can be different than full table schema)
  */
  override def readSchema(): StructType = {
    (readConfigSetup.getTableSchema(config), config.getRequiredSchema) match {
      case (Right(schema), requiredSchema) => if (requiredSchema.nonEmpty) { requiredSchema } else { schema }
      case (Left(err), _) => ErrorHandling.logAndThrowError(logger, err)
    }
  }

/**
  * Returns this object as an instance of the Batch interface
  */
  override def toBatch: Batch = this


/**
  * Returns an array of partitions. These contain the information necesary for each reader to read it's portion of the data
  */
  override def planInputPartitions(): Array[InputPartition] = {
   readConfigSetup
      .performInitialSetup(config) match {
      case Left(err) => ErrorHandling.logAndThrowError(logger, err)
      case Right(opt) => opt match {
        case None => ErrorHandling.logAndThrowError(logger, InitialSetupPartitioningError())
        case Some(partitionInfo) => partitionInfo.partitionSeq
      }
    }
  }


/**
  * Creates the reader factory which will be serialized and sent to workers
  *
  * @return [[VerticaReaderFactory]]
  */
  override def createReaderFactory(): PartitionReaderFactory = {
    new VerticaReaderFactory(config)
  }
}

/**
  * Factory class for creating the Vertica reader
  *
  * This class is seriazlized and sent to each worker node. On the worker, createReader will be called with the given partition of data for that worker.
  */
class VerticaReaderFactory(config: ReadConfig) extends PartitionReaderFactory {
/**
  * Called from the worker node to get the reader for that node
  *
  * @return [[VerticaBatchReader]]
  */
  override def createReader(partition: InputPartition): PartitionReader[InternalRow] =
  {
    new VerticaBatchReader(config, new DSReader(config, partition))
  }

}

/**
  * Reader class that reads rows from the underlying datasource
  */
class VerticaBatchReader(config: ReadConfig, reader: DSReaderInterface) extends PartitionReader[InternalRow] {
  private val logger: Logger = LogProvider.getLogger(classOf[VerticaBatchReader])

  // Open the read
  reader.openRead() match {
    case Right(_) => ()
    case Left(err) => ErrorHandling.logAndThrowError(logger, err)
  }

  var row: Option[InternalRow] = None

/**
  * Returns true if there are more rows to read
  */
  override def next: Boolean =
  {
    reader.readRow() match {
      case Left(err) => ErrorHandling.logAndThrowError(logger, err)
      case Right(r) =>
        row = r
    }
    row match {
      case Some(_) => true
      case None => false
    }
  }

/**
  * Return the current row
  */
  override def get: InternalRow = {
    row match {
      case None => ErrorHandling.logAndThrowError(logger, ExpectedRowDidNotExistError())
      case Some(v) => v
    }
  }

/**
  * Calls underlying datasource to do any needed cleanup
  */
  def close(): Unit = {
    reader.closeRead() match {
      case Right(_) => ()
      case Left(e) => ErrorHandling.logAndThrowError(logger, e)
    }
  }
}<|MERGE_RESOLUTION|>--- conflicted
+++ resolved
@@ -42,8 +42,6 @@
   def getFullContext: String = "Fatal error: expected row did not exist"
 }
 
-<<<<<<< HEAD
-=======
 case class AggregateNotSupported(aggregate: String) extends ConnectorError {
   def getFullContext: String = s"$aggregate is not supported"
 }
@@ -51,19 +49,13 @@
 case class UnknownColumnName(colName: String) extends ConnectorError {
   def getFullContext: String = s"$colName could not be found"
 }
->>>>>>> c9a95b92
 
 /**
   * Builds the scan class for use in reading of Vertica
   */
 class VerticaScanBuilder(config: ReadConfig, readConfigSetup: DSConfigSetupInterface[ReadConfig]) extends ScanBuilder with
-<<<<<<< HEAD
   SupportsPushDownFilters  with SupportsPushDownRequiredColumns {
   protected var pushFilters: List[PushFilter] = Nil
-=======
-  SupportsPushDownFilters with SupportsPushDownAggregates with SupportsPushDownRequiredColumns {
-  private var pushFilters: List[PushFilter] = Nil
->>>>>>> c9a95b92
 
   protected var requiredSchema: StructType = StructType(Nil)
 
@@ -107,6 +99,29 @@
   override def pushedFilters(): Array[Filter] = {
     this.pushFilters.map(_.filter).toArray
   }
+
+
+
+  override def pruneColumns(requiredSchema: StructType): Unit = {
+    this.requiredSchema = requiredSchema
+    this.aggPushedDown = false
+    this.groupBy = Array()
+  }
+
+  protected def getColType(colName: String): DataType = {
+    tableSchema.find(_.name.equalsIgnoreCase(colName)) match {
+      case Some(col) => col.dataType
+      case None => ErrorHandling.logAndThrowError(logger, UnknownColumnName(colName))
+    }
+  }
+
+  protected def tableSchema: StructType = readConfigSetup.getTableSchema(config) match {
+    case Right(schema) => schema
+    case Left(err) => ErrorHandling.logAndThrowError(logger, err.context("Scan builder failed to get table schema"))
+  }
+}
+
+class VerticaScanBuilderWithPushdown(config: ReadConfig, readConfigSetup: DSConfigSetupInterface[ReadConfig]) extends VerticaScanBuilder(config, readConfigSetup) with SupportsPushDownAggregates {
 
   override def pushAggregation(aggregation: Aggregation): Boolean = {
     try{
@@ -125,7 +140,7 @@
       this.requiredSchema = StructType(groupByColumnsStructFields ++ aggregatesStructFields)
       this.groupBy = groupByColumnsStructFields
       this.aggPushedDown = true
-    }catch{
+    } catch{
       case e: ConnectorException => e.error match{
         // This instance of builder may be reused, so we reset.
         case _: AggregateNotSupported =>
@@ -139,51 +154,6 @@
     // if false, the read is continued with no push down.
     this.aggPushedDown
   }
-
-  override def pruneColumns(requiredSchema: StructType): Unit = {
-    this.requiredSchema = requiredSchema
-    this.aggPushedDown = false
-    this.groupBy = Array()
-  }
-
-<<<<<<< HEAD
-  protected def getColType(name: String): DataType = {
-    readConfigSetup.getTableSchema(config) match {
-      case Right(schema) => {
-        schema.find(_.name.equalsIgnoreCase(name)) match {
-          case Some(col) => col.dataType
-          case None => ErrorHandling.logAndThrowError(logger, null)
-        }
-      }
-      case Left(err) => ErrorHandling.logAndThrowError(logger, err)
-    }
-  }
-}
-
-class VerticaScanBuilderWithPushdown(config: ReadConfig, readConfigSetup: DSConfigSetupInterface[ReadConfig]) extends VerticaScanBuilder(config, readConfigSetup) with SupportsPushDownAggregates {
-
-  override def pushAggregation(aggregation: Aggregation): Boolean = {
-    val aggregatesStructFields = aggregation.aggregateExpressions().map {
-      case _: CountStar => StructField("count(*)", LongType, nullable = false, Metadata.empty)
-      case f: Count => StructField(s"count(${f.column.describe()})", LongType, nullable = false, Metadata.empty)
-      // Todo: create new exception.
-      case _ => ErrorHandling.logAndThrowError(logger, null)
-=======
-  private def getColType(colName: String): DataType = {
-    tableSchema.find(_.name.equalsIgnoreCase(colName)) match {
-      case Some(col) => col.dataType
-      case None => ErrorHandling.logAndThrowError(logger, UnknownColumnName(colName))
->>>>>>> c9a95b92
-    }
-  }
-<<<<<<< HEAD
-=======
-
-  private def tableSchema: StructType = readConfigSetup.getTableSchema(config) match {
-    case Right(schema) => schema
-    case Left(err) => ErrorHandling.logAndThrowError(logger, err.context("Scan builder failed to get table schema"))
-  }
->>>>>>> c9a95b92
 }
 
 /**
