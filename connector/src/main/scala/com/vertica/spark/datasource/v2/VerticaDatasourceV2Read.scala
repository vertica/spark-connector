package com.vertica.spark.datasource.v2

import java.util

import org.apache.spark.sql.connector.catalog._
import org.apache.spark.sql.connector.read._
import org.apache.spark.sql.connector.expressions.Transform
import org.apache.spark.sql.types._
import org.apache.spark.sql.util.CaseInsensitiveStringMap
import org.apache.spark.sql.catalyst.InternalRow
import org.apache.spark.unsafe.types.UTF8String

import collection.JavaConverters._
import java.sql.DriverManager
import java.sql.Connection

<<<<<<< HEAD
import com.vertica.spark.config.ReadConfig
=======
import cats.data.Validated.{Invalid, Valid}
import com.vertica.spark.config.DistributedFilesystemReadConfig
import com.vertica.spark.datasource.VerticaTable
>>>>>>> d8c84186
import com.vertica.spark.datasource.core.DSReadConfigSetup

/**
  * Builds the scan class for use in reading of Vertica
  */
<<<<<<< HEAD
class VerticaScanBuilder(config: ReadConfig) extends ScanBuilder {
=======
class VerticaScanBuilder(options: CaseInsensitiveStringMap) extends ScanBuilder {
>>>>>>> d8c84186
/**
  * Builds the class representing a scan of a Vertica table
  *
  * @return [[VerticaScan]]
  */
<<<<<<< HEAD
  override def build(): Scan = new VerticaScan(config)
=======
  override def build(): Scan = {
    val config = (new DSReadConfigSetup).validateAndGetConfig(options.asScala.toMap) match
    {
      case Invalid(errList) =>
        val errMsgList = for (err <- errList) yield err.msg
        val msg: String = errMsgList.toNonEmptyList.toList.mkString(",\n")
        throw new Exception(msg)
      case Valid(cfg) => cfg.asInstanceOf[DistributedFilesystemReadConfig]
    }

    config.getLogger(classOf[VerticaTable]).debug("Config loaded")
    new VerticaScan()
  }
>>>>>>> d8c84186
}

/**
  * Represents a partition of the data being read
  *
  * One spark worker is created per partition. The number of these partitions is decided at the driver.
  */
class VerticaPartition extends InputPartition

/**
  * Represents a scan of a Vertica table.
  *
  * Extends mixin class to represent type of read. Options are Batch or Stream, we are doing a batch read.
  */
class VerticaScan(config: ReadConfig) extends Scan with Batch {



  /**
  * Schema of scan (can be different than full table schema)
  */
  override def readSchema(): StructType = {
    DSReadConfigSetup.getTableSchema(config) match {
      case Right(schema) => schema
      case Left(err) => throw new Exception(err.msg)
    }
  }

/**
  * Returns this object as an instance of the Batch interface
  */
  override def toBatch(): Batch = this


/**
  * Returns an array of partitions. These contain the information necesary for each reader to read it's portion of the data
  */
  override def planInputPartitions(): Array[InputPartition] = {
    DSReadConfigSetup.performInitialSetup(config) match {
      case Right(_) =>
      case Left(err) => throw new Exception(err.msg)
    }

    Array(new VerticaPartition())
  }


/**
  * Creates the reader factory which will be serialized and sent to workers
  *
  * @return [[VerticaReaderFactory]]
  */
  override def createReaderFactory(): PartitionReaderFactory = new VerticaReaderFactory()
}

/**
  * Factory class for creating the Vertica reader
  *
  * This class is seriazlized and sent to each worker node. On the worker, createReader will be called with the given partition of data for that worker.
  */
class VerticaReaderFactory extends PartitionReaderFactory {
/**
  * Called from the worker node to get the reader for that node
  *
  * @return [[VerticaBatchReader]]
  */
  override def createReader(partition: InputPartition): PartitionReader[InternalRow] =
  {
    new VerticaBatchReader()
  }

}

/**
  * Reader class that reads rows from the underlying datasource
  */
class VerticaBatchReader extends PartitionReader[InternalRow] {
  // hardcoded vertica details for now

/**
  * Returns true if there are more rows to read
  */
  override def next: Boolean =
  {
    false
  }

/**
  * Return the current row
  */
  override def get: InternalRow = {
    val v1: Int = 1
    val v2: Float = 2
    val row = InternalRow(v1, v2)
    row
  }

/**
  * Calls underlying datasource to do any needed cleanup
  */
  def close(): Unit = Unit
}<|MERGE_RESOLUTION|>--- conflicted
+++ resolved
@@ -1,47 +1,29 @@
 package com.vertica.spark.datasource.v2
 
-import java.util
-
-import org.apache.spark.sql.connector.catalog._
 import org.apache.spark.sql.connector.read._
-import org.apache.spark.sql.connector.expressions.Transform
 import org.apache.spark.sql.types._
 import org.apache.spark.sql.util.CaseInsensitiveStringMap
 import org.apache.spark.sql.catalyst.InternalRow
-import org.apache.spark.unsafe.types.UTF8String
 
 import collection.JavaConverters._
-import java.sql.DriverManager
-import java.sql.Connection
 
-<<<<<<< HEAD
 import com.vertica.spark.config.ReadConfig
-=======
 import cats.data.Validated.{Invalid, Valid}
 import com.vertica.spark.config.DistributedFilesystemReadConfig
 import com.vertica.spark.datasource.VerticaTable
->>>>>>> d8c84186
 import com.vertica.spark.datasource.core.DSReadConfigSetup
 
 /**
   * Builds the scan class for use in reading of Vertica
   */
-<<<<<<< HEAD
-class VerticaScanBuilder(config: ReadConfig) extends ScanBuilder {
-=======
 class VerticaScanBuilder(options: CaseInsensitiveStringMap) extends ScanBuilder {
->>>>>>> d8c84186
 /**
   * Builds the class representing a scan of a Vertica table
   *
   * @return [[VerticaScan]]
   */
-<<<<<<< HEAD
-  override def build(): Scan = new VerticaScan(config)
-=======
   override def build(): Scan = {
-    val config = (new DSReadConfigSetup).validateAndGetConfig(options.asScala.toMap) match
-    {
+    val config = (new DSReadConfigSetup).validateAndGetConfig(options.asScala.toMap) match {
       case Invalid(errList) =>
         val errMsgList = for (err <- errList) yield err.msg
         val msg: String = errMsgList.toNonEmptyList.toList.mkString(",\n")
@@ -50,9 +32,8 @@
     }
 
     config.getLogger(classOf[VerticaTable]).debug("Config loaded")
-    new VerticaScan()
+    new VerticaScan(config)
   }
->>>>>>> d8c84186
 }
 
 /**
@@ -75,7 +56,7 @@
   * Schema of scan (can be different than full table schema)
   */
   override def readSchema(): StructType = {
-    DSReadConfigSetup.getTableSchema(config) match {
+    (new DSReadConfigSetup).getTableSchema(config) match {
       case Right(schema) => schema
       case Left(err) => throw new Exception(err.msg)
     }
@@ -91,7 +72,7 @@
   * Returns an array of partitions. These contain the information necesary for each reader to read it's portion of the data
   */
   override def planInputPartitions(): Array[InputPartition] = {
-    DSReadConfigSetup.performInitialSetup(config) match {
+    (new DSReadConfigSetup).performInitialSetup(config) match {
       case Right(_) =>
       case Left(err) => throw new Exception(err.msg)
     }
