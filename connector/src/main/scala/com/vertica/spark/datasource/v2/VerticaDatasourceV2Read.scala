// (c) Copyright [2020-2021] Micro Focus or one of its affiliates.
// Licensed under the Apache License, Version 2.0 (the "License");
// You may not use this file except in compliance with the License.
// You may obtain a copy of the License at
//
// http://www.apache.org/licenses/LICENSE-2.0
//
// Unless required by applicable law or agreed to in writing, software
// distributed under the License is distributed on an "AS IS" BASIS,
// WITHOUT WARRANTIES OR CONDITIONS OF ANY KIND, either express or implied.
// See the License for the specific language governing permissions and
// limitations under the License.

package com.vertica.spark.datasource.v2

import com.typesafe.scalalogging.Logger
import org.apache.spark.sql.connector.read._
import org.apache.spark.sql.types._
import org.apache.spark.sql.catalyst.InternalRow
import com.vertica.spark.config.{DistributedFilesystemReadConfig, LogProvider, ReadConfig}
import com.vertica.spark.datasource.core.{DSConfigSetupInterface, DSReader, DSReaderInterface}
<<<<<<< HEAD
import com.vertica.spark.util.error.{ConnectorError, ErrorHandling, InitialSetupPartitioningError}
import com.vertica.spark.util.listeners.ApplicationParquetCleaner
=======
import com.vertica.spark.util.error.{ConnectorError, ConnectorException, ErrorHandling, InitialSetupPartitioningError}
>>>>>>> 5690ec90
import com.vertica.spark.util.pushdown.PushdownUtils
import org.apache.spark.sql.connector.expressions.aggregate._
import org.apache.spark.sql.sources.Filter

trait PushdownFilter {
  def getFilterString: String
}

case class PushFilter(filter: Filter, filterString: String) extends PushdownFilter {
  def getFilterString: String = this.filterString
}

case class PushdownAggregate(aggregation: Aggregation, aggregationString: String) {
  def getAggregationString: String = this.aggregationString
}

case class NonPushFilter(filter: Filter) extends AnyVal

case class ExpectedRowDidNotExistError() extends ConnectorError {
  def getFullContext: String = "Fatal error: expected row did not exist"
}

case class AggregateNotSupported(aggregate: String) extends ConnectorError {
  def getFullContext: String = s"$aggregate is not supported"
}

case class UnknownColumnName(colName: String) extends ConnectorError {
  def getFullContext: String = s"$colName could not be found"
}

/**
  * Builds the scan class for use in reading of Vertica
  */
class VerticaScanBuilder(config: ReadConfig, readConfigSetup: DSConfigSetupInterface[ReadConfig]) extends ScanBuilder with
  SupportsPushDownFilters  with SupportsPushDownRequiredColumns {
  protected var pushFilters: List[PushFilter] = Nil

  protected var requiredSchema: StructType = StructType(Nil)

<<<<<<< HEAD
=======
  protected var aggPushedDown: Boolean = false

  protected var groupBy: Array[StructField] = Array()

  protected val logger = LogProvider.getLogger(classOf[VerticaScanBuilder])

>>>>>>> 5690ec90
  /**
  * Builds the class representing a scan of a Vertica table
  *
  * @return [[VerticaScan]]
  */
  override def build(): Scan = {
    val cfg = config.copyConfig()
    cfg.setPushdownFilters(this.pushFilters)
    cfg.setRequiredSchema(this.requiredSchema)
<<<<<<< HEAD
=======
    cfg.setPushdownAgg(this.aggPushedDown)
    cfg.setGroupBy(this.groupBy)
>>>>>>> 5690ec90
    new VerticaScan(cfg, readConfigSetup)
  }

  override def pushFilters(filters: Array[Filter]): Array[Filter] = {
    val initialLists: (List[NonPushFilter], List[PushFilter]) = (List(), List())
    val (nonPushFilters, pushFilters): (List[NonPushFilter], List[PushFilter]) = filters
      .map(PushdownUtils.genFilter)
      .foldLeft(initialLists)((acc, filter) => {
        val (nonPushFilters, pushFilters) = acc
        filter match {
          case Left(nonPushFilter) => (nonPushFilter :: nonPushFilters, pushFilters)
          case Right(pushFilter) => (nonPushFilters, pushFilter :: pushFilters)
        }
      })

    this.pushFilters = pushFilters

    nonPushFilters.map(_.filter).toArray
  }

  override def pushedFilters(): Array[Filter] = {
    this.pushFilters.map(_.filter).toArray
  }



  override def pruneColumns(requiredSchema: StructType): Unit = {
    this.requiredSchema = requiredSchema
    this.aggPushedDown = false
    this.groupBy = Array()
  }

  protected def getColType(colName: String): DataType = {
    tableSchema.find(_.name.equalsIgnoreCase(colName)) match {
      case Some(col) => col.dataType
      case None => ErrorHandling.logAndThrowError(logger, UnknownColumnName(colName))
    }
  }

  protected def tableSchema: StructType = readConfigSetup.getTableSchema(config) match {
    case Right(schema) => schema
    case Left(err) => ErrorHandling.logAndThrowError(logger, err.context("Scan builder failed to get table schema"))
  }
}

class VerticaScanBuilderWithPushdown(config: ReadConfig, readConfigSetup: DSConfigSetupInterface[ReadConfig]) extends VerticaScanBuilder(config, readConfigSetup) with SupportsPushDownAggregates {

  override def pushAggregation(aggregation: Aggregation): Boolean = {
    try{
      val aggregatesStructFields: Array[StructField] = aggregation.aggregateExpressions().map {
        case _: CountStar => StructField("COUNT(*)", LongType, nullable = false, Metadata.empty)
        case aggregate: Count => StructField(aggregate.describe(), LongType, nullable = false, Metadata.empty)
        case aggregate: Sum => StructField(aggregate.describe(), getColType(aggregate.column().describe()), nullable = false, Metadata.empty)
        case aggregate: Min => StructField(aggregate.describe(), getColType(aggregate.column().describe()), nullable = false, Metadata.empty)
        case aggregate: Max => StructField(aggregate.describe(), getColType(aggregate.column().describe()), nullable = false, Metadata.empty)
        // short circuit
        case aggregate => ErrorHandling.logAndThrowError(logger, AggregateNotSupported(aggregate.describe()))
      }
      val groupByColumnsStructFields = aggregation.groupByColumns.map(col => {
        StructField(col.describe, getColType(col.describe), nullable = false, Metadata.empty)
      })
      this.requiredSchema = StructType(groupByColumnsStructFields ++ aggregatesStructFields)
      this.groupBy = groupByColumnsStructFields
      this.aggPushedDown = true
    } catch{
      case e: ConnectorException => e.error match{
        // This instance of builder may be reused, so we reset.
        case _: AggregateNotSupported =>
          this.requiredSchema = StructType(Nil)
          this.groupBy = Array()
          this.aggPushedDown = false
        case _ => throw e
      }
      case e: Exception => throw e
    }
    // if false, the read is continued with no push down.
    this.aggPushedDown
  }
}

/**
  * Represents a scan of a Vertica table.
  *
  * Extends mixin class to represent type of read. Options are Batch or Stream, we are doing a batch read.
  */
class VerticaScan(config: ReadConfig, readConfigSetup: DSConfigSetupInterface[ReadConfig]) extends Scan with Batch {

  private val logger: Logger = LogProvider.getLogger(classOf[VerticaScan])

  def getConfig: ReadConfig = config

  /**
  * Schema of scan (can be different than full table schema)
  */
  override def readSchema(): StructType = {
    (readConfigSetup.getTableSchema(config), config.getRequiredSchema) match {
      case (Right(schema), requiredSchema) => if (requiredSchema.nonEmpty) { requiredSchema } else { schema }
      case (Left(err), _) => ErrorHandling.logAndThrowError(logger, err)
    }
  }

/**
  * Returns this object as an instance of the Batch interface
  */
  override def toBatch: Batch = this


/**
  * Returns an array of partitions. These contain the information necesary for each reader to read it's portion of the data
  */
  override def planInputPartitions(): Array[InputPartition] = {
   readConfigSetup
      .performInitialSetup(config) match {
      case Left(err) => ErrorHandling.logAndThrowError(logger, err)
      case Right(opt) => opt match {
        case None => ErrorHandling.logAndThrowError(logger, InitialSetupPartitioningError())
        case Some(partitionInfo) => partitionInfo.partitionSeq
      }
    }
  }


/**
  * Creates the reader factory which will be serialized and sent to workers
  *
  * @return [[VerticaReaderFactory]]
  */
  override def createReaderFactory(): PartitionReaderFactory = {
    new VerticaReaderFactory(config)
  }
}

/**
  * Factory class for creating the Vertica reader
  *
  * This class is seriazlized and sent to each worker node. On the worker, createReader will be called with the given partition of data for that worker.
  */
class VerticaReaderFactory(config: ReadConfig) extends PartitionReaderFactory {
/**
  * Called from the worker node to get the reader for that node
  *
  * @return [[VerticaBatchReader]]
  */
  override def createReader(partition: InputPartition): PartitionReader[InternalRow] =
  {
    new VerticaBatchReader(config, new DSReader(config, partition))
  }

}

/**
  * Reader class that reads rows from the underlying datasource
  */
class VerticaBatchReader(config: ReadConfig, reader: DSReaderInterface) extends PartitionReader[InternalRow] {
  private val logger: Logger = LogProvider.getLogger(classOf[VerticaBatchReader])

  // Open the read
  reader.openRead() match {
    case Right(_) => ()
    case Left(err) => ErrorHandling.logAndThrowError(logger, err)
  }

  var row: Option[InternalRow] = None

/**
  * Returns true if there are more rows to read
  */
  override def next: Boolean =
  {
    reader.readRow() match {
      case Left(err) => ErrorHandling.logAndThrowError(logger, err)
      case Right(r) =>
        row = r
    }
    row match {
      case Some(_) => true
      case None => false
    }
  }

/**
  * Return the current row
  */
  override def get: InternalRow = {
    row match {
      case None => ErrorHandling.logAndThrowError(logger, ExpectedRowDidNotExistError())
      case Some(v) => v
    }
  }

/**
  * Calls underlying datasource to do any needed cleanup
  */
  def close(): Unit = {
    reader.closeRead() match {
      case Right(_) => ()
      case Left(e) => ErrorHandling.logAndThrowError(logger, e)
    }
  }
}<|MERGE_RESOLUTION|>--- conflicted
+++ resolved
@@ -19,12 +19,9 @@
 import org.apache.spark.sql.catalyst.InternalRow
 import com.vertica.spark.config.{DistributedFilesystemReadConfig, LogProvider, ReadConfig}
 import com.vertica.spark.datasource.core.{DSConfigSetupInterface, DSReader, DSReaderInterface}
-<<<<<<< HEAD
 import com.vertica.spark.util.error.{ConnectorError, ErrorHandling, InitialSetupPartitioningError}
 import com.vertica.spark.util.listeners.ApplicationParquetCleaner
-=======
 import com.vertica.spark.util.error.{ConnectorError, ConnectorException, ErrorHandling, InitialSetupPartitioningError}
->>>>>>> 5690ec90
 import com.vertica.spark.util.pushdown.PushdownUtils
 import org.apache.spark.sql.connector.expressions.aggregate._
 import org.apache.spark.sql.sources.Filter
@@ -64,16 +61,13 @@
 
   protected var requiredSchema: StructType = StructType(Nil)
 
-<<<<<<< HEAD
-=======
   protected var aggPushedDown: Boolean = false
 
   protected var groupBy: Array[StructField] = Array()
 
   protected val logger = LogProvider.getLogger(classOf[VerticaScanBuilder])
 
->>>>>>> 5690ec90
-  /**
+/**
   * Builds the class representing a scan of a Vertica table
   *
   * @return [[VerticaScan]]
@@ -82,11 +76,8 @@
     val cfg = config.copyConfig()
     cfg.setPushdownFilters(this.pushFilters)
     cfg.setRequiredSchema(this.requiredSchema)
-<<<<<<< HEAD
-=======
     cfg.setPushdownAgg(this.aggPushedDown)
     cfg.setGroupBy(this.groupBy)
->>>>>>> 5690ec90
     new VerticaScan(cfg, readConfigSetup)
   }
 
@@ -110,8 +101,6 @@
   override def pushedFilters(): Array[Filter] = {
     this.pushFilters.map(_.filter).toArray
   }
-
-
 
   override def pruneColumns(requiredSchema: StructType): Unit = {
     this.requiredSchema = requiredSchema
