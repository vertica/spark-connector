package com.vertica.spark.datasource.core

import com.vertica.spark.util.error._
import com.vertica.spark.util.error.ConnectorErrorType._
import org.apache.spark.sql.types.StructType

import ch.qos.logback.classic.Level

import com.vertica.spark.config._

import scala.util.Try
import scala.util.Success
import scala.util.Failure
import cats.data._
import cats.data.Validated._
import cats.implicits._


/**
  * Interface for taking input of user selected options, performing any setup steps required, and returning the proper configuration structure for the operation.
  */
trait DSConfigSetupInterface[T] {
  /**
    * Validates and returns the configuration structure for the specific read/write operation.
    *
    * @return Will return an error if validation of the user options failed, otherwise will return the configuration structure expected by the writer/reader.
    */
  def validateAndGetConfig(config: Map[String, String]): DSConfigSetupUtils.ValidationResult[T]

  /**
    * Returns the schema for the table as required by Spark.
    */
  def getTableSchema(config: T): Either[ConnectorError, StructType]
}


/**
  * Util class for common config setup functionality.
  */
object DSConfigSetupUtils {
  type ValidationResult[A] = ValidatedNec[ConnectorError, A]
  /**
    * Parses the log level from options.
    */
  def getLogLevel(config: Map[String, String]): ValidationResult[Level] = {
    config.get("logging_level").map {
      case "ERROR" => Level.ERROR.validNec
      case "DEBUG" => Level.DEBUG.validNec
      case "WARNING" => Level.WARN.validNec
      case "INFO" => Level.INFO.validNec
      case _ => ConnectorError(InvalidLoggingLevel).invalidNec
    }.getOrElse(Level.ERROR.validNec)
  }

  def getHost(config: Map[String, String]): ValidationResult[String] = {
    config.get("host") match {
      case Some(host) => host.validNec
      case None => ConnectorError(HostMissingError).invalidNec
    }
  }

  def getPort(config: Map[String, String]): ValidationResult[Int] = {
    Try {config.getOrElse("port","5543").toInt} match {
      case Success(i) => if (i >= 1 && i <= 65535) i.validNec else ConnectorError(InvalidPortError).invalidNec
      case Failure(_) => ConnectorError(InvalidPortError).invalidNec
    }
  }

  def getDb(config: Map[String, String]): ValidationResult[String] = {
    config.get("db") match {
      case Some(db) => db.validNec
      case None => ConnectorError(DbMissingError).invalidNec
    }
  }

  def getUser(config: Map[String, String]): ValidationResult[String] = {
    config.get("user") match {
      case Some(user) => user.validNec
      case None => ConnectorError(UserMissingError).invalidNec
    }
    //TODO: make option once kerberos support is introduced
  }

  def getTablename(config: Map[String, String]): ValidationResult[String] = {
    config.get("tablename") match {
      case Some(tablename) => tablename.validNec
      case None => ConnectorError(TablenameMissingError).invalidNec
    }
  }

  def getPassword(config: Map[String, String]): ValidationResult[String] = {
    config.get("password") match {
      case Some(password) => password.validNec
      case None => ConnectorError(PasswordMissingError).invalidNec
    }
    //TODO: make option once kerberos support is introduced
  }

  /**
   * Parses the config map for JDBC config params, collecting any errors.
   */
  def validateAndGetJDBCConfig(config: Map[String, String]): DSConfigSetupUtils.ValidationResult[JDBCConfig] = {
    (DSConfigSetupUtils.getHost(config),
    DSConfigSetupUtils.getPort(config),
    DSConfigSetupUtils.getDb(config),
    DSConfigSetupUtils.getUser(config),
    DSConfigSetupUtils.getPassword(config),
    DSConfigSetupUtils.getLogLevel(config)).mapN(JDBCConfig)
  }
}

/**
  * Implementation for parsing user option map and getting read config
  */
object DSReadConfigSetup extends DSConfigSetupInterface[ReadConfig] {
  /**
    * Validates the user option map and parses read config
    *
    * @return Either [[ReadConfig]] or sequence of [[ConnectorError]]
    */
<<<<<<< HEAD
  override def validateAndGetConfig(): Either[Seq[ConnectorError], ReadConfig] = {
    resetErrList

    loggingLevelOption = checkEitherError[Level](DSConfigSetupUtils.getLogLevel(config))

    jdbcConfigOption = checkEitherErrorList[JDBCConfig](new JDBCConfigParser().validateAndGetJDBCConfig(config, loggingLevelOption))

    tablenameOption = checkEitherError[String](DSConfigSetupUtils.getTablename(config))

    if(errorList.nonEmpty) {
      Left(errorList)
    }
    else
    {
      // Sanity check: make sure required values exist
      (loggingLevelOption, jdbcConfigOption, tablenameOption) match {
        case (Some(loggingLevel), Some(jdbcConfig), Some(tablename)) =>
          // First, create initial config without metadata
          val initialConfig = DistributedFilesystemReadConfig(logLevel = loggingLevel, jdbcConfig = jdbcConfig, tablename = tablename, metadata=None)

          // Retrieve metadata from pipe
          VerticaPipeFactory.getReadPipe(initialConfig).getMetadata match {
            case Left(err) => Left(List(err))
            case Right(metadata) =>
              // Final config that will be sent down to worker nodes
              val finalConfig = initialConfig.copy(metadata=Some(metadata))

              // Perform any initial setup required
              VerticaPipeFactory.getReadPipe(finalConfig).doPreReadSteps() match {
                case Right(_) => Right(finalConfig)
                case Left(err) => Left(List(err))
              }
          }
        case _ => Left(List(ConnectorError(ConfigBuilderError)))
=======
  override def validateAndGetConfig(config: Map[String, String]): DSConfigSetupUtils.ValidationResult[ReadConfig] = {
    DSConfigSetupUtils.validateAndGetJDBCConfig(config).andThen { jdbcConfig =>
      (jdbcConfig.logLevel.validNec,
      jdbcConfig.validNec,
      DSConfigSetupUtils.getTablename(config),
      None.validNec).mapN(DistributedFilesystemReadConfig).andThen { initialConfig =>
        val pipe = VerticaPipeFactory.getReadPipe(initialConfig)

        // Then, retrieve metadata
        pipe.getMetadata.toValidatedNec.map(metadata => initialConfig.copy(metadata = Some(metadata)))
>>>>>>> 43448a99
      }
    }
  }

  override def getTableSchema(config: ReadConfig): Either[ConnectorError, StructType] =  {
    config match {
      case DistributedFilesystemReadConfig(_, _, _, verticaMetadata) =>
        verticaMetadata match {
          case None => Left(ConnectorError(SchemaDiscoveryError))
          case Some(metadata) => Right(metadata.schema)
        }
    }
  }
}

/**
  * Implementation for parsing user option map and getting write config
  */
object DSWriteConfigSetup extends DSConfigSetupInterface[WriteConfig] {
  /**
    * Validates the user option map and parses read config
    *
    * @return Either [[WriteConfig]] or [[ConnectorError]]
    */
  override def validateAndGetConfig(config: Map[String, String]): DSConfigSetupUtils.ValidationResult[WriteConfig] = {
    // List of configuration errors. We keep these all so that we report all issues with the given configuration to the user at once and they don't have to solve issues one by one.
    DSConfigSetupUtils.getLogLevel(config).map(DistributedFilesystemWriteConfig)
  }

  override def getTableSchema(config: WriteConfig): Either[ConnectorError, StructType] = ???
}<|MERGE_RESOLUTION|>--- conflicted
+++ resolved
@@ -28,6 +28,11 @@
   def validateAndGetConfig(config: Map[String, String]): DSConfigSetupUtils.ValidationResult[T]
 
   /**
+    * Performs any necessary initial steps required for the given configuration
+    */
+  def performInitialSetup(config: T): Either[ConnectorError, Unit]
+
+  /**
     * Returns the schema for the table as required by Spark.
     */
   def getTableSchema(config: T): Either[ConnectorError, StructType]
@@ -56,6 +61,13 @@
     config.get("host") match {
       case Some(host) => host.validNec
       case None => ConnectorError(HostMissingError).invalidNec
+    }
+  }
+
+  def getStagingFsUrl(config: Map[String, String]): ValidationResult[String] = {
+    config.get("staging_fs_url") match {
+      case Some(address) => address.validNec
+      case None => ConnectorError(StagingFsUrlMissingError).invalidNec
     }
   }
 
@@ -107,6 +119,11 @@
     DSConfigSetupUtils.getPassword(config),
     DSConfigSetupUtils.getLogLevel(config)).mapN(JDBCConfig)
   }
+
+  def validateAndGetFilestoreConfig(config: Map[String, String]): DSConfigSetupUtils.ValidationResult[FileStoreConfig] = {
+    DSConfigSetupUtils.getStagingFsUrl(config).map(address => FileStoreConfig(address))
+  }
+
 }
 
 /**
@@ -118,60 +135,33 @@
     *
     * @return Either [[ReadConfig]] or sequence of [[ConnectorError]]
     */
-<<<<<<< HEAD
-  override def validateAndGetConfig(): Either[Seq[ConnectorError], ReadConfig] = {
-    resetErrList
-
-    loggingLevelOption = checkEitherError[Level](DSConfigSetupUtils.getLogLevel(config))
-
-    jdbcConfigOption = checkEitherErrorList[JDBCConfig](new JDBCConfigParser().validateAndGetJDBCConfig(config, loggingLevelOption))
-
-    tablenameOption = checkEitherError[String](DSConfigSetupUtils.getTablename(config))
-
-    if(errorList.nonEmpty) {
-      Left(errorList)
-    }
-    else
-    {
-      // Sanity check: make sure required values exist
-      (loggingLevelOption, jdbcConfigOption, tablenameOption) match {
-        case (Some(loggingLevel), Some(jdbcConfig), Some(tablename)) =>
-          // First, create initial config without metadata
-          val initialConfig = DistributedFilesystemReadConfig(logLevel = loggingLevel, jdbcConfig = jdbcConfig, tablename = tablename, metadata=None)
-
-          // Retrieve metadata from pipe
-          VerticaPipeFactory.getReadPipe(initialConfig).getMetadata match {
-            case Left(err) => Left(List(err))
-            case Right(metadata) =>
-              // Final config that will be sent down to worker nodes
-              val finalConfig = initialConfig.copy(metadata=Some(metadata))
-
-              // Perform any initial setup required
-              VerticaPipeFactory.getReadPipe(finalConfig).doPreReadSteps() match {
-                case Right(_) => Right(finalConfig)
-                case Left(err) => Left(List(err))
-              }
-          }
-        case _ => Left(List(ConnectorError(ConfigBuilderError)))
-=======
   override def validateAndGetConfig(config: Map[String, String]): DSConfigSetupUtils.ValidationResult[ReadConfig] = {
     DSConfigSetupUtils.validateAndGetJDBCConfig(config).andThen { jdbcConfig =>
-      (jdbcConfig.logLevel.validNec,
-      jdbcConfig.validNec,
-      DSConfigSetupUtils.getTablename(config),
-      None.validNec).mapN(DistributedFilesystemReadConfig).andThen { initialConfig =>
-        val pipe = VerticaPipeFactory.getReadPipe(initialConfig)
+      DSConfigSetupUtils.validateAndGetFilestoreConfig(config).andThen { fileStoreConfig =>
+        (jdbcConfig.logLevel.validNec,
+        jdbcConfig.validNec,
+        fileStoreConfig.validNec,
+        DSConfigSetupUtils.getTablename(config),
+        None.validNec).mapN(DistributedFilesystemReadConfig).andThen { initialConfig =>
+          val pipe = VerticaPipeFactory.getReadPipe(initialConfig)
 
-        // Then, retrieve metadata
-        pipe.getMetadata.toValidatedNec.map(metadata => initialConfig.copy(metadata = Some(metadata)))
->>>>>>> 43448a99
+          // Then, retrieve metadata
+          pipe.getMetadata.toValidatedNec.map(metadata => initialConfig.copy(metadata = Some(metadata)))
+        }
       }
+    }
+  }
+
+  override def performInitialSetup(config: ReadConfig): Either[ConnectorError, Unit] = {
+    VerticaPipeFactory.getReadPipe(config).doPreReadSteps() match {
+      case Right(_) => Right(())
+      case Left(err) => Left(err)
     }
   }
 
   override def getTableSchema(config: ReadConfig): Either[ConnectorError, StructType] =  {
     config match {
-      case DistributedFilesystemReadConfig(_, _, _, verticaMetadata) =>
+      case DistributedFilesystemReadConfig(_, _, _, _, verticaMetadata) =>
         verticaMetadata match {
           case None => Left(ConnectorError(SchemaDiscoveryError))
           case Some(metadata) => Right(metadata.schema)
@@ -194,5 +184,7 @@
     DSConfigSetupUtils.getLogLevel(config).map(DistributedFilesystemWriteConfig)
   }
 
+  override def performInitialSetup(config: WriteConfig): Either[ConnectorError, Unit] = Right(())
+
   override def getTableSchema(config: WriteConfig): Either[ConnectorError, StructType] = ???
 }