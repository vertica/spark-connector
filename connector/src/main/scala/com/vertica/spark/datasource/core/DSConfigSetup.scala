package com.vertica.spark.datasource.core

import com.vertica.spark.util.error._
import com.vertica.spark.util.error.ConnectorErrorType._
import org.apache.spark.sql.types.StructType

import ch.qos.logback.classic.Level

import com.vertica.spark.config._

import scala.util.Try
import scala.util.Success
import scala.util.Failure
import cats.data._
import cats.data.Validated._
import cats.implicits._


/**
  * Interface for taking input of user selected options, performing any setup steps required, and returning the proper configuration structure for the operation.
  */
trait DSConfigSetupInterface[T] {
  /**
    * Validates and returns the configuration structure for the specific read/write operation.
    *
    * @return Will return an error if validation of the user options failed, otherwise will return the configuration structure expected by the writer/reader.
    */
  def validateAndGetConfig(config: Map[String, String]): DSConfigSetupUtils.ValidationResult[T]

  /**
    * Performs any necessary initial steps required for the given configuration
    */
  def performInitialSetup(config: T): Either[ConnectorError, Unit]

  /**
    * Returns the schema for the table as required by Spark.
    */
  def getTableSchema(config: T): Either[ConnectorError, StructType]
}


/**
  * Util class for common config setup functionality.
  */
object DSConfigSetupUtils {
  type ValidationResult[A] = ValidatedNec[ConnectorError, A]
  /**
    * Parses the log level from options.
    */
  def getLogLevel(config: Map[String, String]): ValidationResult[Level] = {
    config.get("logging_level").map {
      case "ERROR" => Level.ERROR.validNec
      case "DEBUG" => Level.DEBUG.validNec
      case "WARNING" => Level.WARN.validNec
      case "INFO" => Level.INFO.validNec
      case _ => ConnectorError(InvalidLoggingLevel).invalidNec
    }.getOrElse(Level.ERROR.validNec)
  }

  def getHost(config: Map[String, String]): ValidationResult[String] = {
    config.get("host") match {
      case Some(host) => host.validNec
      case None => ConnectorError(HostMissingError).invalidNec
    }
  }

  def getStagingFsUrl(config: Map[String, String]): ValidationResult[String] = {
    config.get("staging_fs_url") match {
      case Some(address) => address.validNec
      case None => ConnectorError(StagingFsUrlMissingError).invalidNec
    }
  }

  def getPort(config: Map[String, String]): ValidationResult[Int] = {
    Try {config.getOrElse("port","5543").toInt} match {
      case Success(i) => if (i >= 1 && i <= 65535) i.validNec else ConnectorError(InvalidPortError).invalidNec
      case Failure(_) => ConnectorError(InvalidPortError).invalidNec
    }
  }

  def getDb(config: Map[String, String]): ValidationResult[String] = {
    config.get("db") match {
      case Some(db) => db.validNec
      case None => ConnectorError(DbMissingError).invalidNec
    }
  }

  def getUser(config: Map[String, String]): ValidationResult[String] = {
    config.get("user") match {
      case Some(user) => user.validNec
      case None => ConnectorError(UserMissingError).invalidNec
    }
    //TODO: make option once kerberos support is introduced
  }

  def getTablename(config: Map[String, String]): ValidationResult[String] = {
    config.get("tablename") match {
      case Some(tablename) => tablename.validNec
      case None => ConnectorError(TablenameMissingError).invalidNec
    }
  }

  def getPassword(config: Map[String, String]): ValidationResult[String] = {
    config.get("password") match {
      case Some(password) => password.validNec
      case None => ConnectorError(PasswordMissingError).invalidNec
    }
    //TODO: make option once kerberos support is introduced
  }

  /**
   * Parses the config map for JDBC config params, collecting any errors.
   */
  def validateAndGetJDBCConfig(config: Map[String, String]): DSConfigSetupUtils.ValidationResult[JDBCConfig] = {
    (DSConfigSetupUtils.getHost(config),
    DSConfigSetupUtils.getPort(config),
    DSConfigSetupUtils.getDb(config),
    DSConfigSetupUtils.getUser(config),
    DSConfigSetupUtils.getPassword(config),
    DSConfigSetupUtils.getLogLevel(config)).mapN(JDBCConfig)
  }

  def validateAndGetFilestoreConfig(config: Map[String, String]): DSConfigSetupUtils.ValidationResult[FileStoreConfig] = {
    DSConfigSetupUtils.getStagingFsUrl(config).map(address => FileStoreConfig(address))
  }

}

/**
  * Implementation for parsing user option map and getting read config
  */
class DSReadConfigSetup(val pipeFactory: VerticaPipeFactoryInterface = new VerticaPipeFactory) extends DSConfigSetupInterface[ReadConfig] {
  /**
    * Validates the user option map and parses read config
    *
    * @return Either [[ReadConfig]] or sequence of [[ConnectorError]]
    */
  override def validateAndGetConfig(config: Map[String, String]): DSConfigSetupUtils.ValidationResult[ReadConfig] = {
    DSConfigSetupUtils.validateAndGetJDBCConfig(config).andThen { jdbcConfig =>
<<<<<<< HEAD
      DSConfigSetupUtils.validateAndGetFilestoreConfig(config).andThen { fileStoreConfig =>
        (jdbcConfig.logLevel.validNec,
        jdbcConfig.validNec,
        fileStoreConfig.validNec,
        DSConfigSetupUtils.getTablename(config),
        None.validNec).mapN(DistributedFilesystemReadConfig).andThen { initialConfig =>
          val pipe = VerticaPipeFactory.getReadPipe(initialConfig)

          // Then, retrieve metadata
          pipe.getMetadata.toValidatedNec.map(metadata => initialConfig.copy(metadata = Some(metadata)))
        }
=======
      (jdbcConfig.logLevel.validNec,
      jdbcConfig.validNec,
      DSConfigSetupUtils.getTablename(config),
      None.validNec).mapN(DistributedFilesystemReadConfig).andThen { initialConfig =>
        val pipe = pipeFactory.getReadPipe(initialConfig)

        // Then, retrieve metadata
        pipe.getMetadata.toValidatedNec.map(metadata => initialConfig.copy(metadata = Some(metadata)))
>>>>>>> d8c84186
      }
    }
  }

  override def performInitialSetup(config: ReadConfig): Either[ConnectorError, Unit] = {
    VerticaPipeFactory.getReadPipe(config).doPreReadSteps() match {
      case Right(_) => Right(())
      case Left(err) => Left(err)
    }
  }

  override def getTableSchema(config: ReadConfig): Either[ConnectorError, StructType] =  {
    config match {
      case DistributedFilesystemReadConfig(_, _, _, _, verticaMetadata) =>
        verticaMetadata match {
          case None => Left(ConnectorError(SchemaDiscoveryError))
          case Some(metadata) => Right(metadata.schema)
        }
    }
  }
}

/**
  * Implementation for parsing user option map and getting write config
  */
object DSWriteConfigSetup extends DSConfigSetupInterface[WriteConfig] {
  /**
    * Validates the user option map and parses read config
    *
    * @return Either [[WriteConfig]] or [[ConnectorError]]
    */
  override def validateAndGetConfig(config: Map[String, String]): DSConfigSetupUtils.ValidationResult[WriteConfig] = {
    // List of configuration errors. We keep these all so that we report all issues with the given configuration to the user at once and they don't have to solve issues one by one.
    DSConfigSetupUtils.getLogLevel(config).map(DistributedFilesystemWriteConfig)
  }

  override def performInitialSetup(config: WriteConfig): Either[ConnectorError, Unit] = Right(())

  override def getTableSchema(config: WriteConfig): Either[ConnectorError, StructType] = ???
}<|MERGE_RESOLUTION|>--- conflicted
+++ resolved
@@ -137,34 +137,23 @@
     */
   override def validateAndGetConfig(config: Map[String, String]): DSConfigSetupUtils.ValidationResult[ReadConfig] = {
     DSConfigSetupUtils.validateAndGetJDBCConfig(config).andThen { jdbcConfig =>
-<<<<<<< HEAD
       DSConfigSetupUtils.validateAndGetFilestoreConfig(config).andThen { fileStoreConfig =>
         (jdbcConfig.logLevel.validNec,
         jdbcConfig.validNec,
         fileStoreConfig.validNec,
         DSConfigSetupUtils.getTablename(config),
         None.validNec).mapN(DistributedFilesystemReadConfig).andThen { initialConfig =>
-          val pipe = VerticaPipeFactory.getReadPipe(initialConfig)
+          val pipe = pipeFactory.getReadPipe(initialConfig)
 
           // Then, retrieve metadata
           pipe.getMetadata.toValidatedNec.map(metadata => initialConfig.copy(metadata = Some(metadata)))
         }
-=======
-      (jdbcConfig.logLevel.validNec,
-      jdbcConfig.validNec,
-      DSConfigSetupUtils.getTablename(config),
-      None.validNec).mapN(DistributedFilesystemReadConfig).andThen { initialConfig =>
-        val pipe = pipeFactory.getReadPipe(initialConfig)
-
-        // Then, retrieve metadata
-        pipe.getMetadata.toValidatedNec.map(metadata => initialConfig.copy(metadata = Some(metadata)))
->>>>>>> d8c84186
       }
     }
   }
 
   override def performInitialSetup(config: ReadConfig): Either[ConnectorError, Unit] = {
-    VerticaPipeFactory.getReadPipe(config).doPreReadSteps() match {
+    pipeFactory.getReadPipe(config).doPreReadSteps() match {
       case Right(_) => Right(())
       case Left(err) => Left(err)
     }
