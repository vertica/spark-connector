--- conflicted
+++ resolved
@@ -275,13 +275,8 @@
     * @return Either [[WriteConfig]] or [[ConnectorError]]
     */
   override def validateAndGetConfig(config: Map[String, String]): DSConfigSetupUtils.ValidationResult[WriteConfig] = {
-<<<<<<< HEAD
-=======
     val sessionId = sessionIdInterface.getId
 
-
-
->>>>>>> 9e5eb1a5
     // List of configuration errors. We keep these all so that we report all issues with the given configuration to the user at once and they don't have to solve issues one by one.
     DSConfigSetupUtils.validateAndGetJDBCConfig(config).andThen { jdbcConfig =>
       DSConfigSetupUtils.validateAndGetFilestoreConfig(config, jdbcConfig.logLevel, sessionId).andThen { fileStoreConfig =>
