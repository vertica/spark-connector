--- conflicted
+++ resolved
@@ -13,15 +13,9 @@
 
 package com.vertica.spark.util.cleanup
 
-<<<<<<< HEAD
-import com.vertica.spark.config.{DistributedFilesystemReadConfig, FileStoreConfig, LogProvider, ReadConfig}
-import com.vertica.spark.datasource.fs.{FileStoreLayerInterface, HadoopFileStoreLayer}
-import com.vertica.spark.datasource.partitions.DistributedFilesystemPartition
-=======
 import com.vertica.spark.config.{FileStoreConfig, LogProvider}
 import com.vertica.spark.datasource.fs.FileStoreLayerInterface
 import com.vertica.spark.datasource.partitions.PartitionCleanup
->>>>>>> 2c0e8dfb
 
 /**
  * Class handles cleanup of exported files on file system. Intended to be used by each worker thread when finished.
@@ -43,11 +37,7 @@
   def cleanupFiles(partition: PartitionCleanup): Unit = {
     logger.info("Removing files before closing read pipe.")
 
-<<<<<<< HEAD
-    for (fileIdx <- partition.getFilePortions.indices) {
-=======
     for (fileIdx <- 0 to partition.getCleanUps.size) {
->>>>>>> 2c0e8dfb
       if (!fileStoreConfig.preventCleanup) {
         // Cleanup old file if required
         getCleanupInfo(partition, fileIdx) match {
@@ -63,21 +53,12 @@
 
   def getCleanupInfo(partition: PartitionCleanup, partitionIndex: Int): Option[FileCleanupInfo] = {
     logger.debug("Getting cleanup info for partition with idx " + partitionIndex)
-<<<<<<< HEAD
-    if (partitionIndex >= partition.getFilePortions.size) {
-      logger.warn("Invalid fileIdx " + partitionIndex + ", can't perform cleanup.")
-      None
-    } else {
-      val fileRange = partition.getFilePortions(partitionIndex)
-      Some(FileCleanupInfo(fileRange.filename, fileRange.index(), partition.getPartitioningRecord(fileRange.filename)))
-=======
     if (partitionIndex >= partition.getCleanUps.size) {
       logger.warn("Invalid fileIdx " + partitionIndex + ", can't perform cleanup.")
       None
     } else {
       val fileRange = partition.getCleanUps(partitionIndex)
       Some(FileCleanupInfo(fileRange.filename, fileRange.index, partition.getPartitioningRecord(fileRange.filename)))
->>>>>>> 2c0e8dfb
     }
   }
 }