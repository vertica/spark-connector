// (c) Copyright [2020-2021] Micro Focus or one of its affiliates.
// Licensed under the Apache License, Version 2.0 (the "License");
// You may not use this file except in compliance with the License.
// You may obtain a copy of the License at
//
// http://www.apache.org/licenses/LICENSE-2.0
//
// Unless required by applicable law or agreed to in writing, software
// distributed under the License is distributed on an "AS IS" BASIS,
// WITHOUT WARRANTIES OR CONDITIONS OF ANY KIND, either express or implied.
// See the License for the specific language governing permissions and
// limitations under the License.

package com.vertica.spark.util.table

import com.vertica.spark.config.{EscapeUtils, LogProvider, TableName}
import com.vertica.spark.datasource.jdbc.{JdbcLayerInterface, JdbcLayerStringParam, JdbcUtils}
import com.vertica.spark.util.error.ErrorHandling.ConnectorResult
import com.vertica.spark.util.error._
import com.vertica.spark.util.schema.SchemaToolsInterface
import org.apache.spark.sql.types.StructType

import scala.util.Try

/**
 * Interface for common functionality dealing with Vertica tables.
 */
trait TableUtilsInterface {
  /**
   * Checks if a view exists by a given name.
   */
  def viewExists(view: TableName): ConnectorResult[Boolean]

  /**
   * Checks if a view exists by a given name.
   */
  def tableExists(table: TableName): ConnectorResult[Boolean]

  /**
   * Checks specifically if a table exists by the given name AND that table is temporary.
   */
  def tempTableExists(table: TableName): ConnectorResult[Boolean]

  /**
   * Creates a table. Will either used passed in statement to create it, or generate it's own create statement here.
   *
   * @param tablename Name of table
   * @param targetTableSql Optional value, if specified this entire string will be used to create the table and other params will be ignored.
   * @param schema Spark schema of data we want to write to the table
   * @param strlen Length to use for strings in Vertica string types
   */
  def createTable(tablename: TableName, targetTableSql: Option[String], schema: StructType, strlen: Long, arrayLength: Long): ConnectorResult[Unit]


  /**
   * Creates an external table based on parquet data on disk.
   *
   * @param tablename Name of table
   * @param targetTableSql Optional value, if specified this entire string will be used to create the table and other params will be ignored.
   * @param schema Spark schema of data we want to write to the table
   * @param strlen Length to use for strings in Vertica string types
   */
  def createExternalTable(tablename: TableName, targetTableSql: Option[String], schema: StructType, strlen: Long, urlToCopyFrom: String, arrayLength: Long): ConnectorResult[Unit]

  /**
   * Validates that an external table was created properly and can be loaded from without error
   *
   * @param tablename
   * @return Empty result if valid, error otherwise
   */
  def validateExternalTable(tablename: TableName): ConnectorResult[Unit]

  /**
   * Drops/Deletes a given table if it exists.
   */
  def dropTable(tablename: TableName): ConnectorResult[Unit]

  /**
   * Creates a temporary table.
   *
   * @param tablename Name of table
   * @param schema Spark schema of data we want to write to the table
   * @param strlen Length to use for strings in Vertica string types
   */
  def createTempTable(tablename: TableName, schema: StructType, strlen: Long, arrayLength: Long): ConnectorResult[Unit]

  /**
   * Creates the job status table if it doesn't exist and adds the entry for this job.
   *
   * The job status table records write jobs in Vertica and their status, so we can have an auditable record of writes from Spark to Vertica.
   *
   * @param tablename Table being used in this job.
   * @param user Vertica user executing this job.
   * @param sessionId Unique identifier for this job.
   */
  def createAndInitJobStatusTable(tablename: TableName, user: String, sessionId: String, saveMode: String): ConnectorResult[Unit]

  /**
   * Updates the job status table entry for the given job.
   *
   * @param tableName Table being used in this job.
   * @param user Vertica user executing this job.
   * @param failedRowsPercent Percent of rows that failed to write in this job.
   * @param sessionId Unique identifier for this job.
   * @param success Whether the job succeeded.
   */
  def updateJobStatusTable(tableName: TableName, user: String, failedRowsPercent: Double, sessionId: String, success: Boolean): ConnectorResult[Unit]
}

/**
 * Implementation of TableUtils wrapping JDBC layer.
 */
class TableUtils(schemaTools: SchemaToolsInterface, jdbcLayer: JdbcLayerInterface) extends TableUtilsInterface {
  private val logger = LogProvider.getLogger(classOf[TableUtils])

  private def buildCreateTableStmt(tablename: TableName, schema: StructType, strlen: Long, arrayLength: Long, temp: Boolean = false): ConnectorResult[String] = {
<<<<<<< HEAD
  for {
      _ <- schemaTools.checkValidTableSchema(schema)
      columnDefs <- schemaTools.makeTableColumnDefs(schema, strlen, jdbcLayer, arrayLength)
    } yield {
      val sb = new StringBuilder()
      if(temp) sb.append("CREATE TEMPORARY TABLE ") else sb.append("CREATE table ")
      sb.append(tablename.getFullTableName)

      sb.append(columnDefs)

      if(temp) sb.append(" ON COMMIT PRESERVE ROWS INCLUDE SCHEMA PRIVILEGES ") else sb.append(" INCLUDE SCHEMA PRIVILEGES ")
      sb.toString
=======
    val sb = new StringBuilder()
    sb.append(tablename.getFullTableName)

    schemaTools.makeTableColumnDefs(schema, strlen, arrayLength) match {
      case Right(columnDefs) =>
        val sb = new StringBuilder()
        if(temp) sb.append("CREATE TEMPORARY TABLE ") else sb.append("CREATE table ")
        sb.append(tablename.getFullTableName)

        sb.append(columnDefs)

        if(temp) sb.append(" ON COMMIT PRESERVE ROWS INCLUDE SCHEMA PRIVILEGES ") else sb.append(" INCLUDE SCHEMA PRIVILEGES ")
        Right(sb.toString)
      case Left(err) => Left(err)
>>>>>>> 8d2bf563
    }
  }

  override def tempTableExists(table: TableName): ConnectorResult[Boolean] = {
    val dbschema = table.dbschema.getOrElse("public")
    val query = "select is_temp_table as t from v_catalog.tables where table_name=? and table_schema=?"
    val params = Seq(JdbcLayerStringParam(table.name), JdbcLayerStringParam(dbschema))
    val ret = for {
      rs <- jdbcLayer.query(query, params)
      res = Try{ if (rs.next) {rs.getBoolean("t") } else false }
      _ = rs.close()
      isTemp <- JdbcUtils.tryJdbcToResult(jdbcLayer, res)
    } yield isTemp

    ret.left.map(err => TableCheckError(Some(err)).context("Cannot append to a temporary table"))
  }

  override def viewExists(view: TableName): ConnectorResult[Boolean] = {
    val dbschema = view.dbschema.getOrElse("public")
    val query = "select count(*) from views where table_schema ILIKE ? and table_name ILIKE ?"
    val params = Seq(JdbcLayerStringParam(dbschema), JdbcLayerStringParam(view.name))

    jdbcLayer.query(query, params) match {
      case Left(err) => Left(TableCheckError(Some(err)).context("JDBC Error when checking if view exists"))
      case Right(rs) =>
        try {
          if (!rs.next()) {
            Left(TableCheckError(None).context("View check: empty result"))
          } else {
            Right(rs.getInt(1) >= 1)
          }
        } catch {
          case e: Throwable =>
            jdbcLayer.handleJDBCException(e)
            Left(TableCheckError(None))
        } finally {
          rs.close()
        }
    }
  }

  override def tableExists(table: TableName): ConnectorResult[Boolean] = {
    val dbschema = table.dbschema.getOrElse("public")
    val query = "select count(*) from v_catalog.tables where table_schema ILIKE ? and table_name ILIKE ?"
    val params = Seq(JdbcLayerStringParam(dbschema), JdbcLayerStringParam(table.name))

    jdbcLayer.query(query, params) match {
      case Left(err) =>
        Left(TableCheckError(Some(err)).context("JDBC Error when checking if table exists"))
      case Right(rs) =>
        try {
          if (!rs.next()) {
            Left(TableCheckError(None).context("Table check: empty result"))
          } else {
            Right(rs.getInt(1) >= 1)
          }
        }
        catch {
          case e: Throwable =>
            jdbcLayer.handleJDBCException(e)
            Left(TableCheckError(None))
        }
        finally {
          rs.close()
        }
    }
  }

  override def createExternalTable(tablename: TableName, targetTableSql: Option[String], schema: StructType, strlen: Long, urlToCopyFrom: String, arrayLength: Long): ConnectorResult[Unit] = {
    val statement: ConnectorResult[String] = targetTableSql match {
      case Some(sql) => Right(sql)
      case None =>
        schemaTools.makeTableColumnDefs(schema, strlen, arrayLength) match {
          case Right(columnDefs) =>
            val sb = new StringBuilder()
            sb.append("CREATE EXTERNAL table ")
            sb.append(tablename.getFullTableName)

            sb.append(columnDefs)

            sb.append(" AS COPY FROM '")
            sb.append(urlToCopyFrom)
            sb.append("' PARQUET")
            Right(sb.toString)
          case Left(err) => Left(err)
        }
    }

    statement match {
      case Left(err) => Left(err)
      case Right(st) =>
        logger.info(s"BUILDING EXTERNAL TABLE WITH COMMAND: " + statement)
        jdbcLayer.execute(st).left.map(err => CreateTableError(Some(err)).context("JDBC Error creating external table"))
    }
  }

  override def validateExternalTable(tablename: TableName): ConnectorResult[Unit] = {
    // Load a single row from the table to verify that it can be loaded from properly.
    // Necessary since basic errors will not be detected upon creation of the external table
    jdbcLayer.query("SELECT * FROM " + tablename.getFullTableName + " LIMIT 1;") match {
      case Right(_) => Right(())
      case Left(err) => Left(err)
    }
  }

  override def createTable(tablename: TableName, targetTableSql: Option[String], schema: StructType, strlen: Long, arrayLength: Long): ConnectorResult[Unit] = {
    // Either get the user-supplied statement to create the table, or build our own
    val statement: ConnectorResult[String] = targetTableSql match {
      case Some(sql) => Right(sql)
      case None =>
        buildCreateTableStmt(tablename, schema, strlen, arrayLength)
    }

    statement match {
      case Left(err) => Left(err)
      case Right(st) =>
        logger.info(s"BUILDING TABLE WITH COMMAND: " + statement)
        jdbcLayer.execute(st).left.map(err => CreateTableError(Some(err)).context("JDBC Error creating table"))
    }
  }

  def dropTable(tablename: TableName): ConnectorResult[Unit] = {
    jdbcLayer.execute("DROP TABLE IF EXISTS " + tablename.getFullTableName)
      .left.map(err => err.context("JDBC Error dropping table"))
  }

  override def createTempTable(tablename: TableName, schema: StructType, strlen: Long, arrayLength: Long): ConnectorResult[Unit] = {
    val statement = buildCreateTableStmt(tablename, schema, strlen, arrayLength, temp = true)
    logger.info(s"BUILDING TEMP TABLE WITH COMMAND: " + statement)
    statement match {
      case Left(err) => Left(err)
      case Right(st) =>
        jdbcLayer.execute(st).left.map(err => CreateTableError(Some(err)).context("JDBC Error creating table"))
    }
  }

  override def createAndInitJobStatusTable(tablename: TableName, user: String, sessionId: String, saveMode: String): ConnectorResult[Unit] = {
    val dbschema = tablename.dbschema match {
      case Some(schema) => schema
      case None => "public"
    }

    val table = "S2V_JOB_STATUS" + "_USER_" + user.toUpperCase

    val jobStatusTableName = TableName(table, Some(dbschema))

    // Create job status table for the user if it doesn't exist
    val createStatement = "CREATE TABLE IF NOT EXISTS " + jobStatusTableName.getFullTableName +
      "(target_table_schema VARCHAR(128), " +
      "target_table_name VARCHAR(128), " +
      "save_mode VARCHAR(128), " +
      "job_name VARCHAR(256), " +
      "start_time TIMESTAMPTZ, " +
      "all_done BOOLEAN NOT NULL, " +
      "success BOOLEAN NOT NULL, " +
      "percent_failed_rows DOUBLE PRECISION)"

    val jobStartTime = java.util.Calendar.getInstance().getTime.toString
    val date = new java.util.Date()
    val timestamp = new java.sql.Timestamp(date.getTime)
    val randJobName = sessionId

    val comment = "COMMENT ON TABLE "  + jobStatusTableName.getFullTableName + " IS 'Persistent job status table showing all jobs, serving as permanent record of data loaded from Spark to Vertica. Creation time:" + jobStartTime + "'"

    val insertStatement = "INSERT into " + jobStatusTableName.getFullTableName + " VALUES ('" + EscapeUtils.sqlEscape(dbschema,'\'') + "','" + EscapeUtils.sqlEscape(tablename.name, '\'') + "','" + saveMode + "','" + randJobName +  "','" + timestamp + "'," + "false,false," + (-1.0).toString + ")"

    val ret = for {
      tableExists <- tableExists(jobStatusTableName)
      _ <- if(!tableExists) jdbcLayer.execute(createStatement) else Right(())
      _ <- if(!tableExists) jdbcLayer.execute(comment) else Right(())
      _ <- jdbcLayer.execute(insertStatement)
      _ <- jdbcLayer.commit()
    } yield ()

    ret match {
      case Left(err) => err.getUnderlyingError match {
        case er: JdbcError => Left(JobStatusCreateError(er)
          .context("JDBC error when trying to initialize job status table"))
        case _: ConnectorError => Left(err)
      }
      case Right(_) => Right(())
    }
  }

  override def updateJobStatusTable(mainTableName: TableName, user: String, failedRowsPercent: Double, sessionId: String, success: Boolean): ConnectorResult[Unit] = {
    val dbschema = mainTableName.dbschema.getOrElse("public")
    val tablename = "S2V_JOB_STATUS" + "_USER_" + user.toUpperCase

    val jobStatusTableName = TableName(tablename, Some(dbschema))

    val updateStatusTable = ("UPDATE "
      + jobStatusTableName.getFullTableName
      + " SET all_done=" + true + ","
      + "success=" + success + ","
      + "percent_failed_rows=" + failedRowsPercent.toString + " "
      + "WHERE job_name='" + sessionId + "' "
      + "AND all_done=" + false)

    // update the S2V_JOB_STATUS table, and commit the final operation.
    logger.info(s"Updating " + jobStatusTableName.getFullTableName + " next...")
    jdbcLayer.executeUpdate(updateStatusTable) match {
      case Left(err) => Left(JobStatusUpdateError(Some(err)).context("JDBC Error when updating status table"))
      case Right(c) =>
        if(c == 1) {
          logger.info(s"Update of " + jobStatusTableName.getFullTableName + " succeeded.")
          Right(())
        } else {
          Left(JobStatusUpdateError(None).context("Status_table update failed."))
        }
    }
  }
}<|MERGE_RESOLUTION|>--- conflicted
+++ resolved
@@ -114,10 +114,9 @@
   private val logger = LogProvider.getLogger(classOf[TableUtils])
 
   private def buildCreateTableStmt(tablename: TableName, schema: StructType, strlen: Long, arrayLength: Long, temp: Boolean = false): ConnectorResult[String] = {
-<<<<<<< HEAD
   for {
       _ <- schemaTools.checkValidTableSchema(schema)
-      columnDefs <- schemaTools.makeTableColumnDefs(schema, strlen, jdbcLayer, arrayLength)
+      columnDefs <- schemaTools.makeTableColumnDefs(schema, strlen, arrayLength)
     } yield {
       val sb = new StringBuilder()
       if(temp) sb.append("CREATE TEMPORARY TABLE ") else sb.append("CREATE table ")
@@ -127,22 +126,6 @@
 
       if(temp) sb.append(" ON COMMIT PRESERVE ROWS INCLUDE SCHEMA PRIVILEGES ") else sb.append(" INCLUDE SCHEMA PRIVILEGES ")
       sb.toString
-=======
-    val sb = new StringBuilder()
-    sb.append(tablename.getFullTableName)
-
-    schemaTools.makeTableColumnDefs(schema, strlen, arrayLength) match {
-      case Right(columnDefs) =>
-        val sb = new StringBuilder()
-        if(temp) sb.append("CREATE TEMPORARY TABLE ") else sb.append("CREATE table ")
-        sb.append(tablename.getFullTableName)
-
-        sb.append(columnDefs)
-
-        if(temp) sb.append(" ON COMMIT PRESERVE ROWS INCLUDE SCHEMA PRIVILEGES ") else sb.append(" INCLUDE SCHEMA PRIVILEGES ")
-        Right(sb.toString)
-      case Left(err) => Left(err)
->>>>>>> 8d2bf563
     }
   }
 
