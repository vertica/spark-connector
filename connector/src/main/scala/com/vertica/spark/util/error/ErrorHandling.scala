// (c) Copyright [2020-2021] Micro Focus or one of its affiliates.
// Licensed under the Apache License, Version 2.0 (the "License");
// You may not use this file except in compliance with the License.
// You may obtain a copy of the License at
//
// http://www.apache.org/licenses/LICENSE-2.0
//
// Unless required by applicable law or agreed to in writing, software
// distributed under the License is distributed on an "AS IS" BASIS,
// WITHOUT WARRANTIES OR CONDITIONS OF ANY KIND, either express or implied.
// See the License for the specific language governing permissions and
// limitations under the License.

package com.vertica.spark.util.error

/**
  * Enumeration of the list of possible connector errors.
  */

import cats.data.NonEmptyList
import com.typesafe.scalalogging.Logger
import com.vertica.spark.datasource.fs.GCSConnectorOptions
import com.vertica.spark.util.error.ErrorHandling.invariantViolation
import org.apache.hadoop.fs.Path
import org.apache.spark.sql.types.{DataType, StructField}

trait ConnectorError {
  // Adds context to an error
  def context(text: String): ConnectorError = ContextError(text, this)

  // Gets the context for debugging. This context is more helpful for developers.
  def getFullContext: String

  // Get the underlying error object. This can be used to determine what kind of error occurred.
  def getUnderlyingError: ConnectorError = this

  // Gets a user-friendly error message.
  def getUserMessage: String = this.getFullContext
}

case class ContextError(ctxt: String, private val error: ConnectorError) extends ConnectorError {
  def getFullContext: String = this.ctxt + "\n" + error.getFullContext
  override def getUnderlyingError: ConnectorError = this.error.getUnderlyingError
  override def getUserMessage: String = this.error.getUserMessage
}


case class ConnectorException(val error: ConnectorError) extends Exception {
  override def getMessage: String = this.error.getUserMessage
}

object ErrorHandling {
  type Result[+E, +T] = Either[E, T]

  type ConnectorResult[T] = Result[ConnectorError, T]
  type SchemaResult[T] = Result[SchemaError, T]
  type JdbcResult[T] = Result[JdbcError, T]

  def addCause(errorText: String, throwable: Throwable): String = {
    errorText +
    "\n\nCaused by:\n" +
    throwable.toString +
    "\nStack trace:\n" +
    throwable.getStackTrace.mkString("\n")
  }

  def addUserFriendlyCause(errorText: String, throwable: Throwable): String = {
    errorText + "\nCaused by: " + throwable.getMessage
  }

  def appendErrors(errorText1: String, errorText2: String): String = {
    errorText1 + "\n" + errorText2
  }

  def logAndThrowError(logger: Logger, error: ConnectorError): Nothing = {
    logger.error(error.getFullContext)
    throw new ConnectorException(error)
  }

  val invariantViolation: String = "This is likely a bug and should be reported to the developers here:\n" +
    "https://github.com/vertica/spark-connector/issues"
}

case class SchemaDiscoveryError() extends ConnectorError {
  def getFullContext: String = "Failed to discover the schema of the table. " +
    "There may be an issue with connectivity to the database."

}
case class UndefinedError() extends ConnectorError {
  override def getFullContext: String = "This error is undefined. For development purposes only and should not be used in production"
}
case class NoResultError(query: String) extends ConnectorError{
  def getFullContext: String = s"Query result is empty \n QUERY:[$query] "
}
case class SchemaColumnListError(error: ConnectorError) extends ConnectorError {
  private val message = "Failed to create a valid column list for the write operation " +
    "due to mismatch with the existing table."

  def getFullContext: String = ErrorHandling.appendErrors(this.message, this.error.getFullContext)
  override def getUserMessage: String = ErrorHandling.appendErrors(this.message, this.error.getUserMessage)
}
case class SchemaConversionError(error: ConnectorError) extends ConnectorError {
  private val message = "Failed to convert the schema of the table."

  def getFullContext: String = ErrorHandling.appendErrors(this.message, this.error.getFullContext)
  override def getUserMessage: String = ErrorHandling.appendErrors(this.message, this.error.getUserMessage)
}
case class ExportFromVerticaError(error: ConnectorError) extends ConnectorError {
  private val message = "There was an error when attempting to export from Vertica: " +
    "connection error with JDBC."

  def getFullContext: String = ErrorHandling.appendErrors(this.message, this.error.getFullContext)
  override def getUserMessage: String = ErrorHandling.appendErrors(this.message, this.error.getUserMessage)
}
case class InitialSetupPartitioningError() extends ConnectorError {
  def getFullContext: String = "Failure when retrieving partitioning information for operation.\n" + invariantViolation
  override def getUserMessage: String = ErrorHandling.appendErrors(this.getFullContext, invariantViolation)
}
case class InvalidPartition() extends ConnectorError {
  def getFullContext: String = "Input Partition was not valid for the given operation."
  override def getUserMessage: String = ErrorHandling.appendErrors(this.getFullContext, invariantViolation)
}

case class DoneReading() extends ConnectorError {
  def getFullContext: String = "No more data to read from source."
}

case class UninitializedReadError() extends ConnectorError {
  def getFullContext: String = "Error while reading: The reader was not initialized."
  override def getUserMessage: String = ErrorHandling.appendErrors(this.getFullContext, invariantViolation)
}
case class MissingMetadata() extends ConnectorError {
  def getFullContext: String = "Metadata was missing from config."
  override def getUserMessage: String = ErrorHandling.appendErrors(this.getFullContext, invariantViolation)
}
case class CleanupError(path: String) extends ConnectorError {
  def getFullContext: String = "Unexpected error when attempting to clean up files. " +
    "Parent directory missing for path: " + path
}
case class MissingSchemaError() extends ConnectorError {
  def getFullContext: String = "Expected to be passed in schema for this configuration. No schema found."
  override def getUserMessage: String = ErrorHandling.appendErrors(this.getFullContext, invariantViolation)
}
case class TableCheckError(error: Option[ConnectorError]) extends ConnectorError {
  private val message = "Error checking if table exists: connection error with JDBC."

  def getFullContext: String = this.error match {
    case Some(err) => ErrorHandling.appendErrors(this.message, err.getFullContext)
    case None => this.message
  }
  override def getUserMessage: String = this.message
}
case class CreateTableError(error: Option[ConnectorError]) extends ConnectorError {
  private val message = "Error when trying to create table. Check 'target_table_sql' option for issues."

  def getFullContext: String = this.error match {
    case Some(err) => ErrorHandling.appendErrors(this.message, err.getFullContext)
    case None => this.message
  }
  override def getUserMessage: String = this.error match {
    case Some(err) => ErrorHandling.appendErrors(this.message, err.getUserMessage)
    case None => this.message
  }
}
case class DropTableError() extends ConnectorError {
  def getFullContext: String = "There was a failure trying to drop the table before overwriting."
}
case class CommitError(error: ConnectorError) extends ConnectorError {
  private val message = "Error in commit step of write to Vertica. " +
    "There was a failure copying data from the intermediary into Vertica."

  def getFullContext: String = ErrorHandling.appendErrors(this.message, this.error.getFullContext)
  override def getUserMessage: String = ErrorHandling.appendErrors(this.message, this.error.getUserMessage)
}

case class ViewExistsError() extends ConnectorError {
  def getFullContext: String = "Table name provided cannot refer to an existing view in Vertica."
}
case class TempTableExistsError() extends ConnectorError {
  def getFullContext: String = "Table name provided cannot refer to a temporary table."
}
case class FaultToleranceTestFail() extends ConnectorError {
  def getFullContext: String = "Failed row count is above error tolerance threshold. Operation aborted."
}
case class JobStatusCreateError(error: ConnectorError) extends ConnectorError {
  private val message = "Failed to create job status table."

  def getFullContext: String = ErrorHandling.appendErrors(this.message, this.error.getFullContext)
  override def getUserMessage: String = ErrorHandling.appendErrors(this.message, this.error.getUserMessage)
}
case class JobStatusUpdateError(error: Option[ConnectorError]) extends ConnectorError {
  private val message = "Failed to update job status table."

  def getFullContext: String = this.error match {
    case Some(err) => ErrorHandling.appendErrors(this.message, err.getFullContext)
    case None => this.message
  }
  override def getUserMessage: String = this.error match {
    case Some(err) => ErrorHandling.appendErrors(this.message, err.getUserMessage)
    case None => this.message
  }
}
case class DuplicateColumnsError() extends ConnectorError {
  def getFullContext: String = "Schema contains duplicate columns, can't write this data."
}
case class HostMissingError() extends ConnectorError {
  def getFullContext: String = "The 'host' param is missing. Please specify the IP address " +
    "or hostname of the Vertica server to connect to."
}
case class InvalidCreateExternalTableOption() extends ConnectorError {
  override def getFullContext: String = "The 'create_external_table' param is invalid. Please specify " +
    "'new-data' or 'existing-data'."
}
case class InvalidSaveJobStatusTableOption() extends ConnectorError {
  override def getFullContext: String = "The 'save_job_status_table' param is invalid. Please specify " +
    "'true' or 'false'. This option will default to false if no value is specified."
}
case class InvalidPreventCleanupOption() extends ConnectorError {
  override def getFullContext: String = "The 'prevent_cleanup' param is invalid. Please specify " +
    "'true' or 'false'. This option will default to false if no value is specified."
}
case class DbMissingError() extends ConnectorError {
  def getFullContext: String = "The 'db' param is missing. Please specify the name of the Vertica " +
    "database to connect to."
}
case class UserMissingError() extends ConnectorError {
  def getFullContext: String = "The 'user' param is missing. Please specify the username to use " +
    "for authenticating with Vertica, as well as authentication details.."
}
case class PasswordMissingError() extends ConnectorError {
  def getFullContext: String = "The 'password' param is missing. Please specify the password to use " +
    "for authenticating with Vertica."
}
case class KerberosAuthMissingError() extends ConnectorError {
  def getFullContext: String = "Some Kerberos authentication details are missing. Please specify the following parameters:" +
    " 'kerberos_service_name', 'kerberos_host_name', 'jaas_config_name'"
}
case class TablenameMissingError() extends ConnectorError {
  def getFullContext: String = "The 'table' param is missing. Please specify the name of the table to use."
}
case class TableAndQueryMissingError() extends ConnectorError {
  def getFullContext: String = "The 'table' and 'query' params are both missing. Please specify the table name or query to use."
}
case class QuerySpecifiedOnWriteError() extends ConnectorError {
  def getFullContext: String = "The 'query' option was specified for a write operation. This option is only valid for reads."
}
case class InvalidPortError() extends ConnectorError {
  def getFullContext: String = "The 'port' param specified is invalid. " +
    "Please specify a valid integer between 1 and 65535."
}
case class InvalidIntegerField(field: String) extends ConnectorError {
  def getFullContext: String = "Field '" + field + "' is not a valid integer. Should be between " + Int.MinValue + " and " + Int.MaxValue + "."
}
case class TLSModeParseError() extends ConnectorError {
  def getFullContext: String = "The 'tls_mode' param specified is invalid. " +
    "Please specify either 'disable', 'require', 'verify-ca' or 'verify-full'."
}
case class MissingAWSSecretAccessKey() extends ConnectorError {
  override def getFullContext: String = "The 'aws_access_key_id' param was specified, but param 'aws_secret_access_key' is not specified."
}
case class MissingGCSVerticaKeyId() extends ConnectorError {
  override def getFullContext: String = s"Option ${GCSConnectorOptions.GCS_HMAC_KEY_SECRET} was specified, but ${GCSConnectorOptions.GCS_HMAC_KEY_ID} is missing."
}
case class MissingGCSVerticaKeySecret() extends ConnectorError {
  override def getFullContext: String = s"Option ${GCSConnectorOptions.GCS_HMAC_KEY_ID} was specified, but ${GCSConnectorOptions.GCS_HMAC_KEY_SECRET} is missing."
}
case class MissingGCSServiceAccountAuthentications(found: Seq[String], missing: Seq[String]) extends ConnectorError {
  private val foundStr = found.map(str => s"`$str`").mkString(", ")
  private val missingStr = missing.map(str => s"`$str`").mkString(", ")
  override def getFullContext: String = s"Google Cloud Storage service account authentication found $foundStr but $missingStr were not specified"
}
case class MissingAWSAccessKeyId() extends ConnectorError {
  override def getFullContext: String = "The 'aws_secret_access_key' param was specified, but 'aws_access_key_id' is not specified."
}
case class UnquotedSemiInColumns() extends ConnectorError {
  def getFullContext: String = "Column list contains unquoted semicolon. Not accepted due to potential SQL injection vulnerability."
}
case class InvalidFilePermissions() extends ConnectorError {
  def getFullContext: String = "File permissions are not in the correct format. Please specify a three digit number representing the file perms, ie 777 or 750."
}
case class InvalidFailedRowsTolerance() extends ConnectorError {
  def getFullContext: String = "The 'failed_rows_percent_tolerance' param specified is invalid. " +
    "Please specify ad valid float between 0 and 1, representing a percent between 0 and 100."
}
case class InvalidStrlenError() extends ConnectorError {
  def getFullContext: String = "The 'strlen' param specified is invalid. " +
    "Please specify a valid integer between 1 and 32000000."
}
case class InvalidArrayLengthError() extends ConnectorError {
  def getFullContext: String = "The 'array_length' param specified is invalid. " +
    "Please specify a positive integer value."
}
case class InvalidPartitionCountError() extends ConnectorError {
  def getFullContext: String = "The 'num_partitions' param specified is invalid. " +
    "Please specify a valid integer above 0."
}
case class StagingFsUrlMissingError() extends ConnectorError {
  def getFullContext: String = "The 'staging_fs_url' option is missing. " +
    "Please specify the url of the filesystem to use as an intermediary storage location between spark and Vertica."
}
case class ParentDirMissingError(path: String) extends ConnectorError {
  def getFullContext: String = "Could not retrieve parent path of file: " + this.path
}
case class FileListError(cause: Throwable) extends ConnectorError {
  private val message = "There was an error listing files in the intermediary filesystem"

  def getFullContext: String = ErrorHandling.addCause(this.message, this.cause)
  override def getUserMessage: String = ErrorHandling.addUserFriendlyCause(this.message, cause)
}
case class CreateFileError(path: Path, cause: Throwable) extends ConnectorError {
  private val message = "There was an error creating file " + this.path.toString + " in the intermediary filesystem"

  def getFullContext: String = ErrorHandling.addCause(this.message, this.cause)
  override def getUserMessage: String = ErrorHandling.addUserFriendlyCause(this.message, cause)
}
case class CreateDirectoryError(path: Path, cause: Throwable) extends ConnectorError {
  private val message = "There was an error creating directory " + this.path.toString + " in the intermediary filesystem."

  def getFullContext: String = ErrorHandling.addCause(this.message, this.cause)
  override def getUserMessage: String = ErrorHandling.addUserFriendlyCause(this.message, cause)
}
case class RemoveFileError(path: Path, cause: Throwable) extends ConnectorError {
  private val message = "There was an error removing file " + this.path.toString + " in the intermediary filesystem."

  def getFullContext: String = ErrorHandling.addCause(this.message, this.cause)
  override def getUserMessage: String = ErrorHandling.addUserFriendlyCause(this.message, cause)
}
case class RemoveDirectoryError(path: Path, cause: Throwable) extends ConnectorError {
  private val message = "There was an error removing the directory " + this.path.toString + " in the intermediary filesystem."

  def getFullContext: String = ErrorHandling.addCause(this.message, this.cause)
  override def getUserMessage: String = ErrorHandling.addUserFriendlyCause(this.message, cause)
}
case class CreateFileAlreadyExistsError(filename: String) extends ConnectorError {
  def getFullContext: String = "Error creating file " + this.filename +
    ". The file already exists in the intermediary filesystem."
}
case class CreateDirectoryAlreadyExistsError(filename: String) extends ConnectorError {
  def getFullContext: String = "Error creating directory " + this.filename +
    ". The directory already exists in the intermediary filesystem."
}
case class OpenWriteError(cause: Throwable) extends ConnectorError {
  private val message = "There was an error opening a write to the intermediary filesystem."

  def getFullContext: String = ErrorHandling.addCause(this.message, this.cause)
  override def getUserMessage: String = ErrorHandling.addUserFriendlyCause(this.message, this.cause)
}
case class IntermediaryStoreWriterNotInitializedError() extends ConnectorError {
  def getFullContext: String = "Intermediary filesystem write error: The writer was not initialized."
  override def getUserMessage: String = ErrorHandling.appendErrors(this.getFullContext, invariantViolation)
}
case class IntermediaryStoreWriteError(cause: Throwable) extends ConnectorError {
  private val message = "There was an error writing to the intermediary filesystem."

  def getFullContext: String = ErrorHandling.addCause(this.message, this.cause)
  override def getUserMessage: String = ErrorHandling.addUserFriendlyCause(this.message, this.cause)
}
case class CloseWriteError(cause: Throwable) extends ConnectorError {
  private val message = "There was an error closing the write to the intermediary filesystem."

  def getFullContext: String = ErrorHandling.addCause(this.message, this.cause)
  override def getUserMessage: String = this.message + ": " + cause.getMessage
}
case class OpenReadError(cause: Throwable) extends ConnectorError {
  private val message = "There was an error opening a read from the intermediary filesystem."

  def getFullContext: String = ErrorHandling.addCause(this.message, this.cause)
  override def getUserMessage: String = this.message + ": " + cause.getMessage
}
case class IntermediaryStoreReaderNotInitializedError() extends ConnectorError {
  def getFullContext: String = "Intermediary filesystem read error: The reader was not initialized."
  override def getUserMessage: String = ErrorHandling.appendErrors(this.getFullContext, invariantViolation)
}
case class IntermediaryStoreReadError(cause: Throwable) extends ConnectorError {
  private val message = "There was an error reading from the intermediary filesystem."

  def getFullContext: String = ErrorHandling.addCause(this.message, this.cause)
  override def getUserMessage: String = this.message + ": " + cause.getMessage
}
case class CloseReadError(cause: Throwable) extends ConnectorError {
  private val message = "There was an error closing the read from the intermediary filesystem."

  def getFullContext: String = ErrorHandling.addCause(this.message, this.cause)
  override def getUserMessage: String = this.message + ": " + cause.getMessage
}
case class ErrorList(errors: NonEmptyList[ConnectorError]) extends ConnectorError {
  def getFullContext: String = this.errors.toList.map(errs => errs.getFullContext).mkString("\n")
  override def getUserMessage: String = this.errors.toList.map(errs => errs.getUserMessage).mkString("\n")
}
case class MissingHDFSImpersonationTokenError(username: String, address: String) extends ConnectorError {
  override def getFullContext: String = "Could not retrieve an impersonation token for the designated user " + username + " on address: " + address
}
case class KerberosNotEnabledInHadoopConf() extends ConnectorError {
  override def getFullContext: String = "Trying to use Kerberos, but did not detect hadoop configuration with Kerberos enabled."
}
case class NoSparkSessionFound() extends ConnectorError {
  override def getFullContext: String = "Could not get spark session. " + invariantViolation
}
case class FileStoreThrownError(cause: Throwable) extends ConnectorError {
  private val message = cause match {
    case e: NoClassDefFoundError if e.getMessage.contains("StreamCapabilities") =>
      "Error communicating with S3. Please ensure that you are using Spark pre-built for Hadoop 3.2 and later."
    case _ => "Error in communication with filestore. Check the 'staging_fs_url' parameter."
  }

  def getFullContext: String = ErrorHandling.addCause(this.message, this.cause)
  override def getUserMessage: String = ErrorHandling.addUserFriendlyCause(this.message, cause)
}
case class MissingSparkSessionError() extends ConnectorError {
  def getFullContext: String = "Fatal error: spark context did not exist"
}
case class LoadConfigMissingSparkSessionError() extends ConnectorError {
  def getFullContext: String = "Fatal error while loading configuration: spark context did not exist"
}
case class V1ReplacementOption(oldParam: String, newParam: String) extends ConnectorError {
  override def getFullContext: String = "Option '" + oldParam + "' is not longer supported, please use '" + newParam + "' instead."
}
case class CreateExternalTableMergeKey() extends ConnectorError {
  override def getFullContext: String = "Options 'merge_key' and 'create_external_table' both specified, but are not compatible. Please specify one or the other."
}
case class CreateExternalTableAlreadyExistsError() extends ConnectorError {
  override def getFullContext: String = "External table specified, but table already exists. Please specify overwrite mode to replace the existing table."
}
case class MergeColumnListError(error: ConnectorError) extends ConnectorError {
  private val message = "Failed to get column info of table for merge."

  def getFullContext: String = ErrorHandling.appendErrors(this.message, this.error.getFullContext)
  override def getUserMessage: String = ErrorHandling.appendErrors(this.message, this.error.getUserMessage)
}
case class MissingNameNodeAddressError() extends ConnectorError {
  override def getFullContext: String = "Could not find name node address in Hadoop configuration. Please set either dfs.namenode.http-address or dfs.namenode.https-address in hdfs-site.xml"
}
case class VerticaComplexTypeNotFound(typeId: Long) extends ConnectorError {
  override def getFullContext: String = s"Complex type $typeId not found in vertica complex_types table."
}
case class VerticaNativeTypeNotFound(verticaId: Long) extends ConnectorError {
  override def getFullContext: String = s"Vertica type $verticaId not found in vertica types table."
}
case class EmptySchemaError() extends SchemaError {
  def getFullContext: String = "Table schema requires at least one native type column"
}
case class InvalidTableSchemaComplexType() extends SchemaError {
  def getFullContext: String = "Table schema with complex types requires at least one native type column. Refer to Vertica complex types documentation for more details." +
  "https://www.vertica.com/docs/latest/HTML/Content/Authoring/SQLReferenceManual/DataTypes/ExternalTypes.htm"
}
case class InvalidMapSchemaError(colName: String) extends SchemaError {
  def getFullContext: String = s"$colName has map type but contains complex types. Vertica map type can only contain primitives." +
    "https://www.vertica.com/docs/latest/HTML/Content/Authoring/SQLReferenceManual/DataTypes/MAP.htm"
}
case class MapDataTypeConversionError(keyError: String, valueError: String) extends SchemaError {
  override def getFullContext: String = s"Error in converting map type to Vertica:\n" +
  s" Key error: $keyError\n" +
  s" Value error: $valueError"
}

/**
  * Enumeration of the list of possible JDBC errors.
  */
trait JdbcError extends ConnectorError

case class ConnectionSqlError(cause: Throwable) extends JdbcError {
  private val message = "A JDBC SQL exception occurred while trying to connect to Vertica. " +
    "Check the JDBC properties to see if they are correct."

  def getFullContext: String = ErrorHandling.addCause(this.message, this.cause)
  override def getUserMessage: String = this.message + "\nCause: " + this.cause.getMessage
}
case class ConnectionError(cause: Throwable) extends JdbcError {
  private val message = "An unknown JDBC exception occurred while trying to connect to Vertica. " +
    "Check the JDBC URI and properties to see if they are correct."

  def getFullContext: String = ErrorHandling.addCause(this.message, this.cause)
  override def getUserMessage: String = this.message + "\nCause: " + this.cause.getMessage
}
case class ConnectionDownError() extends JdbcError {
  def getFullContext: String = "Connection to the JDBC source is down or invalid. " +
    "Please ensure that the JDBC source is running properly."
}
case class DataError(cause: Throwable) extends JdbcError {
  private val message = "JDBC Data Error: Problem with statement execution."

  def getFullContext: String = ErrorHandling.addCause(this.message, this.cause)
  override def getUserMessage: String = this.message + ": " + this.cause.toString
}
case class SyntaxError(cause: Throwable) extends JdbcError {
  private val message = "JDBC Error: A syntax error occurred"

  def getFullContext: String = ErrorHandling.addCause(this.message, this.cause)
  override def getUserMessage: String = this.message + ": " + this.cause.toString
}
case class GenericError(cause: Throwable) extends JdbcError {
  private val message = "A generic JDBC error occurred"

  def getFullContext: String = ErrorHandling.addCause(this.message, this.cause)
  override def getUserMessage: String = this.message + ": " + this.cause.toString
}
case class ParamsNotSupported(operation: String) extends JdbcError {
  def getFullContext: String = "Params not supported for operation: " + operation
}
case class ResultSetError(cause: Throwable) extends JdbcError {
  private val message = "Error getting JDBC result set data"

  override def getFullContext: String = ErrorHandling.addCause(this.message, this.cause)
  override def getUserMessage: String = s"$message:${cause.toString}"
}

/**
  * Enumeration of the list of possible schema errors.
  */
trait SchemaError extends ConnectorError

case class StructFieldsError(error: ConnectorError) extends SchemaError {
  def getFullContext: String = s"${this.error.getClass.getSimpleName}: ${error.getFullContext}"
}

case class MissingSqlConversionError(sqlType: String, typename: String) extends SchemaError {
  def getFullContext: String = "Could not find conversion for unsupported SQL type: " + typename +
    "\nSQL type value: " + sqlType
}
case class ArrayElementConversionError(sqlType: String, typeName: String) extends SchemaError {
  def getFullContext: String = "Could not convert array element of SQL type " + typeName +
    "\nSQL type value: " + sqlType
}
case class ComplexTypeReadNotSupported(colList: List[StructField], version: String) extends SchemaError {
  override def getFullContext: String = s"Vertica $version does not support reading the following complex types columns: " +
    colList.map(_.name).mkString(", ")
}
case class ComplexTypeWriteNotSupported(colList: List[StructField], version: String) extends SchemaError {
  override def getFullContext: String = s"Vertica $version does not support writing the following complex types columns: " +
   colList.map(_.name).mkString(", ")
}
case class InternalMapNotSupported() extends SchemaError {
  override def getFullContext: String = "Internal Vertica tables does not support Map columns. Map data structure can be represented internally as Array[Rows(key, value)]. Refer to Vertica documentation for more details." +
  "https://www.vertica.com/docs/latest/HTML/Content/Authoring/SQLReferenceManual/DataTypes/MAP.htm \n"
}
case class NativeArrayReadNotSupported(colList: List[StructField], version: String) extends SchemaError {
  override def getFullContext: String = s"Vertica $version does not support reading the following native array columns: " +
   colList.map(_.name).mkString(", ")
}
case class NativeArrayWriteNotSupported(colList: List[StructField], version: String) extends SchemaError {
  override def getFullContext: String = s"Vertica $version does not support writing the following native array columns: " +
  colList.map(_.name).mkString(", ")
}
case class MissingElementTypeError() extends SchemaError {
  def getFullContext: String = s"Missing array element type."
}

case class MissingSparkPrimitivesConversionError(sparkType: DataType) extends SchemaError {
  def getFullContext: String = "Could not find conversion to Vertica for unsupported Spark primitive type: " + sparkType.typeName
}
case class DatabaseReadError(cause: Throwable) extends SchemaError {
  def getFullContext: String = ErrorHandling.addCause("Exception while retrieving schema.", this.cause)
  override def getUserMessage: String = "Could not read from database: " + cause.getMessage
}
case class InferExternalSchemaError(cause: Throwable) extends SchemaError {
  def getFullContext: String = ErrorHandling.addCause("Exception while retrieving external table schema.", this.cause)
  override def getUserMessage: String = "Could not get external table schema: " + cause.getMessage
}
case class JdbcSchemaError(error: ConnectorError) extends SchemaError {
  private val message = "JDBC failure when trying to retrieve schema"

  override def getFullContext: String = ErrorHandling.appendErrors(this.message, error.getFullContext)
  override def getUserMessage: String = ErrorHandling.appendErrors(this.message, error.getUserMessage)
}
case class TableNotEnoughRowsError() extends SchemaError {
  def getFullContext: String = "Attempting to write to a table with less columns than the spark schema."
}
case class QueryReturnsComplexTypes(colName: String, typeName: String, query: String) extends SchemaError{
  override def getFullContext: String = s"Complex types are not supported when reading using a query. Column `$colName` has complex types $typeName. \n" +
  s"QUERY: $query"
}

case class SchemaErrorList(errors: NonEmptyList[SchemaError]) extends SchemaError {
  def getFullContext: String = this.errors.toList.map(errs => errs.getFullContext).mkString("\n")
  override def getUserMessage: String = this.errors.toList.map(errs => errs.getUserMessage).mkString("\n")
}

case class NonEmptyDataFrameError() extends ConnectorError {
  override def getFullContext: String = "Non-empty DataFrame supplied while trying to create external table out of existing data. Please supply an empty DataFrame or use create_external_table=\"new-data\" instead."
}
case class UnknownColumnTypesError() extends ConnectorError {
  def getFullContext: String = "The parquet data uses partition columns. " +
    "Types of partition column cannot be determined from the data. " +
    "Please provide a partial schema with the dataframe detailing the relevant partition columns."
}
case class InferExternalTableSchemaError(error: ConnectorError) extends ConnectorError {
  private val message = "Failed to get schema for external table using INFER_EXTERNAL_TABLE_DDL."
  def getFullContext: String = ErrorHandling.appendErrors(this.message, this.error.getFullContext)
  override def getUserMessage: String = ErrorHandling.appendErrors(this.message, this.error.getUserMessage)
}
case class HDFSConfigError() extends ConnectorError {
  override def getFullContext: String = "No value specified for property: \"fs.defaultFS\" in core-site.xml"
}
case class JobAbortedError() extends ConnectorError {
  def getFullContext: String = "Writing job aborted. Check spark worker log for specific error."
}
<<<<<<< HEAD
case class VerticaColumnNotFound(colName: String, tableName: String, schema: String) extends ConnectorError {
  def getFullContext: String = s"Column $colName (table $tableName, schema $schema) does not exist in Vertica's columns table"
}
=======
>>>>>>> 9b80f792

trait TableQueryError extends ConnectorError

case class QueryResultEmpty(table: String, query: String) extends TableQueryError {
  override def getFullContext: String = s"Query to system table $table returned nothing.\nQUERY: $query"
}

case class MultipleQueryResult(table: String, query: String) extends TableQueryError {
  override def getFullContext: String = s"Query to system table $table return more than one result.\nQUERY: $query"
}

case class UnsupportedVerticaType(typeName: String) extends TableQueryError {
  override def getFullContext: String = s"Complex type $typeName in Vertica is not supported"
}

<|MERGE_RESOLUTION|>--- conflicted
+++ resolved
@@ -594,12 +594,9 @@
 case class JobAbortedError() extends ConnectorError {
   def getFullContext: String = "Writing job aborted. Check spark worker log for specific error."
 }
-<<<<<<< HEAD
 case class VerticaColumnNotFound(colName: String, tableName: String, schema: String) extends ConnectorError {
   def getFullContext: String = s"Column $colName (table $tableName, schema $schema) does not exist in Vertica's columns table"
 }
-=======
->>>>>>> 9b80f792
 
 trait TableQueryError extends ConnectorError
 
@@ -615,3 +612,18 @@
   override def getFullContext: String = s"Complex type $typeName in Vertica is not supported"
 }
 
+
+trait TableQueryError extends ConnectorError
+
+case class QueryResultEmpty(table: String, query: String) extends TableQueryError {
+  override def getFullContext: String = s"Query to system table $table returned nothing.\nQUERY: $query"
+}
+
+case class MultipleQueryResult(table: String, query: String) extends TableQueryError {
+  override def getFullContext: String = s"Query to system table $table return more than one result.\nQUERY: $query"
+}
+
+case class UnsupportedVerticaType(typeName: String) extends TableQueryError {
+  override def getFullContext: String = s"Complex type $typeName in Vertica is not supported"
+}
+
