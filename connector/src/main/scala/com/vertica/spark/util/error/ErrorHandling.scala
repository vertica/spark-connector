// (c) Copyright [2020-2021] Micro Focus or one of its affiliates.
// Licensed under the Apache License, Version 2.0 (the "License");
// You may not use this file except in compliance with the License.
// You may obtain a copy of the License at
//
// http://www.apache.org/licenses/LICENSE-2.0
//
// Unless required by applicable law or agreed to in writing, software
// distributed under the License is distributed on an "AS IS" BASIS,
// WITHOUT WARRANTIES OR CONDITIONS OF ANY KIND, either express or implied.
// See the License for the specific language governing permissions and
// limitations under the License.

package com.vertica.spark.util.error

/**
  * Enumeration of the list of possible connector errors.
  */

import cats.data.NonEmptyList
import com.typesafe.scalalogging.Logger
import com.vertica.spark.util.error.ErrorHandling.invariantViolation
import org.apache.hadoop.fs.Path
import org.apache.spark.sql.types.DataType

trait ConnectorError {
  // Adds context to an error
  def context(text: String): ConnectorError = ContextError(text, this)

  // Gets the context for debugging. This context is more helpful for developers.
  def getFullContext: String

  // Get the underlying error object. This can be used to determine what kind of error occurred.
  def getError: ConnectorError = this

  // Gets a user-friendly error message.
  def getUserMessage: String = this.getFullContext
}

case class ContextError(ctxt: String, error: ConnectorError) extends ConnectorError {
  def getFullContext: String = this.ctxt + "\n" + error.getFullContext
  override def getError: ConnectorError = this.error.getError
  override def getUserMessage: String = this.error.getUserMessage
}


class ConnectorException(val error: ConnectorError) extends Exception {
  override def getMessage: String = this.error.getUserMessage
}

object ErrorHandling {
  type Result[+E, +T] = Either[E, T]

  type ConnectorResult[T] = Result[ConnectorError, T]
  type SchemaResult[T] = Result[SchemaError, T]
  type JdbcResult[T] = Result[JdbcError, T]

  def addCause(errorText: String, throwable: Throwable): String = {
    errorText +
    "\n\nCaused by:\n" +
    throwable.toString +
    "\nStack trace:\n" +
    throwable.getStackTrace.mkString("\n")
  }

  def addUserFriendlyCause(errorText: String, throwable: Throwable): String = {
    errorText + "\nCaused by: " + throwable.getMessage
  }

  def appendErrors(errorText1: String, errorText2: String): String = {
    errorText1 + "\n" + errorText2
  }

  def logAndThrowError(logger: Logger, error: ConnectorError): Nothing = {
    logger.error(error.getFullContext)
    throw new ConnectorException(error)
  }

  val invariantViolation: String = "This is likely a bug and should be reported to the developers here:\n" +
    "https://github.com/vertica/spark-connector/issues"
}

case class SchemaDiscoveryError(error: Option[ConnectorError]) extends ConnectorError {
  private val message = "Failed to discover the schema of the table. " +
    "There may be an issue with connectivity to the database."

  def getFullContext: String = this.error match {
    case Some(err) => ErrorHandling.appendErrors(this.message, err.getFullContext)
    case None => this.message
  }
  override def getUserMessage: String = this.error match {
    case Some(err) => ErrorHandling.appendErrors(this.message, err.getUserMessage)
    case None => "Failed to discover the schema of the table. " + invariantViolation
  }
}
case class SchemaColumnListError(error: ConnectorError) extends ConnectorError {
  private val message = "Failed to create a valid column list for the write operation " +
    "due to mismatch with the existing table."

  def getFullContext: String = ErrorHandling.appendErrors(this.message, this.error.getFullContext)
  override def getUserMessage: String = ErrorHandling.appendErrors(this.message, this.error.getUserMessage)
}
case class SchemaConversionError(error: ConnectorError) extends ConnectorError {
  private val message = "Failed to convert the schema of the table."

  def getFullContext: String = ErrorHandling.appendErrors(this.message, this.error.getFullContext)
  override def getUserMessage: String = ErrorHandling.appendErrors(this.message, this.error.getUserMessage)
}
case class ExportFromVerticaError(error: ConnectorError) extends ConnectorError {
  private val message = "There was an error when attempting to export from Vertica: " +
    "connection error with JDBC."

  def getFullContext: String = ErrorHandling.appendErrors(this.message, this.error.getFullContext)
  override def getUserMessage: String = ErrorHandling.appendErrors(this.message, this.error.getUserMessage)
}
case class InitialSetupPartitioningError() extends ConnectorError {
  def getFullContext: String = "Failure when retrieving partitioning information for operation.\n" + invariantViolation
}
case class FileListEmptyPartitioningError() extends ConnectorError {
  def getFullContext: String = "Failure when retrieving partitioning information for operation. " +
    "The returned file list was empty, so valid partition info cannot be created."
}
case class InvalidPartition() extends ConnectorError {
  def getFullContext: String = "Input Partition was not valid for the given operation."
  override def getUserMessage: String = ErrorHandling.appendErrors(this.getFullContext, invariantViolation)
}

// TODO: Remove
case class DoneReading() extends ConnectorError {
  def getFullContext: String = "No more data to read from source."
}

case class UninitializedReadError() extends ConnectorError {
  def getFullContext: String = "Error while reading: The reader was not initialized."
  override def getUserMessage: String = ErrorHandling.appendErrors(this.getFullContext, invariantViolation)
}
case class MissingMetadata() extends ConnectorError {
  def getFullContext: String = "Metadata was missing from config."
  override def getUserMessage: String = ErrorHandling.appendErrors(this.getFullContext, invariantViolation)
}
case class CleanupError(path: String) extends ConnectorError {
  def getFullContext: String = "Unexpected error when attempting to clean up files. " +
    "Parent directory missing for path: " + path
}
case class MissingSchemaError() extends ConnectorError {
  def getFullContext: String = "Expected to be passed in schema for this configuration. No schema found."
  override def getUserMessage: String = ErrorHandling.appendErrors(this.getFullContext, invariantViolation)
}
case class TableCheckError(error: Option[ConnectorError]) extends ConnectorError {
  private val message = "Error checking if table exists: connection error with JDBC."

  def getFullContext: String = this.error match {
    case Some(err) => ErrorHandling.appendErrors(this.message, err.getFullContext)
    case None => this.message
  }
  override def getUserMessage: String = this.message
}
case class CreateTableError(error: Option[ConnectorError]) extends ConnectorError {
  private val message = "Error when trying to create table. Check 'target_table_sql' option for issues."

  def getFullContext: String = this.error match {
    case Some(err) => ErrorHandling.appendErrors(this.message, err.getFullContext)
    case None => this.message
  }
  override def getUserMessage: String = this.message
}
case class DropTableError(error: Option[ConnectorError]) extends ConnectorError {
  private val message = "Error when trying to drop table. Check 'target_table_sql' option for issues."

  def getFullContext: String = this.error match {
    case Some(err) => ErrorHandling.appendErrors(this.message, err.getFullContext)
    case None => this.message
  }
  override def getUserMessage: String = this.message
}
case class CommitError(error: ConnectorError) extends ConnectorError {
  private val message = "Error in commit step of write to Vertica. " +
    "There was a failure copying data from the intermediary into Vertica."

  def getFullContext: String = ErrorHandling.appendErrors(this.message, this.error.getFullContext)
  override def getUserMessage: String = this.message
}
case class ViewExistsError() extends ConnectorError {
  def getFullContext: String = "Table name provided cannot refer to an existing view in Vertica."
}
case class TempTableExistsError() extends ConnectorError {
  def getFullContext: String = "Table name provided cannot refer to a temporary tt"
}
case class SetSparkConfError(cause: Throwable) extends ConnectorError {
  private val message = "Error setting spark configuration. "

  def getFullContext: String = ErrorHandling.addCause(this.message, this.cause)
  override def getUserMessage: String = ErrorHandling.addUserFriendlyCause(this.message, cause)
}
case class FaultToleranceTestFail() extends ConnectorError {
  def getFullContext: String = "Failed row count is above error tolerance threshold. Operation aborted."
}
case class JobStatusCreateError(error: ConnectorError) extends ConnectorError {
  private val message = "Failed to create job status table."

  def getFullContext: String = ErrorHandling.appendErrors(this.message, this.error.getFullContext)
  override def getUserMessage: String = this.message
}
case class JobStatusUpdateError(error: Option[ConnectorError]) extends ConnectorError {
  private val message = "Failed to update job status table."

  def getFullContext: String = this.error match {
    case Some(err) => ErrorHandling.appendErrors(this.message, err.getFullContext)
    case None => this.message
  }
  override def getUserMessage: String = this.message
}
case class DuplicateColumnsError() extends ConnectorError {
  def getFullContext: String = "Schema contains duplicate columns, can't write this data."
}
case class InvalidLoggingLevel() extends ConnectorError {
  def getFullContext: String = "logging_level is incorrect. Use ERROR, INFO, DEBUG, or WARNING instead."
}
case class ConfigBuilderError() extends ConnectorError {
  def getFullContext: String = "There was an unexpected problem building the configuration object. " +
    "Mandatory value missing."
}
case class HostMissingError() extends ConnectorError {
  def getFullContext: String = "The 'host' param is missing. Please specify the IP address " +
    "or hostname of the Vertica server to connect to."
}
case class DbMissingError() extends ConnectorError {
  def getFullContext: String = "The 'db' param is missing. Please specify the name of the Vertica " +
    "database to connect to."
}
case class UserMissingError() extends ConnectorError {
  def getFullContext: String = "The 'user' param is missing. Please specify the username to use " +
    "for authenticating with Vertica, as well as authentication details.."
}
case class PasswordMissingError() extends ConnectorError {
  def getFullContext: String = "The 'password' param is missing. Please specify the password to use " +
    "for authenticating with Vertica."
}
case class KerberosAuthMissingError() extends ConnectorError {
  def getFullContext: String = "Some Kerberos authentication details are missing. Please specify the following parameters:" +
    " 'kerberos_service_name', 'kerberos_host_name', 'jaas_config_name'"
}
case class TablenameMissingError() extends ConnectorError {
  def getFullContext: String = "The 'table' param is missing. Please specify the name of the table to use."
}
case class TableAndQueryMissingError() extends ConnectorError {
  def getFullContext: String = "The 'table' and 'query' params are both missing. Please specify the table name or query to use."
}
case class QuerySpecifiedOnWriteError() extends ConnectorError {
  def getFullContext: String = "The 'query' option was specified for a write operation. This option is only valid for reads."
}
case class InvalidPortError() extends ConnectorError {
  def getFullContext: String = "The 'port' param specified is invalid. " +
    "Please specify a valid integer between 1 and 65535."
}
<<<<<<< HEAD
case class InvalidIntegerField(field: String) extends ConnectorError {
  def getFullContext: String = "Field '" + field + "' is not a valid integer. Should be between " + Int.MinValue + " and " + Int.MaxValue + "."
=======
case class SSLFlagParseError() extends ConnectorError {
  def getFullContext: String = "The 'ssl' param specified is invalid. " +
    "Please specify either 'true' or 'false'."
>>>>>>> 02873703
}
case class UnquotedSemiInColumns() extends ConnectorError {
  def getFullContext: String = "Column list contains unquoted semicolon. Not accepted due to potential SQL injection vulnerability."
}
case class InvalidFilePermissions() extends ConnectorError {
  def getFullContext: String = "File permissions are not in the correct format. Please specify a three digit number representing the file perms, ie 777 or 750."
}
case class InvalidFailedRowsTolerance() extends ConnectorError {
  def getFullContext: String = "The 'failed_rows_percent_tolerance' param specified is invalid. " +
    "Please specify ad valid float between 0 and 1, representing a percent between 0 and 100."
}
case class InvalidStrlenError() extends ConnectorError {
  def getFullContext: String = "The 'strlen' param specified is invalid. " +
    "Please specify a valid integer between 1 and 32000000."
}
case class InvalidPartitionCountError() extends ConnectorError {
  def getFullContext: String = "The 'num_partitions' param specified is invalid. " +
    "Please specify a valid integer above 0."
}
case class StagingFsUrlMissingError() extends ConnectorError {
  def getFullContext: String = "The 'staging_fs_url' option is missing. " +
    "Please specify the url of the filesystem to use as an intermediary storage location between spark and Vertica."
}
case class ParentDirMissingError(path: String) extends ConnectorError {
  def getFullContext: String = "Could not retrieve parent path of file: " + this.path
}
case class FileListError(cause: Throwable) extends ConnectorError {
  private val message = "There was an error listing files in the intermediary filesystem"

  def getFullContext: String = ErrorHandling.addCause(this.message, this.cause)
  override def getUserMessage: String = ErrorHandling.addUserFriendlyCause(this.message, cause)
}
case class CreateFileError(path: Path, cause: Throwable) extends ConnectorError {
  private val message = "There was an error creating file " + this.path.toString + " in the intermediary filesystem"

  def getFullContext: String = ErrorHandling.addCause(this.message, this.cause)
  override def getUserMessage: String = ErrorHandling.addUserFriendlyCause(this.message, cause)
}
case class CreateDirectoryError(path: Path, cause: Throwable) extends ConnectorError {
  private val message = "There was an error creating directory " + this.path.toString + " in the intermediary filesystem."

  def getFullContext: String = ErrorHandling.addCause(this.message, this.cause)
  override def getUserMessage: String = ErrorHandling.addUserFriendlyCause(this.message, cause)
}
case class RemoveFileError(path: Path, cause: Throwable) extends ConnectorError {
  private val message = "There was an error removing file " + this.path.toString + " in the intermediary filesystem."

  def getFullContext: String = ErrorHandling.addCause(this.message, this.cause)
  override def getUserMessage: String = ErrorHandling.addUserFriendlyCause(this.message, cause)
}
case class RemoveDirectoryError(path: Path, cause: Throwable) extends ConnectorError {
  private val message = "There was an error removing the directory " + this.path.toString + " in the intermediary filesystem."

  def getFullContext: String = ErrorHandling.addCause(this.message, this.cause)
  override def getUserMessage: String = ErrorHandling.addUserFriendlyCause(this.message, cause)
}
case class CreateFileAlreadyExistsError(filename: String) extends ConnectorError {
  def getFullContext: String = "Error creating file " + this.filename +
    ". The file already exists in the intermediary filesystem."
}
case class CreateDirectoryAlreadyExistsError(filename: String) extends ConnectorError {
  def getFullContext: String = "Error creating directory " + this.filename +
    ". The directory already exists in the intermediary filesystem."
}
case class OpenWriteError(cause: Throwable) extends ConnectorError {
  private val message = "There was an error opening a write to the intermediary filesystem."

  def getFullContext: String = ErrorHandling.addCause(this.message, this.cause)
  override def getUserMessage: String = ErrorHandling.addUserFriendlyCause(this.message, this.cause)
}
case class IntermediaryStoreWriterNotInitializedError() extends ConnectorError {
  def getFullContext: String = "Intermediary filesystem write error: The writer was not initialized."
  override def getUserMessage: String = ErrorHandling.appendErrors(this.getFullContext, invariantViolation)
}
case class IntermediaryStoreWriteError(cause: Throwable) extends ConnectorError {
  private val message = "There was an error writing to the intermediary filesystem."

  def getFullContext: String = ErrorHandling.addCause(this.message, this.cause)
  override def getUserMessage: String = ErrorHandling.addUserFriendlyCause(this.message, this.cause)
}
case class CloseWriteError(cause: Throwable) extends ConnectorError {
  private val message = "There was an error closing the write to the intermediary filesystem."

  def getFullContext: String = ErrorHandling.addCause(this.message, this.cause)
  override def getUserMessage: String = this.message + ": " + cause.getMessage
}
case class OpenReadError(cause: Throwable) extends ConnectorError {
  private val message = "There was an error opening a read from the intermediary filesystem."

  def getFullContext: String = ErrorHandling.addCause(this.message, this.cause)
  override def getUserMessage: String = this.message + ": " + cause.getMessage
}
case class IntermediaryStoreReaderNotInitializedError() extends ConnectorError {
  def getFullContext: String = "Intermediary filesystem read error: The reader was not initialized."
  override def getUserMessage: String = ErrorHandling.appendErrors(this.getFullContext, invariantViolation)
}
case class IntermediaryStoreReadError(cause: Throwable) extends ConnectorError {
  private val message = "There was an error reading from the intermediary filesystem."

  def getFullContext: String = ErrorHandling.addCause(this.message, this.cause)
  override def getUserMessage: String = this.message + ": " + cause.getMessage
}
case class CloseReadError(cause: Throwable) extends ConnectorError {
  private val message = "There was an error closing the read from the intermediary filesystem."

  def getFullContext: String = ErrorHandling.addCause(this.message, this.cause)
  override def getUserMessage: String = this.message + ": " + cause.getMessage
}
case class ErrorList(errors: NonEmptyList[ConnectorError]) extends ConnectorError {
  def getFullContext: String = this.errors.toList.map(errs => errs.getFullContext).mkString("\n")
  override def getUserMessage: String = this.errors.toList.map(errs => errs.getUserMessage).mkString("\n")
}

/**
  * Enumeration of the list of possible JDBC errors.
  */
trait JdbcError extends ConnectorError

case class ConnectionSqlError(cause: Throwable) extends JdbcError {
  private val message = "A JDBC SQL exception occurred while trying to connect to Vertica. " +
    "Check the JDBC URI and properties to see if they are correct."

  def getFullContext: String = ErrorHandling.addCause(this.message, this.cause)
  override def getUserMessage: String = this.message + "\nCause: " + this.cause.getMessage
}
case class ConnectionError(cause: Throwable) extends JdbcError {
  private val message = "An unknown JDBC exception occurred while trying to connect to Vertica. " +
    "Check the JDBC URI and properties to see if they are correct."

  def getFullContext: String = ErrorHandling.addCause(this.message, this.cause)
  override def getUserMessage: String = this.message + "\nCause: " + this.cause.getMessage
}
case class ConnectionDownError() extends JdbcError {
  def getFullContext: String = "Connection to the JDBC source is down or invalid. " +
    "Please ensure that the JDBC source is running properly."
}
case class DataTypeError(cause: Throwable) extends JdbcError {
  private val message = "JDBC Error: Wrong data type"

  def getFullContext: String = ErrorHandling.addCause(this.message, this.cause)
  override def getUserMessage: String = this.message + ": " + this.cause.toString
}
case class SyntaxError(cause: Throwable) extends JdbcError {
  private val message = "JDBC Error: A syntax error occurred"

  def getFullContext: String = ErrorHandling.addCause(this.message, this.cause)
  override def getUserMessage: String = this.message + ": " + this.cause.toString
}
case class GenericError(cause: Throwable) extends JdbcError {
  private val message = "A generic JDBC error occurred"

  def getFullContext: String = ErrorHandling.addCause(this.message, this.cause)
  override def getUserMessage: String = this.message + ": " + this.cause.toString
}
case class ParamsNotSupported(operation: String) extends JdbcError {
  def getFullContext: String = "Params not supported for operation: " + operation
}

/**
  * Enumeration of the list of possible schema errors.
  */
trait SchemaError extends ConnectorError

case class MissingSqlConversionError(sqlType: String, typename: String) extends SchemaError {
  def getFullContext: String = "Could not find conversion for unsupported SQL type: " + typename +
    "\nSQL type value: " + sqlType
}
case class MissingSparkConversionError(sparkType: DataType) extends SchemaError {
  def getFullContext: String = "Could not find conversion for unsupported Spark type: " + sparkType.typeName
}
case class DatabaseReadError(cause: Throwable) extends SchemaError {
  def getFullContext: String = ErrorHandling.addCause("Exception while retrieving schema.", this.cause)
  override def getUserMessage: String = "Could not read from database: " + cause.getMessage
}
case class JdbcSchemaError(error: ConnectorError) extends SchemaError {
  private val message = "JDBC failure when trying to retrieve schema"

  def getFullContext: String = ErrorHandling.appendErrors(this.message, error.getFullContext)
  override def getUserMessage: String = this.message
}
case class TableNotEnoughRowsError() extends SchemaError {
  def getFullContext: String = "Attempting to write to a table with less columns than the spark schema."
}

case class MissingHDFSImpersonationTokenError(username: String, address: String) extends ConnectorError {
  override def getFullContext: String = "Could not retrieve an impersonation token for the desginated user " + username + " on address: " + address
}

case class KerberosNotEnabledInHadoopConf() extends ConnectorError {
  override def getFullContext: String = "Trying to use Kerberos, but did not detect hadoop configuration with Kerberos enabled."
}

case class NoSparkSessionFound() extends ConnectorError {
  override def getFullContext: String = "Could not get spark session. " + invariantViolation
}
case class FileStoreThrownError(cause: Throwable) extends ConnectorError {
  private val message = "Unexpected error in interaction with filestore. "

  def getFullContext: String = ErrorHandling.addCause(this.message, this.cause)
  override def getUserMessage: String = ErrorHandling.addUserFriendlyCause(this.message, cause)
}<|MERGE_RESOLUTION|>--- conflicted
+++ resolved
@@ -253,14 +253,12 @@
   def getFullContext: String = "The 'port' param specified is invalid. " +
     "Please specify a valid integer between 1 and 65535."
 }
-<<<<<<< HEAD
 case class InvalidIntegerField(field: String) extends ConnectorError {
   def getFullContext: String = "Field '" + field + "' is not a valid integer. Should be between " + Int.MinValue + " and " + Int.MaxValue + "."
-=======
+}
 case class SSLFlagParseError() extends ConnectorError {
   def getFullContext: String = "The 'ssl' param specified is invalid. " +
     "Please specify either 'true' or 'false'."
->>>>>>> 02873703
 }
 case class UnquotedSemiInColumns() extends ConnectorError {
   def getFullContext: String = "Column list contains unquoted semicolon. Not accepted due to potential SQL injection vulnerability."
