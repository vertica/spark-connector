// (c) Copyright [2020-2021] Micro Focus or one of its affiliates.
// Licensed under the Apache License, Version 2.0 (the "License");
// You may not use this file except in compliance with the License.
// You may obtain a copy of the License at
//
// http://www.apache.org/licenses/LICENSE-2.0
//
// Unless required by applicable law or agreed to in writing, software
// distributed under the License is distributed on an "AS IS" BASIS,
// WITHOUT WARRANTIES OR CONDITIONS OF ANY KIND, either express or implied.
// See the License for the specific language governing permissions and
// limitations under the License.

package com.vertica.spark.util.error

/**
  * Enumeration of the list of possible connector errors.
  */

import cats.data.NonEmptyList
import com.typesafe.scalalogging.Logger
import com.vertica.spark.util.error.ErrorHandling.invariantViolation
import org.apache.hadoop.fs.Path
import org.apache.spark.sql.types.DataType

trait ConnectorError {
  // Adds context to an error
  def context(text: String): ConnectorError = ContextError(text, this)

  // Gets the context for debugging. This context is more helpful for developers.
  def getFullContext: String

  // Get the underlying error object. This can be used to determine what kind of error occurred.
  def getError: ConnectorError = this

  // Gets a user-friendly error message.
  def getUserMessage: String = this.getFullContext
}

case class ContextError(ctxt: String, error: ConnectorError) extends ConnectorError {
  def getFullContext: String = this.ctxt + "\n" + error.getFullContext
  override def getError: ConnectorError = this.error.getError
  override def getUserMessage: String = this.error.getUserMessage
}


class ConnectorException(val error: ConnectorError) extends Exception {
  override def getMessage: String = this.error.getUserMessage
}

object ErrorHandling {
  type Result[+E, +T] = Either[E, T]

  type ConnectorResult[T] = Result[ConnectorError, T]
  type SchemaResult[T] = Result[SchemaError, T]
  type JdbcResult[T] = Result[JdbcError, T]

  def addCause(errorText: String, throwable: Throwable): String = {
    errorText +
    "\n\nCaused by:\n" +
    throwable.toString +
    "\nStack trace:\n" +
    throwable.getStackTrace.mkString("\n")
  }

  def addUserFriendlyCause(errorText: String, throwable: Throwable): String = {
    errorText + "\nCaused by: " + throwable.getMessage
  }

  def appendErrors(errorText1: String, errorText2: String): String = {
    errorText1 + "\n" + errorText2
  }

  def logAndThrowError(logger: Logger, error: ConnectorError): Nothing = {
    logger.error(error.getFullContext)
    throw new ConnectorException(error)
  }

  val invariantViolation: String = "This is likely a bug and should be reported to the developers here:\n" +
    "https://github.com/vertica/spark-connector/issues"
}

case class SchemaDiscoveryError() extends ConnectorError {
  def getFullContext: String = "Failed to discover the schema of the table. " +
    "There may be an issue with connectivity to the database."

}
case class SchemaColumnListError(error: ConnectorError) extends ConnectorError {
  private val message = "Failed to create a valid column list for the write operation " +
    "due to mismatch with the existing table."

  def getFullContext: String = ErrorHandling.appendErrors(this.message, this.error.getFullContext)
  override def getUserMessage: String = ErrorHandling.appendErrors(this.message, this.error.getUserMessage)
}
case class SchemaConversionError(error: ConnectorError) extends ConnectorError {
  private val message = "Failed to convert the schema of the table."

  def getFullContext: String = ErrorHandling.appendErrors(this.message, this.error.getFullContext)
  override def getUserMessage: String = ErrorHandling.appendErrors(this.message, this.error.getUserMessage)
}
case class ExportFromVerticaError(error: ConnectorError) extends ConnectorError {
  private val message = "There was an error when attempting to export from Vertica: " +
    "connection error with JDBC."

  def getFullContext: String = ErrorHandling.appendErrors(this.message, this.error.getFullContext)
  override def getUserMessage: String = ErrorHandling.appendErrors(this.message, this.error.getUserMessage)
}
case class InitialSetupPartitioningError() extends ConnectorError {
  def getFullContext: String = "Failure when retrieving partitioning information for operation.\n" + invariantViolation
  override def getUserMessage: String = ErrorHandling.appendErrors(this.getFullContext, invariantViolation)
}
case class InvalidPartition() extends ConnectorError {
  def getFullContext: String = "Input Partition was not valid for the given operation."
  override def getUserMessage: String = ErrorHandling.appendErrors(this.getFullContext, invariantViolation)
}

case class DoneReading() extends ConnectorError {
  def getFullContext: String = "No more data to read from source."
}

case class UninitializedReadError() extends ConnectorError {
  def getFullContext: String = "Error while reading: The reader was not initialized."
  override def getUserMessage: String = ErrorHandling.appendErrors(this.getFullContext, invariantViolation)
}
case class MissingMetadata() extends ConnectorError {
  def getFullContext: String = "Metadata was missing from config."
  override def getUserMessage: String = ErrorHandling.appendErrors(this.getFullContext, invariantViolation)
}
case class CleanupError(path: String) extends ConnectorError {
  def getFullContext: String = "Unexpected error when attempting to clean up files. " +
    "Parent directory missing for path: " + path
}
case class MissingSchemaError() extends ConnectorError {
  def getFullContext: String = "Expected to be passed in schema for this configuration. No schema found."
  override def getUserMessage: String = ErrorHandling.appendErrors(this.getFullContext, invariantViolation)
}
case class TableCheckError(error: Option[ConnectorError]) extends ConnectorError {
  private val message = "Error checking if table exists: connection error with JDBC."

  def getFullContext: String = this.error match {
    case Some(err) => ErrorHandling.appendErrors(this.message, err.getFullContext)
    case None => this.message
  }
  override def getUserMessage: String = this.message
}
case class CreateTableError(error: Option[ConnectorError]) extends ConnectorError {
  private val message = "Error when trying to create table. Check 'target_table_sql' option for issues."

  def getFullContext: String = this.error match {
    case Some(err) => ErrorHandling.appendErrors(this.message, err.getFullContext)
    case None => this.message
  }
  override def getUserMessage: String = this.error match {
    case Some(err) => ErrorHandling.appendErrors(this.message, err.getUserMessage)
    case None => this.message
  }
}
case class DropTableError() extends ConnectorError {
  def getFullContext: String = "There was a failure trying to drop the table before overwriting."
}
case class CommitError(error: ConnectorError) extends ConnectorError {
  private val message = "Error in commit step of write to Vertica. " +
    "There was a failure copying data from the intermediary into Vertica."

  def getFullContext: String = ErrorHandling.appendErrors(this.message, this.error.getFullContext)
  override def getUserMessage: String = ErrorHandling.appendErrors(this.message, this.error.getUserMessage)
}
case class ViewExistsError() extends ConnectorError {
  def getFullContext: String = "Table name provided cannot refer to an existing view in Vertica."
}
case class TempTableExistsError() extends ConnectorError {
  def getFullContext: String = "Table name provided cannot refer to a temporary table."
}
case class FaultToleranceTestFail() extends ConnectorError {
  def getFullContext: String = "Failed row count is above error tolerance threshold. Operation aborted."
}
case class JobStatusCreateError(error: ConnectorError) extends ConnectorError {
  private val message = "Failed to create job status table."

  def getFullContext: String = ErrorHandling.appendErrors(this.message, this.error.getFullContext)
  override def getUserMessage: String = ErrorHandling.appendErrors(this.message, this.error.getUserMessage)
}
case class JobStatusUpdateError(error: Option[ConnectorError]) extends ConnectorError {
  private val message = "Failed to update job status table."

  def getFullContext: String = this.error match {
    case Some(err) => ErrorHandling.appendErrors(this.message, err.getFullContext)
    case None => this.message
  }
  override def getUserMessage: String = this.error match {
    case Some(err) => ErrorHandling.appendErrors(this.message, err.getUserMessage)
    case None => this.message
  }
}
case class DuplicateColumnsError() extends ConnectorError {
  def getFullContext: String = "Schema contains duplicate columns, can't write this data."
}
case class HostMissingError() extends ConnectorError {
  def getFullContext: String = "The 'host' param is missing. Please specify the IP address " +
    "or hostname of the Vertica server to connect to."
}
case class InvalidCreateExternalTableOption() extends ConnectorError {
  override def getFullContext: String = "The 'create_external_table' param is invalid. Please specify " +
    "'new-data' or 'existing-data'."
}
case class DbMissingError() extends ConnectorError {
  def getFullContext: String = "The 'db' param is missing. Please specify the name of the Vertica " +
    "database to connect to."
}
case class UserMissingError() extends ConnectorError {
  def getFullContext: String = "The 'user' param is missing. Please specify the username to use " +
    "for authenticating with Vertica, as well as authentication details.."
}
case class PasswordMissingError() extends ConnectorError {
  def getFullContext: String = "The 'password' param is missing. Please specify the password to use " +
    "for authenticating with Vertica."
}
case class KerberosAuthMissingError() extends ConnectorError {
  def getFullContext: String = "Some Kerberos authentication details are missing. Please specify the following parameters:" +
    " 'kerberos_service_name', 'kerberos_host_name', 'jaas_config_name'"
}
case class TablenameMissingError() extends ConnectorError {
  def getFullContext: String = "The 'table' param is missing. Please specify the name of the table to use."
}
case class TableAndQueryMissingError() extends ConnectorError {
  def getFullContext: String = "The 'table' and 'query' params are both missing. Please specify the table name or query to use."
}
case class QuerySpecifiedOnWriteError() extends ConnectorError {
  def getFullContext: String = "The 'query' option was specified for a write operation. This option is only valid for reads."
}
case class InvalidPortError() extends ConnectorError {
  def getFullContext: String = "The 'port' param specified is invalid. " +
    "Please specify a valid integer between 1 and 65535."
}
case class InvalidIntegerField(field: String) extends ConnectorError {
  def getFullContext: String = "Field '" + field + "' is not a valid integer. Should be between " + Int.MinValue + " and " + Int.MaxValue + "."
}
case class TLSModeParseError() extends ConnectorError {
  def getFullContext: String = "The 'tls_mode' param specified is invalid. " +
    "Please specify either 'disable', 'require', 'verify-ca' or 'verify-full'."
}
case class MissingAWSSecretAccessKey() extends ConnectorError {
  override def getFullContext: String = "The 'aws_access_key_id' param was specified, but param 'aws_secret_access_key' is not specified."
}
case class MissingAWSAccessKeyId() extends ConnectorError {
  override def getFullContext: String = "The 'aws_secret_access_key' param was specified, but 'aws_access_key_id' is not specified."
}
case class UnquotedSemiInColumns() extends ConnectorError {
  def getFullContext: String = "Column list contains unquoted semicolon. Not accepted due to potential SQL injection vulnerability."
}
case class InvalidFilePermissions() extends ConnectorError {
  def getFullContext: String = "File permissions are not in the correct format. Please specify a three digit number representing the file perms, ie 777 or 750."
}
case class InvalidFailedRowsTolerance() extends ConnectorError {
  def getFullContext: String = "The 'failed_rows_percent_tolerance' param specified is invalid. " +
    "Please specify ad valid float between 0 and 1, representing a percent between 0 and 100."
}
case class InvalidStrlenError() extends ConnectorError {
  def getFullContext: String = "The 'strlen' param specified is invalid. " +
    "Please specify a valid integer between 1 and 32000000."
}
case class InvalidPartitionCountError() extends ConnectorError {
  def getFullContext: String = "The 'num_partitions' param specified is invalid. " +
    "Please specify a valid integer above 0."
}
case class StagingFsUrlMissingError() extends ConnectorError {
  def getFullContext: String = "The 'staging_fs_url' option is missing. " +
    "Please specify the url of the filesystem to use as an intermediary storage location between spark and Vertica."
}
case class ParentDirMissingError(path: String) extends ConnectorError {
  def getFullContext: String = "Could not retrieve parent path of file: " + this.path
}
case class FileListError(cause: Throwable) extends ConnectorError {
  private val message = "There was an error listing files in the intermediary filesystem"

  def getFullContext: String = ErrorHandling.addCause(this.message, this.cause)
  override def getUserMessage: String = ErrorHandling.addUserFriendlyCause(this.message, cause)
}
case class CreateFileError(path: Path, cause: Throwable) extends ConnectorError {
  private val message = "There was an error creating file " + this.path.toString + " in the intermediary filesystem"

  def getFullContext: String = ErrorHandling.addCause(this.message, this.cause)
  override def getUserMessage: String = ErrorHandling.addUserFriendlyCause(this.message, cause)
}
case class CreateDirectoryError(path: Path, cause: Throwable) extends ConnectorError {
  private val message = "There was an error creating directory " + this.path.toString + " in the intermediary filesystem."

  def getFullContext: String = ErrorHandling.addCause(this.message, this.cause)
  override def getUserMessage: String = ErrorHandling.addUserFriendlyCause(this.message, cause)
}
case class RemoveFileError(path: Path, cause: Throwable) extends ConnectorError {
  private val message = "There was an error removing file " + this.path.toString + " in the intermediary filesystem."

  def getFullContext: String = ErrorHandling.addCause(this.message, this.cause)
  override def getUserMessage: String = ErrorHandling.addUserFriendlyCause(this.message, cause)
}
case class RemoveDirectoryError(path: Path, cause: Throwable) extends ConnectorError {
  private val message = "There was an error removing the directory " + this.path.toString + " in the intermediary filesystem."

  def getFullContext: String = ErrorHandling.addCause(this.message, this.cause)
  override def getUserMessage: String = ErrorHandling.addUserFriendlyCause(this.message, cause)
}
case class CreateFileAlreadyExistsError(filename: String) extends ConnectorError {
  def getFullContext: String = "Error creating file " + this.filename +
    ". The file already exists in the intermediary filesystem."
}
case class CreateDirectoryAlreadyExistsError(filename: String) extends ConnectorError {
  def getFullContext: String = "Error creating directory " + this.filename +
    ". The directory already exists in the intermediary filesystem."
}
case class OpenWriteError(cause: Throwable) extends ConnectorError {
  private val message = "There was an error opening a write to the intermediary filesystem."

  def getFullContext: String = ErrorHandling.addCause(this.message, this.cause)
  override def getUserMessage: String = ErrorHandling.addUserFriendlyCause(this.message, this.cause)
}
case class IntermediaryStoreWriterNotInitializedError() extends ConnectorError {
  def getFullContext: String = "Intermediary filesystem write error: The writer was not initialized."
  override def getUserMessage: String = ErrorHandling.appendErrors(this.getFullContext, invariantViolation)
}
case class IntermediaryStoreWriteError(cause: Throwable) extends ConnectorError {
  private val message = "There was an error writing to the intermediary filesystem."

  def getFullContext: String = ErrorHandling.addCause(this.message, this.cause)
  override def getUserMessage: String = ErrorHandling.addUserFriendlyCause(this.message, this.cause)
}
case class CloseWriteError(cause: Throwable) extends ConnectorError {
  private val message = "There was an error closing the write to the intermediary filesystem."

  def getFullContext: String = ErrorHandling.addCause(this.message, this.cause)
  override def getUserMessage: String = this.message + ": " + cause.getMessage
}
case class OpenReadError(cause: Throwable) extends ConnectorError {
  private val message = "There was an error opening a read from the intermediary filesystem."

  def getFullContext: String = ErrorHandling.addCause(this.message, this.cause)
  override def getUserMessage: String = this.message + ": " + cause.getMessage
}
case class IntermediaryStoreReaderNotInitializedError() extends ConnectorError {
  def getFullContext: String = "Intermediary filesystem read error: The reader was not initialized."
  override def getUserMessage: String = ErrorHandling.appendErrors(this.getFullContext, invariantViolation)
}
case class IntermediaryStoreReadError(cause: Throwable) extends ConnectorError {
  private val message = "There was an error reading from the intermediary filesystem."

  def getFullContext: String = ErrorHandling.addCause(this.message, this.cause)
  override def getUserMessage: String = this.message + ": " + cause.getMessage
}
case class CloseReadError(cause: Throwable) extends ConnectorError {
  private val message = "There was an error closing the read from the intermediary filesystem."

  def getFullContext: String = ErrorHandling.addCause(this.message, this.cause)
  override def getUserMessage: String = this.message + ": " + cause.getMessage
}
case class ErrorList(errors: NonEmptyList[ConnectorError]) extends ConnectorError {
  def getFullContext: String = this.errors.toList.map(errs => errs.getFullContext).mkString("\n")
  override def getUserMessage: String = this.errors.toList.map(errs => errs.getUserMessage).mkString("\n")
}
case class MissingHDFSImpersonationTokenError(username: String, address: String) extends ConnectorError {
  override def getFullContext: String = "Could not retrieve an impersonation token for the designated user " + username + " on address: " + address
}
case class KerberosNotEnabledInHadoopConf() extends ConnectorError {
  override def getFullContext: String = "Trying to use Kerberos, but did not detect hadoop configuration with Kerberos enabled."
}
case class NoSparkSessionFound() extends ConnectorError {
  override def getFullContext: String = "Could not get spark session. " + invariantViolation
}
case class FileStoreThrownError(cause: Throwable) extends ConnectorError {
  private val message = cause match {
    case e: NoClassDefFoundError if e.getMessage.contains("StreamCapabilities") =>
      "Error communicating with S3. Please ensure that you are using Spark pre-built for Hadoop 3.2 and later."
    case _ => "Error in communication with filestore. Check the 'staging_fs_url' parameter."
  }

  def getFullContext: String = ErrorHandling.addCause(this.message, this.cause)
  override def getUserMessage: String = ErrorHandling.addUserFriendlyCause(this.message, cause)
}
case class MissingSparkSessionError() extends ConnectorError {
  def getFullContext: String = "Fatal error: spark context did not exist"
}
case class LoadConfigMissingSparkSessionError() extends ConnectorError {
  def getFullContext: String = "Fatal error while loading configuration: spark context did not exist"
}
case class V1ReplacementOption(oldParam: String, newParam: String) extends ConnectorError {
  override def getFullContext: String = "Option '" + oldParam + "' is not longer supported, please use '" + newParam + "' instead."
}
case class CreateExternalTableMergeKey() extends ConnectorError {
  override def getFullContext: String = "Options 'merge_key' and 'create_external_table' both specified, but are not compatible. Please specify one or the other."
}
case class CreateExternalTableAlreadyExistsError() extends ConnectorError {
  override def getFullContext: String = "External table specified, but table already exists. Please specify overwrite mode to replace the existing table."
}
case class MergeColumnListError(error: ConnectorError) extends ConnectorError {
  private val message = "Failed to get column info of table for merge."

  def getFullContext: String = ErrorHandling.appendErrors(this.message, this.error.getFullContext)
  override def getUserMessage: String = ErrorHandling.appendErrors(this.message, this.error.getUserMessage)
}
case class MissingNameNodeAddressError() extends ConnectorError {
  override def getFullContext: String = "Could not find name node address in Hadoop configuration. Please set either dfs.namenode.http-address or dfs.namenode.https-address in hdfs-site.xml"
}

/**
  * Enumeration of the list of possible JDBC errors.
  */
trait JdbcError extends ConnectorError

case class ConnectionSqlError(cause: Throwable) extends JdbcError {
  private val message = "A JDBC SQL exception occurred while trying to connect to Vertica. " +
    "Check the JDBC properties to see if they are correct."

  def getFullContext: String = ErrorHandling.addCause(this.message, this.cause)
  override def getUserMessage: String = this.message + "\nCause: " + this.cause.getMessage
}
case class ConnectionError(cause: Throwable) extends JdbcError {
  private val message = "An unknown JDBC exception occurred while trying to connect to Vertica. " +
    "Check the JDBC URI and properties to see if they are correct."

  def getFullContext: String = ErrorHandling.addCause(this.message, this.cause)
  override def getUserMessage: String = this.message + "\nCause: " + this.cause.getMessage
}
case class ConnectionDownError() extends JdbcError {
  def getFullContext: String = "Connection to the JDBC source is down or invalid. " +
    "Please ensure that the JDBC source is running properly."
}
case class DataError(cause: Throwable) extends JdbcError {
  private val message = "JDBC Data Error: Problem with statement execution."

  def getFullContext: String = ErrorHandling.addCause(this.message, this.cause)
  override def getUserMessage: String = this.message + ": " + this.cause.toString
}
case class SyntaxError(cause: Throwable) extends JdbcError {
  private val message = "JDBC Error: A syntax error occurred"

  def getFullContext: String = ErrorHandling.addCause(this.message, this.cause)
  override def getUserMessage: String = this.message + ": " + this.cause.toString
}
case class GenericError(cause: Throwable) extends JdbcError {
  private val message = "A generic JDBC error occurred"

  def getFullContext: String = ErrorHandling.addCause(this.message, this.cause)
  override def getUserMessage: String = this.message + ": " + this.cause.toString
}
case class ParamsNotSupported(operation: String) extends JdbcError {
  def getFullContext: String = "Params not supported for operation: " + operation
}

/**
  * Enumeration of the list of possible schema errors.
  */
trait SchemaError extends ConnectorError

case class MissingSqlConversionError(sqlType: String, typename: String) extends SchemaError {
  def getFullContext: String = "Could not find conversion for unsupported SQL type: " + typename +
    "\nSQL type value: " + sqlType
}
case class MissingSparkConversionError(sparkType: DataType) extends SchemaError {
  def getFullContext: String = "Could not find conversion for unsupported Spark type: " + sparkType.typeName
}
case class DatabaseReadError(cause: Throwable) extends SchemaError {
  def getFullContext: String = ErrorHandling.addCause("Exception while retrieving schema.", this.cause)
  override def getUserMessage: String = "Could not read from database: " + cause.getMessage
}
case class JdbcSchemaError(error: ConnectorError) extends SchemaError {
  private val message = "JDBC failure when trying to retrieve schema"

  override def getFullContext: String = ErrorHandling.appendErrors(this.message, error.getFullContext)
  override def getUserMessage: String = ErrorHandling.appendErrors(this.message, error.getUserMessage)
}
case class TableNotEnoughRowsError() extends SchemaError {
  def getFullContext: String = "Attempting to write to a table with less columns than the spark schema."
}
<<<<<<< HEAD

case class MissingHDFSImpersonationTokenError(username: String, address: String) extends ConnectorError {
  override def getFullContext: String = "Could not retrieve an impersonation token for the desginated user " + username + " on address: " + address
}

case class KerberosNotEnabledInHadoopConf() extends ConnectorError {
  override def getFullContext: String = "Trying to use Kerberos, but did not detect hadoop configuration with Kerberos enabled."
}

case class NoSparkSessionFound() extends ConnectorError {
  override def getFullContext: String = "Could not get spark session. " + invariantViolation
}
case class FileStoreThrownError(cause: Throwable) extends ConnectorError {
  private val message = cause match {
    case e: NoClassDefFoundError if e.getMessage.contains("StreamCapabilities") =>
      "Error communicating with S3. Please ensure that you are using Spark pre-built for Hadoop 3.2 and later."
    case _ => "Error in communication with filestore. Check the 'staging_fs_url' parameter."
  }

  def getFullContext: String = ErrorHandling.addCause(this.message, this.cause)
  override def getUserMessage: String = ErrorHandling.addUserFriendlyCause(this.message, cause)
}
case class MissingSparkSessionError() extends ConnectorError {
  def getFullContext: String = "Fatal error: spark context did not exist"
}
case class LoadConfigMissingSparkSessionError() extends ConnectorError {
  def getFullContext: String = "Fatal error while loading configuration: spark context did not exist"
}
case class V1ReplacementOption(oldParam: String, newParam: String) extends ConnectorError {
  override def getFullContext: String = "Option '" + oldParam + "' is not longer supported, please use '" + newParam + "' instead."
}
case class CreateExternalTableMergeKey() extends ConnectorError {
  override def getFullContext: String = "Options 'merge_key' and 'create_external_table' both specified, but are not compatible. Please specify one or the other."
}
case class CreateExternalTableAlreadyExistsError() extends ConnectorError {
  override def getFullContext: String = "External table specified, but table already exists. Please specify overwrite mode to replace the existing table."
}
case class MergeColumnListError(error: ConnectorError) extends ConnectorError {
  private val message = "Failed to get column info of table for merge."
  def getFullContext: String = ErrorHandling.appendErrors(this.message, this.error.getFullContext)
  override def getUserMessage: String = ErrorHandling.appendErrors(this.message, this.error.getUserMessage)
}
case class NonEmptyDataFrameError() extends ConnectorError {
  override def getFullContext: String = "Non-empty DataFrame supplied while trying to create external table out of existing data. Please supply an empty DataFrame or use create_external_table=\"new-data\" instead."
}
case class UnknownColumnTypesError() extends ConnectorError {
  override def getFullContext: String = "Incorrect partition column name provided in schema. Please ensure column names match in the schema provided and parquet data."
}
case class InferExternalTableSchemaError(error: ConnectorError) extends ConnectorError {
  private val message = "Failed to get schema for external table using INFER_EXTERNAL_TABLE_DDL."
  def getFullContext: String = ErrorHandling.appendErrors(this.message, this.error.getFullContext)
  override def getUserMessage: String = ErrorHandling.appendErrors(this.message, this.error.getUserMessage)
}
case class JobAbortedError() extends ConnectorError {
  def getFullContext: String = "Writing job aborted. Check spark worker log for specific error."
}
=======
>>>>>>> a5dcd069
<|MERGE_RESOLUTION|>--- conflicted
+++ resolved
@@ -470,16 +470,12 @@
 case class TableNotEnoughRowsError() extends SchemaError {
   def getFullContext: String = "Attempting to write to a table with less columns than the spark schema."
 }
-<<<<<<< HEAD
-
 case class MissingHDFSImpersonationTokenError(username: String, address: String) extends ConnectorError {
   override def getFullContext: String = "Could not retrieve an impersonation token for the desginated user " + username + " on address: " + address
 }
-
 case class KerberosNotEnabledInHadoopConf() extends ConnectorError {
   override def getFullContext: String = "Trying to use Kerberos, but did not detect hadoop configuration with Kerberos enabled."
 }
-
 case class NoSparkSessionFound() extends ConnectorError {
   override def getFullContext: String = "Could not get spark session. " + invariantViolation
 }
@@ -527,5 +523,3 @@
 case class JobAbortedError() extends ConnectorError {
   def getFullContext: String = "Writing job aborted. Check spark worker log for specific error."
 }
-=======
->>>>>>> a5dcd069
