package com.vertica.spark.util.error

/**
  * Enumeration of the list of possible connector errors.
  */
object ConnectorErrorType extends Enumeration {
  type ConnectorErrorType = Value

  val InvalidLoggingLevel = Value("logging_level is incorrect. Use ERROR, INFO, DEBUG, or WARNING instead.")
  val ConfigBuilderError = Value("There was an unexpected problem building the configuration object. Mandatory value missing.")
  val HostMissingError = Value("The 'host' param is missing. Please specify the IP address or hostname of the Vertica server to connect to.")
  val DbMissingError = Value("The 'db' param is missing. Please specify the name of the Vertica database to connect to.")
  val UserMissingError = Value("The 'user' param is missing. Please specify the username to use for authenticating with Vertica.")
  val PasswordMissingError = Value("The 'password' param is missing. Please specify the password to use for authenticating with Vertica.")
  val TablenameMissingError = Value("The 'tablename' param is missing. Please specify the name of the table to use.")
  val InvalidPortError = Value("The 'port' param specified is invalid. Please specify a valid integer between 1 and 65535.")
  val SchemaDiscoveryError = Value("Failed to discover the schema of the table. There may be an issue with connectivity to the database.")
  val StagingFsUrlMissingError = Value("The 'staging_fs_url' option is missing. Please specify the url of the filesystem to use as an intermediary storage location between spark and Vertica.")
  val ExportFromVerticaError = Value("There was an error when attempting to export from Vertica.")
  val FileSystemError = Value("There was an error communicating with the intermediary filesystem.")
<<<<<<< HEAD
  val OpenWriteError = Value("There was an error opening a write to the intermediary filesystem.")
  val IntermediaryStoreWriteError = Value("There was an error writing to the intermediary filesystem.")
  val CloseWriteError = Value("There was an error closing the write to the intermediary filesystem.")
  val OpenReadError = Value("There was an error reading from the intermediary filesystem.")
  val IntermediaryStoreReadError = Value("There was an error reading from the intermediary filesystem.")
  val CloseReadError = Value("There was an error closing the read from the intermediary filesystem.")
  val FileListError = Value("There was an error listing files in the intermediary filesystem.")
  val CreateFileError = Value("There was an error creating a file in the intermediary filesystem.")
  val CreateDirectoryError = Value("There was an error creating a directory in the intermediary filesystem.")
  val RemoveFileError = Value("There was an error removing the specified file in the intermediary filesystem.")
  val RemoveDirectoryError = Value("There was an error removing the specified directory in the intermediary filesystem.")
  val RemoveFileDoesNotExistError = Value("The specified file to remove does not exist in the intermediary filesystem.")
  val RemoveDirectoryDoesNotExistError = Value("The specified directory to remove does not exist in the intermediary filesystem.")
  val CreateFileAlreadyExistsError = Value("The specified file to create already exists in the intermediary filesystem.")
  val CreateDirectoryAlreadyExistsError = Value("The specified directory to create already exists in the intermediary filesystem.")
=======
  val PartitioningError = Value("Failure when retrieving partitioning information for operation.")
  val InvalidPartition = Value("Input Partition was not valid for the given operation.")
  val DoneReading = Value("No more data to read from source.")
>>>>>>> 9be8f6c6
}
import ConnectorErrorType._


/**
  * General connector error returned when something goes wrong.
  */
final case class ConnectorError(err: ConnectorErrorType) {
  def msg: String = err.toString
}

/**
  * Enumeration of the list of possible connector errors.
  */
object JdbcErrorType extends Enumeration {
  type JdbcErrorType = Value

  val ConnectionError = Value("Connection to the JDBC source is down or invalid")
  val DataTypeError = Value("Wrong data type")
  val SyntaxError = Value("Syntax error")
  val GenericError = Value("JDBC error")
}
import JdbcErrorType._



/**
  * Specific jdbc connector error returned when an operation with the JDBC interface goes wrong.
  */
final case class JDBCLayerError(err: JdbcErrorType, value: String = "") {
  def msg: String = {
    err match {
      case SyntaxError | DataTypeError | GenericError => err.toString + ": " + value
      case _ => err.toString
    }
  }
}


/**
  * Enumeration of the list of possible connector errors.
  */
object SchemaErrorType extends Enumeration {
  type SchemaErrorType = Value

  val MissingConversionError = Value("Could not find conversion for unsupported SQL type")
  val UnexpectedExceptionError = Value("Unexpected exception while retrieving schema: ")
  val JdbcError = Value("JDBC failure when trying to retrieve schema")
}
import SchemaErrorType._



/**
  * Specific jdbc connector error returned when an operation with the JDBC interface goes wrong.
  */
final case class SchemaError(err: SchemaErrorType, value: String = "") {
  def msg: String = {
    err match {
      case MissingConversionError | UnexpectedExceptionError => err.toString + ": " + value
      case JdbcError => err.toString + ", JDBC Error: \n " + value
      case _ => err.toString
    }
  }
}<|MERGE_RESOLUTION|>--- conflicted
+++ resolved
@@ -18,7 +18,6 @@
   val StagingFsUrlMissingError = Value("The 'staging_fs_url' option is missing. Please specify the url of the filesystem to use as an intermediary storage location between spark and Vertica.")
   val ExportFromVerticaError = Value("There was an error when attempting to export from Vertica.")
   val FileSystemError = Value("There was an error communicating with the intermediary filesystem.")
-<<<<<<< HEAD
   val OpenWriteError = Value("There was an error opening a write to the intermediary filesystem.")
   val IntermediaryStoreWriteError = Value("There was an error writing to the intermediary filesystem.")
   val CloseWriteError = Value("There was an error closing the write to the intermediary filesystem.")
@@ -34,11 +33,9 @@
   val RemoveDirectoryDoesNotExistError = Value("The specified directory to remove does not exist in the intermediary filesystem.")
   val CreateFileAlreadyExistsError = Value("The specified file to create already exists in the intermediary filesystem.")
   val CreateDirectoryAlreadyExistsError = Value("The specified directory to create already exists in the intermediary filesystem.")
-=======
   val PartitioningError = Value("Failure when retrieving partitioning information for operation.")
   val InvalidPartition = Value("Input Partition was not valid for the given operation.")
   val DoneReading = Value("No more data to read from source.")
->>>>>>> 9be8f6c6
 }
 import ConnectorErrorType._
 
