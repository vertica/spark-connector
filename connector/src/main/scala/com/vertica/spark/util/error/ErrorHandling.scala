--- conflicted
+++ resolved
@@ -14,14 +14,10 @@
   val PasswordMissingError = Value("The 'password' param is missing. Please specify the password to use for authenticating with Vertica.")
   val TablenameMissingError = Value("The 'tablename' param is missing. Please specify the name of the table to use.")
   val InvalidPortError = Value("The 'port' param specified is invalid. Please specify a valid integer between 1 and 65535.")
-<<<<<<< HEAD
-  val SchemaDiscoveryError = Value("Failed to discover the schema of the table. There may be an issue with connectivity to the database")
+  val SchemaDiscoveryError = Value("Failed to discover the schema of the table. There may be an issue with connectivity to the database.")
   val StagingFsUrlMissingError = Value("The 'staging_fs_url' option is missing. Please specify the url of the filesystem to use as an intermediary storage location between spark and Vertica.")
   val ExportFromVerticaError = Value("There was an error when attempting to export from Vertica.")
   val FileSystemError = Value("There was an error communicating with the intermediary filesystem.")
-=======
-  val SchemaDiscoveryError = Value("Failed to discover the schema of the table. There may be an issue with connectivity to the database.")
->>>>>>> 8d28c93e
 }
 import ConnectorErrorType._
 
