// (c) Copyright [2020-2021] Micro Focus or one of its affiliates.
// Licensed under the Apache License, Version 2.0 (the "License");
// You may not use this file except in compliance with the License.
// You may obtain a copy of the License at
//
// http://www.apache.org/licenses/LICENSE-2.0
//
// Unless required by applicable law or agreed to in writing, software
// distributed under the License is distributed on an "AS IS" BASIS,
// WITHOUT WARRANTIES OR CONDITIONS OF ANY KIND, either express or implied.
// See the License for the specific language governing permissions and
// limitations under the License.

package com.vertica.spark.util.schema

import com.vertica.spark.datasource.jdbc._
import org.apache.spark.sql.types._
import java.sql.ResultSetMetaData

import cats.data.NonEmptyList
import cats.implicits._

import scala.util.Either
import cats.instances.list._
import com.vertica.spark.config.{LogProvider, TableName, TableQuery, TableSource, ValidColumnList}
import com.vertica.spark.util.error.ErrorHandling.{ConnectorResult, SchemaResult}
import com.vertica.spark.util.error._

import scala.util.control.Breaks.{break, breakable}

case class ColumnDef(
                      label: String,
                      colType: Int,
                      colTypeName: String,
                      size: Int,
                      scale: Int,
                      signed: Boolean,
                      nullable: Boolean,
                      metadata: Metadata)

/**
 * Interface for functionality around retrieving and translating schema.
 */
trait SchemaToolsInterface {
  /**
   * Retrieves the schema of Vertica table in Spark format.
   *
   * @param jdbcLayer Depedency for communicating with Vertica over JDBC
   * @param tableSource The table/query we want the schema of
   * @return StructType representing table's schema converted to Spark's schema type.
   */
  def readSchema(jdbcLayer: JdbcLayerInterface, tableSource: TableSource): ConnectorResult[StructType]

  /**
   * Retrieves the schema of Vertica table in format of list of column definitions.
   *
   * @param jdbcLayer Depedency for communicating with Vertica over JDBC
   * @param tableSource The table/query we want the schema of.
   * @return Sequence of ColumnDef, representing the Vertica structure of schema.
   */
  def getColumnInfo(jdbcLayer: JdbcLayerInterface, tableSource: TableSource): ConnectorResult[Seq[ColumnDef]]

  /**
   * Returns the Vertica type to use for a given Spark type.
   *
   * @param sparkType One of Sparks' DataTypes
   * @param strlen Necessary if the type is StringType, string length to use for Vertica type.
   * @return String representing Vertica type, that one could use in a create table statement
   */
  def getVerticaTypeFromSparkType (sparkType: org.apache.spark.sql.types.DataType, strlen: Long): SchemaResult[String]

  /**
   * Compares table schema and spark schema to return a list of columns to use when copying spark data to the given Vertica table.
   *
   * @param jdbcLayer Depedency for communicating with Vertica over JDBC
   * @param tableName Name of the table we want to copy to.
   * @param schema Schema of data in spark.
   * @return
   */
  def getCopyColumnList(jdbcLayer: JdbcLayerInterface, tableName: TableName, schema: StructType): ConnectorResult[String]

  /**
   * Matches a list of columns against a required schema, only returning the list of matches in string form.
   *
   * @param columnDefs List of column definitions from the Vertica table.
   * @param requiredSchema Set of columns in Spark schema format that we want to limit the column list to.
   * @return List of columns in matches.
   */
  def makeColumnsString(columnDefs: Seq[ColumnDef], requiredSchema: StructType): String

  /**
   * Converts spark schema to table column defs in Vertica format
   *
   * @param schema Schema in spark format
   * @return List of column names and types, that can be used in a Vertica CREATE TABLE.
   * */
  def makeTableColumnDefs(schema: StructType, strlen: Long): ConnectorResult[String]

  /**
   * Gets a list of column values to be inserted within a merge.
   *
   * @param copyColumnList String of columns passed in by user as a configuration option.
   * @return String of values to append to INSERT VALUES in merge.
   */
  def getMergeInsertValues(jdbcLayer: JdbcLayerInterface, tableName: TableName, copyColumnList: Option[ValidColumnList]): ConnectorResult[String]

  /**
   * Gets a list of column values and their updates to be updated within a merge.
   *
   * @param copyColumnList String of columns passed in by user as a configuration option.
   * @param tempTableName Temporary table created as part of merge statement
   * @return String of columns and values to append to UPDATE SET in merge.
   */
  def getMergeUpdateValues(jdbcLayer: JdbcLayerInterface, tableName: TableName, tempTableName: TableName, copyColumnList: Option[ValidColumnList]): ConnectorResult[String]
}

class SchemaTools extends SchemaToolsInterface {
  private val logger = LogProvider.getLogger(classOf[SchemaTools])

  private def addDoubleQuotes(str: String): String = {
    "\"" + str + "\""
  }

  private def getCatalystType(
    sqlType: Int,
    precision: Int,
    scale: Int,
    signed: Boolean,
    typename: String): Either[SchemaError, DataType] = {
    val answer = sqlType match {
      // scalastyle:off
      case java.sql.Types.ARRAY => null
      case java.sql.Types.BIGINT =>  if (signed) { LongType } else { DecimalType(DecimalType.MAX_PRECISION,0)} //spark 2.x
      case java.sql.Types.BINARY => BinaryType
      case java.sql.Types.BIT => BooleanType
      case java.sql.Types.BLOB => BinaryType
      case java.sql.Types.BOOLEAN => BooleanType
      case java.sql.Types.CHAR => StringType
      case java.sql.Types.CLOB => StringType
      case java.sql.Types.DATALINK => null
      case java.sql.Types.DATE => DateType
      case java.sql.Types.DECIMAL => DecimalType(precision, scale)
      case java.sql.Types.DISTINCT => null
      case java.sql.Types.DOUBLE => DoubleType
      case java.sql.Types.FLOAT => FloatType
      case java.sql.Types.INTEGER => if (signed) { IntegerType } else { LongType }
      case java.sql.Types.JAVA_OBJECT => null
      case java.sql.Types.LONGNVARCHAR => StringType
      case java.sql.Types.LONGVARBINARY => BinaryType
      case java.sql.Types.LONGVARCHAR => StringType
      case java.sql.Types.NCHAR => StringType
      case java.sql.Types.NCLOB => StringType
      case java.sql.Types.NULL => null
      case java.sql.Types.NUMERIC if precision != 0 || scale != 0 => DecimalType(precision, scale)
      case java.sql.Types.NUMERIC => DecimalType(DecimalType.USER_DEFAULT.precision,DecimalType.USER_DEFAULT.scale) //spark 2.x
      case java.sql.Types.NVARCHAR => StringType
      case java.sql.Types.OTHER =>
        val typenameNormalized = typename.toLowerCase()
        if (typenameNormalized.startsWith("interval") || typenameNormalized.startsWith("uuid")) StringType else null
      case java.sql.Types.REAL => DoubleType
      case java.sql.Types.REF => StringType
      case java.sql.Types.ROWID => LongType
      case java.sql.Types.SMALLINT => IntegerType
      case java.sql.Types.SQLXML => StringType
      case java.sql.Types.STRUCT => StringType
      case java.sql.Types.TIME => StringType
      case java.sql.Types.TIMESTAMP => TimestampType
      case java.sql.Types.TINYINT => IntegerType
      case java.sql.Types.VARBINARY => BinaryType
      case java.sql.Types.VARCHAR => StringType
      case _ => null
    }

    if (answer == null) Left(MissingSqlConversionError(sqlType.toString, typename))
    else Right(answer)
  }

  def readSchema(jdbcLayer: JdbcLayerInterface, tableSource: TableSource): ConnectorResult[StructType] = {
    this.getColumnInfo(jdbcLayer, tableSource) match {
      case Left(err) => Left(err)
      case Right(colInfo) =>
        val errorsOrFields: List[Either[SchemaError, StructField]] = colInfo.map(info => {
            this.getCatalystType(info.colType, info.size, info.scale, info.signed, info.colTypeName).map(columnType =>
              StructField(info.label, columnType, info.nullable, info.metadata))
          }).toList
        errorsOrFields
          // converts List[Either[A, B]] to Either[List[A], List[B]]
          .traverse(_.leftMap(err => NonEmptyList.one(err)).toValidated).toEither
          .map(field => StructType(field))
          .left.map(errors => ErrorList(errors))
    }
  }

  def getColumnInfo(jdbcLayer: JdbcLayerInterface, tableSource: TableSource): ConnectorResult[Seq[ColumnDef]] = {
    // Query for an empty result set from Vertica.
    // This is simply so we can load the metadata of the result set
    // and use this to retrieve the name and type information of each column
    val query = tableSource match {
      case tablename: TableName => "SELECT * FROM " + tablename.getFullTableName + " WHERE 1=0"
      case TableQuery(query, _) => "SELECT * FROM (" + query + ") AS x WHERE 1=0"
    }

    jdbcLayer.query(query) match {
      case Left(err) => Left(JdbcSchemaError(err))
      case Right(rs) =>
        try {
          val rsmd = rs.getMetaData
          Right((1 to rsmd.getColumnCount).map(idx => {
            val columnLabel = rsmd.getColumnLabel(idx)
            val dataType = rsmd.getColumnType(idx)
            val typeName = rsmd.getColumnTypeName(idx)
            val fieldSize = DecimalType.MAX_PRECISION
            val fieldScale = rsmd.getScale(idx)
            val isSigned = rsmd.isSigned(idx)
            val nullable = rsmd.isNullable(idx) != ResultSetMetaData.columnNoNulls
            val metadata = new MetadataBuilder().putString("name", columnLabel).build()
            ColumnDef(columnLabel, dataType, typeName, fieldSize, fieldScale, isSigned, nullable, metadata)
          }))
        }
        catch {
          case e: Throwable =>
            Left(DatabaseReadError(e).context("Could not get column info"))
        }
        finally {
          rs.close()
        }
    }
  }

  override def getVerticaTypeFromSparkType (sparkType: org.apache.spark.sql.types.DataType, strlen: Long): SchemaResult[String] = {
    sparkType match {
      case org.apache.spark.sql.types.BinaryType => Right("VARBINARY(65000)")
      case org.apache.spark.sql.types.BooleanType => Right("BOOLEAN")
      case org.apache.spark.sql.types.ByteType => Right("TINYINT")
      case org.apache.spark.sql.types.DateType => Right("DATE")
      case org.apache.spark.sql.types.CalendarIntervalType => Right("INTERVAL")
      case org.apache.spark.sql.types.DecimalType() => Right("DECIMAL")
      case org.apache.spark.sql.types.DoubleType => Right("DOUBLE PRECISION")
      case org.apache.spark.sql.types.FloatType => Right("FLOAT")
      case org.apache.spark.sql.types.IntegerType => Right("INTEGER")
      case org.apache.spark.sql.types.LongType => Right("BIGINT")
      case org.apache.spark.sql.types.NullType => Right("null")
      case org.apache.spark.sql.types.ShortType => Right("SMALLINT")
      case org.apache.spark.sql.types.TimestampType => Right("TIMESTAMP")
      case org.apache.spark.sql.types.StringType =>
        // here we constrain to 32M, max long type size
        // and default to VARCHAR for sizes <= 65K
        val vtype = if (strlen > 65000) "LONG VARCHAR" else "VARCHAR"
        Right(vtype + "(" + strlen.toString + ")")

      // To be reconsidered. Store as binary for now
      case org.apache.spark.sql.types.ArrayType(_,_) |
           org.apache.spark.sql.types.MapType(_,_,_) |
           org.apache.spark.sql.types.StructType(_) => Right("VARBINARY(65000)")


      case _ => Left(MissingSparkConversionError(sparkType))
    }
  }

  def getCopyColumnList(jdbcLayer: JdbcLayerInterface, tableName: TableName, schema: StructType): ConnectorResult[String] = {
    for {
      columns <- getColumnInfo(jdbcLayer, tableName)

      columnList <- {
        val colCount = columns.length
        var colsFound = 0
        columns.foreach (column => {
          logger.debug("Will check that target column: " + column.label + " exist in DF")
          breakable {
            schema.foreach(s => {
              logger.debug("Comparing target table column: " + column.label + " with DF column: " + s.name)
              if (s.name.equalsIgnoreCase(column.label)) {
                colsFound += 1
                logger.debug("Column: " + s.name + " found in target table and DF")
                // Data types compatibility is already verified by COPY
                // Check nullability
                // Log a warning if target column is not null and DF column is null
                if (!column.nullable) {
                  if (s.nullable) {
                    logger.warn("S2V: Column " + s.name + " is NOT NULL in target table " + tableName.getFullTableName +
                      " but it's nullable in the DataFrame. Rows with NULL values in column " +
                      s.name + " will be rejected.")
                  }
                }
                break
              }
            })
          }
        })
        // Verify DataFrame column count <= target table column count
        if (!(schema.length <= colCount)) {
          Left(TableNotEnoughRowsError().context("Error: Number of columns in the target table should be greater or equal to number of columns in the DataFrame. "
            + " Number of columns in DataFrame: " + schema.length + ". Number of columns in the target table: "
            + tableName.getFullTableName + ": " + colCount))
        }
        // Load by Name:
        // if all cols in DataFrame were found in target table
        else if (colsFound == schema.length) {
          var columnList = ""
          var first = true
          schema.foreach(s => {
            if (first) {
              columnList = "\"" + s.name
              first = false
            }
            else {
              columnList += "\",\"" + s.name
            }
          })
          columnList = "(" + columnList + "\")"
          logger.info("Load by name. Column list: " + columnList)
          Right(columnList)
        }

        else {
          // Load by position:
          // If not all column names in the schema match column names in the target table
          logger.info("Load by Position")
          Right("")
        }
      }
    } yield columnList
  }

  private def castToVarchar: String => String = colName => colName + "::varchar AS " + addDoubleQuotes(colName)

  def makeColumnsString(columnDefs: Seq[ColumnDef], requiredSchema: StructType): String = {
    val requiredColumnDefs: Seq[ColumnDef] = if (requiredSchema.nonEmpty) {
      columnDefs.filter(cd => requiredSchema.fields.exists(field => field.name == cd.label))
    } else {
      columnDefs
    }

    requiredColumnDefs.map(info => {
      info.colType match {
        case java.sql.Types.OTHER =>
          val typenameNormalized = info.colTypeName.toLowerCase()
          if (typenameNormalized.startsWith("interval") ||
            typenameNormalized.startsWith("uuid")) {
            castToVarchar(info.label)
          } else {
            addDoubleQuotes(info.label)
          }
        case java.sql.Types.TIME => castToVarchar(info.label)
        case _ => addDoubleQuotes(info.label)
      }
    }).mkString(",")
  }

  def makeTableColumnDefs(schema: StructType, strlen: Long): ConnectorResult[String] = {
    val sb = new StringBuilder()

    sb.append(" (")
    var first = true
    schema.foreach(s => {
      logger.debug("colname=" + "\"" + s.name + "\"" + "; type=" + s.dataType + "; nullable=" + s.nullable)
      if (!first) {
        sb.append(",\n")
      }
      first = false
      sb.append("\"" + s.name + "\" ")

      // remains empty unless we have a DecimalType with precision/scale
      var decimal_qualifier: String = ""
      if (s.dataType.toString.contains("DecimalType")) {

        // has precision only
        val p = "DecimalType\\((\\d+)\\)".r
        if (s.dataType.toString.matches(p.toString)) {
          val p(prec) = s.dataType.toString
          decimal_qualifier = "(" + prec + ")"
        }

        // has precision and scale
        val ps = "DecimalType\\((\\d+),(\\d+)\\)".r
        if (s.dataType.toString.matches(ps.toString)) {
          val ps(prec, scale) = s.dataType.toString
          decimal_qualifier = "(" + prec + "," + scale + ")"
        }
      }

      for {
        col <- getVerticaTypeFromSparkType(s.dataType, strlen) match {
          case Left(err) =>
            return Left(SchemaConversionError(err).context("Schema error when trying to create table"))
          case Right(datatype) => Right(datatype + decimal_qualifier)
        }
        _ = sb.append(col)
        _ = if (!s.nullable) {
          sb.append(" NOT NULL")
        }
      } yield ()
    })

    sb.append(")")

    Right(sb.toString)
  }

  def getMergeInsertValues(jdbcLayer: JdbcLayerInterface, tableName: TableName, copyColumnList: Option[ValidColumnList]): ConnectorResult[String] = {
    val valueList = getColumnInfo(jdbcLayer, tableName) match {
      case Right(info) => Right(info.map(x => "temp." + addDoubleQuotes(x.label)).mkString(","))
      case Left(err) => Left(JdbcSchemaError(err))
    }
    valueList
  }

  def getMergeUpdateValues(jdbcLayer: JdbcLayerInterface, tableName: TableName, tempTableName: TableName, copyColumnList: Option[ValidColumnList]): ConnectorResult[String] = {
    val columnList = copyColumnList match {
      case Some(list) => {
        val customColList = list.toString.split(",").toList.map(col => col.trim())
        val colList = getColumnInfo(jdbcLayer, tempTableName) match {
          case Right(info) =>
            val tupleList = customColList zip info
            Right(tupleList.map(x => addDoubleQuotes(x._1) + "=temp." + addDoubleQuotes(x._2.label)).mkString(", "))
          case Left(err) => Left(JdbcSchemaError(err))
        }
        colList
      }
      case None => {
<<<<<<< HEAD
        val updateList = getColumnInfo(jdbcLayer, tempTableName) match {
=======

        val updateList = getColumnInfo(jdbcLayer, tableName) match {
>>>>>>> 10dc9686
          case Right(info) => Right(info.map(x => addDoubleQuotes(x.label) + "=temp." + addDoubleQuotes(x.label)).mkString(", "))
          case Left(err) => Left(JdbcSchemaError(err))
        }
        updateList
      }
    }
    columnList
  }
}
<|MERGE_RESOLUTION|>--- conflicted
+++ resolved
@@ -419,12 +419,7 @@
         colList
       }
       case None => {
-<<<<<<< HEAD
         val updateList = getColumnInfo(jdbcLayer, tempTableName) match {
-=======
-
-        val updateList = getColumnInfo(jdbcLayer, tableName) match {
->>>>>>> 10dc9686
           case Right(info) => Right(info.map(x => addDoubleQuotes(x.label) + "=temp." + addDoubleQuotes(x.label)).mkString(", "))
           case Left(err) => Left(JdbcSchemaError(err))
         }
