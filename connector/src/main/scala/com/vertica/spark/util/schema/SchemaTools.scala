--- conflicted
+++ resolved
@@ -88,8 +88,6 @@
    */
   def makeColumnsString(columnDefs: Seq[ColumnDef], requiredSchema: StructType): String
 
-<<<<<<< HEAD
-
   /**
    * Converts spark schema to table column defs in Vertica format
    *
@@ -97,7 +95,7 @@
    * @return List of column names and types, that can be used in a Vertica CREATE TABLE.
    * */
   def makeTableColumnDefs(schema: StructType, strlen: Long): ConnectorResult[String]
-=======
+
   /**
    * Gets a list of column values to be inserted within a merge.
    *
@@ -114,7 +112,6 @@
    * @return String of columns and values to append to UPDATE SET in merge.
    */
   def getMergeUpdateValues(jdbcLayer: JdbcLayerInterface, tableName: TableName, tempTableName: TableName, copyColumnList: Option[ValidColumnList]): ConnectorResult[String]
->>>>>>> 39dccc1e
 }
 
 class SchemaTools extends SchemaToolsInterface {
@@ -347,15 +344,16 @@
     }).mkString(",")
   }
 
-<<<<<<< HEAD
   def makeTableColumnDefs(schema: StructType, strlen: Long): ConnectorResult[String] = {
     val sb = new StringBuilder()
 
     sb.append(" (")
     var first = true
     schema.foreach(s => {
-      logger.debug("colname=" + "\"" + s.name + "\"" + "; type=" + s.dataType + "; nullable="  + s.nullable)
-      if (!first) { sb.append(",\n") }
+      logger.debug("colname=" + "\"" + s.name + "\"" + "; type=" + s.dataType + "; nullable=" + s.nullable)
+      if (!first) {
+        sb.append(",\n")
+      }
       first = false
       sb.append("\"" + s.name + "\" ")
 
@@ -373,7 +371,7 @@
         // has precision and scale
         val ps = "DecimalType\\((\\d+),(\\d+)\\)".r
         if (s.dataType.toString.matches(ps.toString)) {
-          val ps(prec,scale) = s.dataType.toString
+          val ps(prec, scale) = s.dataType.toString
           decimal_qualifier = "(" + prec + "," + scale + ")"
         }
       }
@@ -385,14 +383,17 @@
           case Right(datatype) => Right(datatype + decimal_qualifier)
         }
         _ = sb.append(col)
-        _ = if (!s.nullable) { sb.append(" NOT NULL") }
+        _ = if (!s.nullable) {
+          sb.append(" NOT NULL")
+        }
       } yield ()
     })
 
     sb.append(")")
 
     Right(sb.toString)
-=======
+  }
+
   def getMergeInsertValues(jdbcLayer: JdbcLayerInterface, tableName: TableName, copyColumnList: Option[ValidColumnList]): ConnectorResult[String] = {
     val valueList = getColumnInfo(jdbcLayer, tableName) match {
       case Right(info) => Right(info.map(x => "temp." + x.label ).mkString(","))
@@ -422,6 +423,5 @@
       }
     }
     columnList
->>>>>>> 39dccc1e
   }
 }
