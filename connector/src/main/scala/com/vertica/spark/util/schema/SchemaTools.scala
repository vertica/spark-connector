--- conflicted
+++ resolved
@@ -419,15 +419,10 @@
         colList
       }
       case None => {
-<<<<<<< HEAD
+
         val updateList = getColumnInfo(jdbcLayer, tableName) match {
           case Right(info) => Right(info.map(x => addDoubleQuotes(x.label) + "=temp." + addDoubleQuotes(x.label)).mkString(", "))
           case Left(err) => Left(JdbcSchemaError(err))
-=======
-        val updateList = getColumnInfo(jdbcLayer, tempTableName) match {
-         case Right(info) => Right(info.map(x => x.label + "=temp." + x.label).mkString(", "))
-         case Left(err) => Left(JdbcSchemaError(err))
->>>>>>> f927f61f
         }
         updateList
       }
