// (c) Copyright [2020-2021] Micro Focus or one of its affiliates.
// Licensed under the Apache License, Version 2.0 (the "License");
// You may not use this file except in compliance with the License.
// You may obtain a copy of the License at
//
// http://www.apache.org/licenses/LICENSE-2.0
//
// Unless required by applicable law or agreed to in writing, software
// distributed under the License is distributed on an "AS IS" BASIS,
// WITHOUT WARRANTIES OR CONDITIONS OF ANY KIND, either express or implied.
// See the License for the specific language governing permissions and
// limitations under the License.

package com.vertica.spark.util.schema

import cats.data.NonEmptyList
import cats.implicits._
import com.vertica.spark.config._
import com.vertica.spark.datasource.jdbc._
import com.vertica.spark.util.complex.ComplexTypeUtils
import com.vertica.spark.util.error.ErrorHandling.{ConnectorResult, SchemaResult}
import com.vertica.spark.util.error._
import com.vertica.spark.util.query.{ColumnInfo, ColumnsTable, ComplexTypesTable}
import com.vertica.spark.util.schema.ComplexTypeSchemaSupport.{VERTICA_NATIVE_ARRAY_BASE_ID, VERTICA_SET_MAX_ID, startQueryingVerticaComplexTypes}
import org.apache.spark.sql.types._

import java.sql.ResultSetMetaData
import scala.annotation.tailrec
import scala.util.{Either, Try}
import scala.util.control.Breaks.{break, breakable}

/**
 * Object for holding column information.
 * */
case class ColumnDef(
                      label: String,
                      jdbcType: Int,
                      colTypeName: String,
                      size: Int,
                      scale: Int,
                      signed: Boolean,
                      nullable: Boolean,
                      metadata: Metadata = Metadata.empty,
                      children: List[ColumnDef] = Nil
                    )

object MetadataKey {
  val NAME = "name"
  val IS_VERTICA_SET = "is_vertica_set"
  val DEPTH = "depth"
}

/**
 * Interface for functionality around retrieving and translating SQL schema between Spark and Vertica.
 */
trait SchemaToolsInterface {
  /**
   * Retrieves the schema of Vertica table in Spark format.
   *
   * @param jdbcLayer Depedency for communicating with Vertica over JDBC
   * @param tableSource The table/query we want the schema of
   * @return StructType representing table's schema converted to Spark's schema type.
   */
  def readSchema(jdbcLayer: JdbcLayerInterface, tableSource: TableSource): ConnectorResult[StructType]

  /**
   * Retrieves the schema of Vertica table in format of list of column definitions.
   *
   * @param jdbcLayer Dependency for communicating with Vertica over JDBC
   * @param tableSource The table/query we want the schema of.
   * @return Sequence of ColumnDef, representing the Vertica structure of schema.
   */
  def getColumnInfo(jdbcLayer: JdbcLayerInterface, tableSource: TableSource): ConnectorResult[Seq[ColumnDef]]

  /**
   * Returns the Vertica type to use for a given Spark type.
   *
   * @param sparkType One of Sparks' DataTypes
   * @param strlen Necessary if the type is StringType, string length to use for Vertica type.
   * @param arrayLength Necessary if the type is ArrayType, array element length to use for Vertica type.
   * @param metadata metadata of struct field. Necessary to infer Vertica array vs Vertica Set.
   * @return String representing Vertica type, that one could use in a create table statement
   */
  def getVerticaTypeFromSparkType (sparkType: org.apache.spark.sql.types.DataType, strlen: Long, arrayLength: Long, metadata: Metadata): SchemaResult[String]

  /**
   * Compares table schema and spark schema to return a list of columns to use when copying spark data to the given Vertica table.
   *
   * @param jdbcLayer Depedency for communicating with Vertica over JDBC
   * @param tableName Name of the table we want to copy to.
   * @param schema Schema of data in spark.
   * @return
   */
  def getCopyColumnList(jdbcLayer: JdbcLayerInterface, tableName: TableName, schema: StructType): ConnectorResult[String]

  /**
   * Matches a list of columns against a required schema, only returning the list of matches in string form.
   *
   * @param columnDefs List of column definitions from the Vertica table.
   * @param requiredSchema Set of columns in Spark schema format that we want to limit the column list to.
   * @return List of columns in matches.
   */
  def makeColumnsString(columnDefs: Seq[ColumnDef], requiredSchema: StructType): String

  /**
   * Converts spark schema to table column defs in Vertica format for use in a CREATE TABLE statement
   *
   * @param schema Schema in spark format
   * @return List of column names and types, that can be used in a Vertica CREATE TABLE.
   * */
  def makeTableColumnDefs(schema: StructType, strlen: Long, arrayLength: Long): ConnectorResult[String]

  /**
   * Gets a list of column values to be inserted within a merge.
   *
   * @param copyColumnList String of columns passed in by user as a configuration option.
   * @return String of values to append to INSERT VALUES in merge.
   */
  def getMergeInsertValues(jdbcLayer: JdbcLayerInterface, tableName: TableName, copyColumnList: Option[ValidColumnList]): ConnectorResult[String]

  /**
   * Gets a list of column values and their updates to be updated within a merge.
   *
   * @param copyColumnList String of columns passed in by user as a configuration option.
   * @param tempTableName Temporary table created as part of merge statement
   * @return String of columns and values to append to UPDATE SET in merge.
   */
  def getMergeUpdateValues(jdbcLayer: JdbcLayerInterface, tableName: TableName, tempTableName: TableName, copyColumnList: Option[ValidColumnList]): ConnectorResult[String]

  /**
  * Replaces columns of unknown type with partial schema specified with empty DF
  *
  * @param createExternalTableStmt Original create table statement retrieved using SELECT INFER_EXTERNAL_TABLE_DDL
  * @param schema Schema passed in with empty dataframe
  * @return Updated create external table statement
  */
  def inferExternalTableSchema(createExternalTableStmt: String, schema: StructType, tableName: String, strlen: Long, arrayLength: Long): ConnectorResult[String]

  /**
   * Check if the schema is valid for as an internal Vertica table.
   *
   * @param schema schema of the table
   */
  def checkValidTableSchema(schema: StructType): ConnectorResult[Unit]
}

class SchemaTools extends SchemaToolsInterface {
  private val logger = LogProvider.getLogger(classOf[SchemaTools])
  private val unknown = "UNKNOWN"
  private val maxlength = "maxlength"
  private val longlength = 65000
  private val complexTypeUtils = new ComplexTypeUtils()

  private def addDoubleQuotes(str: String): String = {
    "\"" + str + "\""
  }

  private def getCatalystType(
                               sqlType: Int,
                               precision: Int,
                               scale: Int,
                               signed: Boolean,
                               typename: String,
                               childDefs: List[ColumnDef]): Either[SchemaError, DataType] = {
    sqlType match {
      case java.sql.Types.ARRAY => getArrayType(childDefs)
      case java.sql.Types.STRUCT => Right(StructType(List()))
      case _ => getCatalystTypeFromJdbcType(sqlType, precision, scale, signed, typename)
    }
  }

  private def getArrayType(elementDef: List[ColumnDef]): Either[SchemaError, ArrayType] = {
    @tailrec
    def makeNestedArrays(arrayDepth: Long, arrayElement: DataType): ArrayType = {
      if(arrayDepth > 0) {
        makeNestedArrays(arrayDepth - 1, ArrayType(arrayElement))
      } else {
        ArrayType(arrayElement)
      }
    }

    elementDef.headOption match {
      case Some(element) =>
        getCatalystTypeFromJdbcType(element.jdbcType, element.size, element.scale, element.signed, element.colTypeName) match {
          case Right(elementType) =>
            val arrayType = makeNestedArrays(element.metadata.getLong(MetadataKey.DEPTH), elementType)
            Right(arrayType)
          case Left(err) => Left(ArrayElementConversionError(err.sqlType, err.typename))
        }
      case None => Left(MissingElementTypeError())
    }
  }

  protected def getCatalystTypeFromJdbcType(sqlType: Int,
                                          precision: Int,
                                          scale: Int,
                                          signed: Boolean,
                                          typename: String): Either[MissingSqlConversionError, DataType] = {

    // scalastyle:off
    val answer = sqlType match {
      case java.sql.Types.BIGINT => if (signed) { LongType } else { DecimalType(DecimalType.MAX_PRECISION, 0) } //spark 2.x
      case java.sql.Types.BINARY => BinaryType
      case java.sql.Types.BIT => BooleanType
      case java.sql.Types.BLOB => BinaryType
      case java.sql.Types.BOOLEAN => BooleanType
      case java.sql.Types.CHAR => StringType
      case java.sql.Types.CLOB => StringType
      case java.sql.Types.DATALINK => null
      case java.sql.Types.DATE => DateType
      case java.sql.Types.DECIMAL => DecimalType(precision, scale)
      case java.sql.Types.DISTINCT => null
      case java.sql.Types.DOUBLE => DoubleType
      case java.sql.Types.FLOAT => FloatType
      case java.sql.Types.INTEGER => if (signed) { IntegerType } else { LongType }
      case java.sql.Types.JAVA_OBJECT => null
      case java.sql.Types.LONGNVARCHAR => StringType
      case java.sql.Types.LONGVARBINARY => BinaryType
      case java.sql.Types.LONGVARCHAR => StringType
      case java.sql.Types.NCHAR => StringType
      case java.sql.Types.NCLOB => StringType
      case java.sql.Types.NULL => null
      case java.sql.Types.NUMERIC if precision != 0 || scale != 0 => DecimalType(precision, scale)
      case java.sql.Types.NUMERIC => DecimalType(DecimalType.USER_DEFAULT.precision, DecimalType.USER_DEFAULT.scale) //spark 2.x
      case java.sql.Types.NVARCHAR => StringType
      case java.sql.Types.OTHER =>
        val typenameNormalized = typename.toLowerCase()
        if (typenameNormalized.startsWith("interval") || typenameNormalized.startsWith("uuid")) StringType else null
      case java.sql.Types.REAL => DoubleType
      case java.sql.Types.REF => StringType
      case java.sql.Types.ROWID => LongType
      case java.sql.Types.SMALLINT => IntegerType
      case java.sql.Types.SQLXML => StringType
      case java.sql.Types.TIME => StringType
      case java.sql.Types.TIMESTAMP => TimestampType
      case java.sql.Types.TINYINT => IntegerType
      case java.sql.Types.VARBINARY => BinaryType
      case java.sql.Types.VARCHAR => StringType
      case _ => null
    }

    if (answer == null) Left(MissingSqlConversionError(sqlType.toString, typename))
    else Right(answer)
  }

  def readSchema(jdbcLayer: JdbcLayerInterface, tableSource: TableSource): ConnectorResult[StructType] = {
    this.getColumnInfo(jdbcLayer, tableSource) match {
      case Left(err) => Left(err)
      case Right(colInfo) =>
        val errorsOrFields: List[Either[SchemaError, StructField]] = colInfo.map(info => {
          this.getCatalystType(info.jdbcType, info.size, info.scale, info.signed, info.colTypeName, info.children)
            .map(columnType => StructField(info.label, columnType, info.nullable, info.metadata))
        }).toList
        errorsOrFields
          // converts List[Either[A, B]] to Either[List[A], List[B]]
          .traverse(_.leftMap(err => NonEmptyList.one(err)).toValidated).toEither
          .map(field => StructType(field))
          .left.map(errors => ErrorList(errors))
    }
  }

  def getColumnInfo(jdbcLayer: JdbcLayerInterface, tableSource: TableSource): ConnectorResult[Seq[ColumnDef]] = {
    val emptyQuery = tableSource match {
      case tb: TableName => "SELECT * FROM " + tb.getFullTableName + " WHERE 1=0"
      case TableQuery(query, _) => "SELECT * FROM (" + query + ") AS x WHERE 1=0"
    }
   // We query an empty result to get the table's metadata.
    jdbcLayer.query(emptyQuery) match {
      case Left(err) => Left(JdbcSchemaError(err))
      case Right(rs) =>
        try {
          val rsmd = rs.getMetaData
          val colDefsOrErrors: List[ConnectorResult[ColumnDef]] =
            (1 to rsmd.getColumnCount)
              .map(idx => {
                val columnLabel = rsmd.getColumnLabel(idx)
                val typeName = rsmd.getColumnTypeName(idx)
                val fieldSize = DecimalType.MAX_PRECISION
                val fieldScale = rsmd.getScale(idx)
                val isSigned = rsmd.isSigned(idx)
                val nullable = rsmd.isNullable(idx) != ResultSetMetaData.columnNoNulls
                val metadata = new MetadataBuilder().putString(MetadataKey.NAME, columnLabel).build()
                val colType = rsmd.getColumnType(idx)
                val colDef = ColumnDef(columnLabel, colType, typeName, fieldSize, fieldScale, isSigned, nullable, metadata)
                tableSource match {
                  case tb: TableName =>
                    val unQuotedName = tb.getTableName.replaceAll("\"", "")
                    val unQuotedDbSchema = tb.getDbSchema.replaceAll("\"", "")
                    colType match {
                      case java.sql.Types.ARRAY | java.sql.Types.STRUCT =>
                        startQueryingVerticaComplexTypes(colDef, unQuotedName, unQuotedDbSchema, jdbcLayer)
                      case _ => Right(colDef)
                    }
                  case query: TableQuery =>
                    colType match {
                      case java.sql.Types.ARRAY | java.sql.Types.STRUCT => Left(QueryReturnsComplexTypes(columnLabel, typeName, query.query))
                      case _ => Right(colDef)
                    }
                }
              }).toList
          colDefsOrErrors
            .traverse(_.leftMap(err => NonEmptyList.one(err)).toValidated).toEither
            .map(columnDef => columnDef)
            .left.map(errors => ErrorList(errors))
        }
        catch {
          case e: Throwable =>
            Left(DatabaseReadError(e).context("Could not get column info from Vertica"))
        }
        finally {
          rs.close()
        }
    }
  }

  override def getVerticaTypeFromSparkType(sparkType: DataType, strlen: Long, arrayLength: Long, metadata: Metadata): SchemaResult[String] = {
    sparkType match {
      case org.apache.spark.sql.types.MapType(keyType, valueType, _) => sparkMapToVerticaMap(keyType, valueType, strlen)
      case org.apache.spark.sql.types.StructType(fields) => sparkStructToVerticaRow(fields, strlen, arrayLength)
      case org.apache.spark.sql.types.ArrayType(sparkType,_) => sparkArrayToVerticaArray(sparkType, strlen, arrayLength, metadata)
      case _ => this.sparkPrimitiveToVerticaPrimitive(sparkType, strlen)
    }
  }

  private def sparkMapToVerticaMap(keyType: DataType, valueType: DataType, strlen: Long): SchemaResult[String] = {
    val keyVerticaType = this.sparkPrimitiveToVerticaPrimitive(keyType, strlen)
    val valueVerticaType = this.sparkPrimitiveToVerticaPrimitive(valueType, strlen)
    if (keyVerticaType.isRight && valueVerticaType.isRight)
      Right(s"MAP<${keyVerticaType.right.get}, ${valueVerticaType.right.get}>")
    else {
      val keyErrorMsg = keyVerticaType match {
        case Left(error) => error.getFullContext
        case Right(_) => "None"
      }
      val valueErrorMsg = valueVerticaType match {
        case Left(error) => error.getFullContext
        case Right(_) => "None"
      }
      Left(MapDataTypeConversionError(keyErrorMsg, valueErrorMsg))
    }
  }

  private def sparkStructToVerticaRow(fields: Array[StructField], strlen: Long, arrayLength: Long): SchemaResult[String] = {
    makeTableColumnDefs(StructType(fields), strlen, arrayLength) match {
      case Left(err) => Left(StructFieldsError(err))
      case Right(fieldDefs) =>
        Right("ROW" +
          fieldDefs
            // Row definition cannot have constraints
            .replace(" NOT NULL", "")
            .trim())
    }
  }

  private def sparkArrayToVerticaArray(dataType: DataType, strlen: Long, arrayLength: Long, metadata: Metadata): SchemaResult[String] = {
    val length = if (arrayLength <= 0) "" else s",$arrayLength"
    val isSet = Try{metadata.getBoolean(MetadataKey.IS_VERTICA_SET)}.getOrElse(false)
    val keyword = if(isSet) "SET" else "ARRAY"

    @tailrec
    def recursion(dataType: DataType, leftAccumulator: String, rightAccumulator: String, depth: Int): SchemaResult[String] = {
      dataType match {
        case ArrayType(elementType, _) =>
          recursion(elementType, s"$leftAccumulator$keyword[", s"$length]$rightAccumulator", depth + 1)
        case _ =>
          this.getVerticaTypeFromSparkType(dataType, strlen, arrayLength, metadata) match {
            case Right(verticaType) =>
              Right(s"$leftAccumulator$verticaType$rightAccumulator")
            case Left(error) => Left(error)
          }
      }
    }

    recursion(dataType, s"$keyword[", s"$length]", 0)
  }

  private def sparkPrimitiveToVerticaPrimitive(sparkType: org.apache.spark.sql.types.DataType, strlen: Long): SchemaResult[String] = {
    sparkType match {
      case org.apache.spark.sql.types.BinaryType => Right("VARBINARY(" + longlength + ")")
      case org.apache.spark.sql.types.BooleanType => Right("BOOLEAN")
      case org.apache.spark.sql.types.ByteType => Right("TINYINT")
      case org.apache.spark.sql.types.DateType => Right("DATE")
      case org.apache.spark.sql.types.CalendarIntervalType => Right("INTERVAL")
      case decimalType: org.apache.spark.sql.types.DecimalType =>
        if(decimalType.precision == 0)
          Right("DECIMAL")
        else
          Right(s"DECIMAL(${decimalType.precision}, ${decimalType.scale})")
      case org.apache.spark.sql.types.DoubleType => Right("DOUBLE PRECISION")
      case org.apache.spark.sql.types.FloatType => Right("FLOAT")
      case org.apache.spark.sql.types.IntegerType => Right("INTEGER")
      case org.apache.spark.sql.types.LongType => Right("BIGINT")
      case org.apache.spark.sql.types.NullType => Right("null")
      case org.apache.spark.sql.types.ShortType => Right("SMALLINT")
      case org.apache.spark.sql.types.TimestampType => Right("TIMESTAMP")
      case org.apache.spark.sql.types.StringType =>
        // here we constrain to 32M, max long type size
        // and default to VARCHAR for sizes <= 65K
        val vtype = if (strlen > longlength) "LONG VARCHAR" else "VARCHAR"
        Right(vtype + "(" + strlen.toString + ")")
      case _ => Left(MissingSparkPrimitivesConversionError(sparkType))
    }
  }

  def getCopyColumnList(jdbcLayer: JdbcLayerInterface, tableName: TableName, schema: StructType): ConnectorResult[String] = {
    for {
      columns <- getColumnInfo(jdbcLayer, tableName)

      columnList <- {
        val colCount = columns.length
        var colsFound = 0
        columns.foreach (column => {
          logger.debug("Will check that target column: " + column.label + " exist in DF")
          breakable {
            schema.foreach(s => {
              logger.debug("Comparing target table column: " + column.label + " with DF column: " + s.name)
              if (s.name.equalsIgnoreCase(column.label)) {
                colsFound += 1
                logger.debug("Column: " + s.name + " found in target table and DF")
                // Data types compatibility is already verified by COPY
                // Check nullability
                // Log a warning if target column is not null and DF column is null
                if (!column.nullable) {
                  if (s.nullable) {
                    logger.warn("S2V: Column " + s.name + " is NOT NULL in target table " + tableName.getFullTableName +
                      " but it's nullable in the DataFrame. Rows with NULL values in column " +
                      s.name + " will be rejected.")
                  }
                }
                break
              }
            })
          }
        })
        // Verify DataFrame column count <= target table column count
        if (!(schema.length <= colCount)) {
          Left(TableNotEnoughRowsError().context("Error: Number of columns in the target table should be greater or equal to number of columns in the DataFrame. "
            + " Number of columns in DataFrame: " + schema.length + ". Number of columns in the target table: "
            + tableName.getFullTableName + ": " + colCount))
        }
        // Load by Name:
        // if all cols in DataFrame were found in target table
        else if (colsFound == schema.length) {
          var columnList = ""
          var first = true
          schema.foreach(s => {
            if (first) {
              columnList = "\"" + s.name
              first = false
            }
            else {
              columnList += "\",\"" + s.name
            }
          })
          columnList = "(" + columnList + "\")"
          logger.info("Load by name. Column list: " + columnList)
          Right(columnList)
        }

        else {
          // Load by position:
          // If not all column names in the schema match column names in the target table
          logger.info("Load by Position")
          Right("")
        }
      }
    } yield columnList
  }

  def makeColumnsString(columnDefs: Seq[ColumnDef], requiredSchema: StructType): String = {
    val requiredColumnDefs: Seq[ColumnDef] = if (requiredSchema.nonEmpty) {
      columnDefs.filter(cd => requiredSchema.fields.exists(field => field.name == cd.label))
    } else {
      columnDefs
    }

    def castToVarchar: String => String = colName => colName + "::varchar AS " + addDoubleQuotes(colName)

    def castToArray(colInfo: ColumnDef): String = {
      val colName = colInfo.label
      colInfo.children.headOption match {
        case Some(element) => s"($colName::ARRAY[${element.colTypeName}]) as $colName"
        case None => s"($colName::ARRAY[UNKNOWN]) as $colName"
      }
    }

    requiredColumnDefs.map(info => {
      info.jdbcType match {
        case java.sql.Types.OTHER =>
          val typenameNormalized = info.colTypeName.toLowerCase()
          if (typenameNormalized.startsWith("interval") ||
            typenameNormalized.startsWith("uuid")) {
            castToVarchar(info.label)
          } else {
            addDoubleQuotes(info.label)
          }
        case java.sql.Types.TIME => castToVarchar(info.label)
        case java.sql.Types.ARRAY =>
          val isSet = Try{info.metadata.getBoolean(MetadataKey.IS_VERTICA_SET)}.getOrElse(false)
          // Casting on Vertica side as a work around until Vertica Export supports Set
          if(isSet) castToArray(info) else info.label
        case _ => addDoubleQuotes(info.label)
      }
    }).mkString(",")
  }

  def makeTableColumnDefs(schema: StructType, strlen: Long, arrayLength: Long): ConnectorResult[String] = {
    val colDefsOrErrors = schema.map(col => {
      val colName = "\"" + col.name + "\""
      val notNull = if (!col.nullable) "NOT NULL" else ""
      getVerticaTypeFromSparkType(col.dataType, strlen, arrayLength, col.metadata) match {
        case Left(err) => Left(SchemaConversionError(err).context("Schema error when trying to create table"))
        case Right(colType) =>
          Right(s"$colName $colType $notNull".trim())
      }
    }).toList

    val result = colDefsOrErrors
      // converts List[Either[A, B]] to Either[List[A], List[B]]
      .traverse(_.leftMap(err => NonEmptyList.one(err)).toValidated).toEither
      .map(columnDef => columnDef)
      .left.map(errors => ErrorList(errors))

    result match {
      case Right(colDefList) => Right(s" (${colDefList.mkString(", ")})")
      case Left(err) => Left(err)
    }
  }

  def getMergeInsertValues(jdbcLayer: JdbcLayerInterface, tableName: TableName, copyColumnList: Option[ValidColumnList]): ConnectorResult[String] = {
    val valueList = getColumnInfo(jdbcLayer, tableName) match {
      case Right(info) => Right(info.map(x => "temp." + addDoubleQuotes(x.label)).mkString(","))
      case Left(err) => Left(JdbcSchemaError(err))
    }
    valueList
  }

  def checkValidTableSchema(schema: StructType): ConnectorResult[Unit] = {
    val (nativeCols, complexTypeCols) = complexTypeUtils.getComplexTypeColumns(schema)
    if (nativeCols.isEmpty) {
      if(complexTypeCols.nonEmpty)
        Left(InvalidTableSchemaComplexType())
      else
        Left(EmptySchemaError())
    } else {
      checkMapColumnsSchema(complexTypeCols)
    }
  }

  private def checkMapColumnsSchema(complexTypeCols: List[StructField]) = {
    complexTypeCols.filter(_.dataType.isInstanceOf[MapType])
      .map(col => checkMapContainsPrimitives(col.name, col.dataType.asInstanceOf[MapType]))
      // converts List[Either[A, B]] to Either[List[A], List[B]]
      .traverse(_.leftMap(err => NonEmptyList.one(err)).toValidated).toEither
      .map(_ => {})
      .left.map(errors => ErrorList(errors))
  }

  private def checkMapContainsPrimitives(colName: String, map: MapType): ConnectorResult[Unit] = {
    val keyType = this.sparkPrimitiveToVerticaPrimitive(map.keyType, 0)
    val valueType = this.sparkPrimitiveToVerticaPrimitive(map.valueType, 0)
    if(keyType.isRight && valueType.isRight) Right()
    else Left(InvalidMapSchemaError(colName))
  }

  def getMergeUpdateValues(jdbcLayer: JdbcLayerInterface, tableName: TableName, tempTableName: TableName, copyColumnList: Option[ValidColumnList]): ConnectorResult[String] = {
    val columnList = copyColumnList match {
      case Some(list) => {
        val customColList = list.toString.split(",").toList.map(col => col.trim())
        val colList = getColumnInfo(jdbcLayer, tempTableName) match {
          case Right(info) =>
            val tupleList = customColList zip info
            Right(tupleList.map(x => addDoubleQuotes(x._1) + "=temp." + addDoubleQuotes(x._2.label)).mkString(", "))
          case Left(err) => Left(JdbcSchemaError(err))
        }
        colList
      }
      case None => {
        val updateList = getColumnInfo(jdbcLayer, tempTableName) match {
          case Right(info) => Right(info.map(x => addDoubleQuotes(x.label) + "=temp." + addDoubleQuotes(x.label)).mkString(", "))
          case Left(err) => Left(JdbcSchemaError(err))
        }
        updateList
      }
    }
    columnList
  }

  def updateFieldDataType(col: String, colName: String, schema: StructType, strlen: Long, arrayLength: Long): String = {
    val fieldType = schema.collect {
      case field if(addDoubleQuotes(field.name) == colName) =>
        if (field.metadata.contains(maxlength) && field.dataType.simpleString == "string") {
          if(field.metadata.getLong(maxlength) > longlength) "long varchar(" + field.metadata.getLong(maxlength).toString + ")"
          else "varchar(" + field.metadata.getLong(maxlength).toString + ")"
        }
        else if(field.metadata.contains(maxlength) && field.dataType.simpleString == "binary"){
          "varbinary(" + field.metadata.getLong(maxlength).toString + ")"
        }
        else {
          getVerticaTypeFromSparkType(field.dataType, strlen, arrayLength, field.metadata) match {
            case Right(dataType) => dataType
            case Left(err) => Left(err)
          }
        }
    }
    if(fieldType.nonEmpty) {
      colName + " " + fieldType.head
    }

    else {
      col
    }
  }

  def inferExternalTableSchema(createExternalTableStmt: String, schema: StructType, tableName: String, strlen: Long, arrayLength: Long): ConnectorResult[String] = {
    val stmt = createExternalTableStmt.replace("\"" + tableName + "\"", tableName)
    val indexOfOpeningParantheses = stmt.indexOf("(")
    val indexOfClosingParantheses = stmt.indexOf(")")
    val schemaString = stmt.substring(indexOfOpeningParantheses + 1, indexOfClosingParantheses)
    val schemaList = schemaString.split(",").toList

    val updatedSchema: String = schemaList.map(col => {
      val indexOfFirstDoubleQuote = col.indexOf("\"")
      val indexOfSpace = col.indexOf(" ", indexOfFirstDoubleQuote)
      val colName = col.substring(indexOfFirstDoubleQuote, indexOfSpace)

      if(schema.nonEmpty){
        updateFieldDataType(col, colName, schema, strlen, arrayLength)
      }
      else if(col.toLowerCase.contains("varchar")) colName + " varchar(" + strlen + ")"
      else if(col.toLowerCase.contains("varbinary")) colName + " varbinary(" + longlength + ")"
      else col
    }).mkString(",")

    if(updatedSchema.contains(unknown)) {
      Left(UnknownColumnTypesError().context(unknown + " partitioned column data type."))
    }
    else {
      val updatedCreateTableStmt = stmt.replace(schemaString, updatedSchema)
      logger.info("Updated create external table statement: " + updatedCreateTableStmt)
      Right(updatedCreateTableStmt)
    }
  }
}

/**
 * A SchemaTools extension specifically for Vertica 10.x. Because Vertica 10 report Complex types as VARCHAR,
 * SchemaToolsV10 will intercept super().getColumnInfo() calls to check for complex types through queries to Vertica.
 * */
class SchemaToolsV10 extends SchemaTools {

  override def getColumnInfo(jdbcLayer: JdbcLayerInterface, tableSource: TableSource): ConnectorResult[Seq[ColumnDef]] = {
    super.getColumnInfo(jdbcLayer, tableSource) match {
      case Left(err) => Left(err)
      case Right(colList) =>
        colList.map(col =>
          tableSource match {
            case tb: TableName =>
              val unQuotedName = tb.getTableName.replaceAll("\"", "")
              val unQuotedDbSchema = tb.getDbSchema.replaceAll("\"", "")
              checkForComplexType(col, unQuotedName, unQuotedDbSchema, jdbcLayer)
            case TableQuery(_,_) => Right(col)
          }
        )
          .toList
          .traverse(_.leftMap(err => NonEmptyList.one(err)).toValidated).toEither
          .map(list => list)
          .left.map(errors => ErrorList(errors))
    }
  }

  /**
   * Vertica 10 reports complex types as string type over JDBC. Thus, we need to check if the jdbc type is a Spark
   * string type, then we check if it is complex type.
   * */
  private def checkForComplexType(col: ColumnDef, tableName: String, dbSchema: String, jdbcLayer: JdbcLayerInterface): ConnectorResult[ColumnDef] = {
    super.getCatalystTypeFromJdbcType(col.jdbcType, 0, 0, false, "") match {
      case Right(dataType) => dataType match {
        case StringType => checkV10ComplexType(col, tableName, dbSchema, jdbcLayer)
        case _ => Right(col)
      }
      case Left(_) => Right(col)
    }
  }

  /**
   * We check to see if the column is actually a complex type in Vertica 10. If so, then we return a complex type
   * ColumnDef. This ColumnDef is not correct; It is only meant to mark the column as complex type so we can return
   * an error later on.
   *
   * If column is not of complex type in Vertica, then return the ColumnDef as is.
   * */
  private def checkV10ComplexType(colDef: ColumnDef, tableName: String, dbSchema: String, jdbcLayer: JdbcLayerInterface): ConnectorResult[ColumnDef] = {
<<<<<<< HEAD
    // def handleVerticaTypeFound(rs: ResultSet): ConnectorResult[ColumnDef] = {
    //   val verticaType = rs.getLong("data_type_id")
    //   if(verticaType > VERTICA_NATIVE_ARRAY_BASE_ID && verticaType < VERTICA_SET_MAX_ID) {
    //     val dummyChild = makeArrayElementDef(java.sql.Types.VARCHAR, "STRING", 0)
    //     Right(colDef.copy(colType = java.sql.Types.ARRAY, childDefinitions = List(dummyChild)))
    //   } else {
    //     val queryComplexType = s"SELECT field_type_name FROM complex_types WHERE type_id='$verticaType'"
    //     // If found, we return a struct regardless of the actual CT type.
    //     def handleCTFound(rs: ResultSet): ConnectorResult[ColumnDef] = Right(colDef.copy(colType = java.sql.Types.STRUCT))
    //     // Else, return the column def as is.
    //     def handleCTNotFound(q:String): ConnectorResult[ColumnDef] = Right(colDef)
    //     JdbcUtils.queryAndNext(queryComplexType, jdbcLayer, handleCTFound, handleCTNotFound)
    //   }
    // }
    //
    // val schemaCond = if(dbSchema.nonEmpty) s" AND table_schema='$dbSchema'" else ""
    // val queryColType = s"SELECT data_type_id FROM columns WHERE table_name='$tableName'$schemaCond AND column_name='${colDef.label}'"
    // JdbcUtils.queryAndNext(queryColType, jdbcLayer, handleVerticaTypeFound)

=======
>>>>>>> cf35f92b
    val complexTypesTable = new ComplexTypesTable(jdbcLayer)
    new ColumnsTable(jdbcLayer).getColumnInfo(colDef.label, tableName, dbSchema) match {
      case Left(value) => Left(value)
      case Right(columnInfo: ColumnInfo) =>
        val verticaType = columnInfo.verticaType
<<<<<<< HEAD
        if(verticaType > VERTICA_NATIVE_ARRAY_BASE_ID && verticaType < VERTICA_SET_MAX_ID) {
          val dummyChild = ColumnDef("", java.sql.Types.VARCHAR, "STRING", 0, 0, false, false, Metadata.empty)
          Right(colDef.copy(jdbcType = java.sql.Types.ARRAY, children = List(dummyChild)))
        } else {
          complexTypesTable.findComplexTypeInfo(verticaType) match {
            // If found, we return a struct regardless of the actual CT type.
            case Right(_) => Right(colDef.copy(jdbcType = java.sql.Types.STRUCT))
=======
        val metadata = new MetadataBuilder().putLong(MetadataKey.DEPTH, 0).build()

        // Native array case
        if(verticaType > VERTICA_NATIVE_ARRAY_BASE_ID && verticaType < VERTICA_SET_MAX_ID) {
          val dummyChild = ColumnDef("", java.sql.Types.VARCHAR, "STRING", 0, 0, false, false, metadata)
          Right(colDef.copy(jdbcType = java.sql.Types.ARRAY, children = List(dummyChild)))
        }
        // Complex array case
        else {
          complexTypesTable.findComplexTypeInfo(verticaType) match {
            // If found, we return a struct regardless of the actual CT type.
            case Right(_) => Right(colDef.copy(jdbcType = java.sql.Types.STRUCT, metadata = metadata))
>>>>>>> cf35f92b
            // Else, return the column def as is
            case Left(_) => Right(colDef)
          }
        }
    }
  }

}
<|MERGE_RESOLUTION|>--- conflicted
+++ resolved
@@ -691,42 +691,11 @@
    * If column is not of complex type in Vertica, then return the ColumnDef as is.
    * */
   private def checkV10ComplexType(colDef: ColumnDef, tableName: String, dbSchema: String, jdbcLayer: JdbcLayerInterface): ConnectorResult[ColumnDef] = {
-<<<<<<< HEAD
-    // def handleVerticaTypeFound(rs: ResultSet): ConnectorResult[ColumnDef] = {
-    //   val verticaType = rs.getLong("data_type_id")
-    //   if(verticaType > VERTICA_NATIVE_ARRAY_BASE_ID && verticaType < VERTICA_SET_MAX_ID) {
-    //     val dummyChild = makeArrayElementDef(java.sql.Types.VARCHAR, "STRING", 0)
-    //     Right(colDef.copy(colType = java.sql.Types.ARRAY, childDefinitions = List(dummyChild)))
-    //   } else {
-    //     val queryComplexType = s"SELECT field_type_name FROM complex_types WHERE type_id='$verticaType'"
-    //     // If found, we return a struct regardless of the actual CT type.
-    //     def handleCTFound(rs: ResultSet): ConnectorResult[ColumnDef] = Right(colDef.copy(colType = java.sql.Types.STRUCT))
-    //     // Else, return the column def as is.
-    //     def handleCTNotFound(q:String): ConnectorResult[ColumnDef] = Right(colDef)
-    //     JdbcUtils.queryAndNext(queryComplexType, jdbcLayer, handleCTFound, handleCTNotFound)
-    //   }
-    // }
-    //
-    // val schemaCond = if(dbSchema.nonEmpty) s" AND table_schema='$dbSchema'" else ""
-    // val queryColType = s"SELECT data_type_id FROM columns WHERE table_name='$tableName'$schemaCond AND column_name='${colDef.label}'"
-    // JdbcUtils.queryAndNext(queryColType, jdbcLayer, handleVerticaTypeFound)
-
-=======
->>>>>>> cf35f92b
     val complexTypesTable = new ComplexTypesTable(jdbcLayer)
     new ColumnsTable(jdbcLayer).getColumnInfo(colDef.label, tableName, dbSchema) match {
       case Left(value) => Left(value)
       case Right(columnInfo: ColumnInfo) =>
         val verticaType = columnInfo.verticaType
-<<<<<<< HEAD
-        if(verticaType > VERTICA_NATIVE_ARRAY_BASE_ID && verticaType < VERTICA_SET_MAX_ID) {
-          val dummyChild = ColumnDef("", java.sql.Types.VARCHAR, "STRING", 0, 0, false, false, Metadata.empty)
-          Right(colDef.copy(jdbcType = java.sql.Types.ARRAY, children = List(dummyChild)))
-        } else {
-          complexTypesTable.findComplexTypeInfo(verticaType) match {
-            // If found, we return a struct regardless of the actual CT type.
-            case Right(_) => Right(colDef.copy(jdbcType = java.sql.Types.STRUCT))
-=======
         val metadata = new MetadataBuilder().putLong(MetadataKey.DEPTH, 0).build()
 
         // Native array case
@@ -739,7 +708,6 @@
           complexTypesTable.findComplexTypeInfo(verticaType) match {
             // If found, we return a struct regardless of the actual CT type.
             case Right(_) => Right(colDef.copy(jdbcType = java.sql.Types.STRUCT, metadata = metadata))
->>>>>>> cf35f92b
             // Else, return the column def as is
             case Left(_) => Right(colDef)
           }
