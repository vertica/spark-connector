// (c) Copyright [2020-2021] Micro Focus or one of its affiliates.
// Licensed under the Apache License, Version 2.0 (the "License");
// You may not use this file except in compliance with the License.
// You may obtain a copy of the License at
//
// http://www.apache.org/licenses/LICENSE-2.0
//
// Unless required by applicable law or agreed to in writing, software
// distributed under the License is distributed on an "AS IS" BASIS,
// WITHOUT WARRANTIES OR CONDITIONS OF ANY KIND, either express or implied.
// See the License for the specific language governing permissions and
// limitations under the License.

package com.vertica.spark.util.schema

import cats.data.NonEmptyList
import cats.implicits._
import com.vertica.spark.config._
import com.vertica.spark.datasource.jdbc._
import com.vertica.spark.util.complex.ComplexTypeUtils
import com.vertica.spark.util.error._
import com.vertica.spark.util.error.ErrorHandling.{listToEitherSchema, ConnectorResult, SchemaResult}
import com.vertica.spark.util.query.{ColumnInfo, ColumnsTable, ComplexTypesTable}
import com.vertica.spark.util.schema.ComplexTypesSchemaTools.{VERTICA_NATIVE_ARRAY_BASE_ID, VERTICA_SET_MAX_ID}
import org.apache.spark.sql.types._

import java.sql.ResultSetMetaData
import scala.annotation.tailrec
import scala.util.{Either, Try}
import scala.util.control.Breaks.{break, breakable}

/**
 * Object for holding column information.
 * */
case class ColumnDef(
                      label: String,
                      jdbcType: Int,
                      colTypeName: String,
                      size: Int,
                      scale: Int,
                      signed: Boolean,
                      nullable: Boolean,
                      metadata: Metadata = Metadata.empty,
                      children: List[ColumnDef] = Nil
                    )

object MetadataKey {
  val NAME = "name"
  val IS_VERTICA_SET = "is_vertica_set"
  val DEPTH = "depth"
}

/**
 * Interface for functionality around retrieving and translating SQL schema between Spark and Vertica.
 */
trait SchemaToolsInterface {
  /**
   * Retrieves the schema of Vertica table in Spark format.
   *
   * @param jdbcLayer Depedency for communicating with Vertica over JDBC
   * @param tableSource The table/query we want the schema of
   * @return StructType representing table's schema converted to Spark's schema type.
   */
  def readSchema(jdbcLayer: JdbcLayerInterface, tableSource: TableSource): ConnectorResult[StructType]

  /**
   * Retrieves the schema of Vertica table in format of list of column definitions.
   *
   * @param jdbcLayer Dependency for communicating with Vertica over JDBC
   * @param tableSource The table/query we want the schema of.
   * @return Sequence of ColumnDef, representing the Vertica structure of schema.
   */
  def getColumnInfo(jdbcLayer: JdbcLayerInterface, tableSource: TableSource): ConnectorResult[Seq[ColumnDef]]

  /**
   * Returns the Vertica type to use for a given Spark type.
   *
   * @param sparkType One of Sparks' DataTypes
   * @param strlen Necessary if the type is StringType, string length to use for Vertica type.
   * @param arrayLength Necessary if the type is ArrayType, array element length to use for Vertica type.
   * @param metadata metadata of struct field. Necessary to infer Vertica array vs Vertica Set.
   * @return String representing Vertica type, that one could use in a create table statement
   */
  def getVerticaTypeFromSparkType (sparkType: org.apache.spark.sql.types.DataType, strlen: Long, arrayLength: Long, metadata: Metadata): SchemaResult[String]

  /**
   * Compares table schema and spark schema to return a list of columns to use when copying spark data to the given Vertica table.
   *
   * @param jdbcLayer Depedency for communicating with Vertica over JDBC
   * @param tableName Name of the table we want to copy to.
   * @param schema Schema of data in spark.
   * @return
   */
  def getCopyColumnList(jdbcLayer: JdbcLayerInterface, tableName: TableName, schema: StructType): ConnectorResult[String]

  /**
   * Matches a list of columns against a required schema, only returning the list of matches in string form.
   *
   * @param columnDefs List of column definitions from the Vertica table.
   * @param requiredSchema Set of columns in Spark schema format that we want to limit the column list to.
   * @return List of columns in matches.
   */
  def makeColumnsString(columnDefs: Seq[ColumnDef], requiredSchema: StructType): String

  /**
   * Converts spark schema to table column defs in Vertica format for use in a CREATE TABLE statement
   *
   * @param schema Schema in spark format
   * @return List of column names and types, that can be used in a Vertica CREATE TABLE.
   * */
  def makeTableColumnDefs(schema: StructType, strlen: Long, arrayLength: Long): ConnectorResult[String]

  /**
   * Gets a list of column values to be inserted within a merge.
   *
   * @param copyColumnList String of columns passed in by user as a configuration option.
   * @return String of values to append to INSERT VALUES in merge.
   */
  def getMergeInsertValues(jdbcLayer: JdbcLayerInterface, tableName: TableName, copyColumnList: Option[ValidColumnList]): ConnectorResult[String]

  /**
   * Gets a list of column values and their updates to be updated within a merge.
   *
   * @param copyColumnList String of columns passed in by user as a configuration option.
   * @param tempTableName Temporary table created as part of merge statement
   * @return String of columns and values to append to UPDATE SET in merge.
   */
  def getMergeUpdateValues(jdbcLayer: JdbcLayerInterface, tableName: TableName, tempTableName: TableName, copyColumnList: Option[ValidColumnList]): ConnectorResult[String]

  /**
  * Replaces columns of unknown type with partial schema specified with empty DF
  *
  * @param createExternalTableStmt Original create table statement retrieved using SELECT INFER_EXTERNAL_TABLE_DDL
  * @param schema Schema passed in with empty dataframe
  * @return Updated create external table statement
  */
  def inferExternalTableSchema(createExternalTableStmt: String, schema: StructType, tableName: String, strlen: Long, arrayLength: Long): ConnectorResult[String]

  /**
   * Check if the schema is valid for as an internal Vertica table.
   *
   * @param schema schema of the table
   */
  def checkValidTableSchema(schema: StructType): ConnectorResult[Unit]

  /**
   * Given a query, append the schema to the FROM clause table.
   * Ignore if FROM clause is a sub query or already has a schema.
   *
   * @param query an SQL query
   * @param schema an optional schema to be added.
   * @return the query with the added schema.
   * */
  def addDbSchemaToQuery(query: String, schema: Option[String]): String
}

class SchemaTools(ctTools: ComplexTypesSchemaTools = new ComplexTypesSchemaTools) extends SchemaToolsInterface {
  private val logger = LogProvider.getLogger(classOf[SchemaTools])
  private val unknown = "UNKNOWN"
  private val maxlength = "maxlength"
  private val longlength = 65000
  private val complexTypeUtils = new ComplexTypeUtils()

  private def addDoubleQuotes(str: String): String = {
    "\"" + str + "\""
  }

  private def getCatalystType(
                               sqlType: Int,
                               precision: Int,
                               scale: Int,
                               signed: Boolean,
                               typename: String,
                               childDefs: List[ColumnDef]): Either[SchemaError, DataType] = {
    sqlType match {
      case java.sql.Types.ARRAY => getArrayType(childDefs)
      case java.sql.Types.STRUCT => getStructType(childDefs)
      case _ => getCatalystTypeFromJdbcType(sqlType, precision, scale, signed, typename)
    }
  }

  private def getStructType(fields: List[ColumnDef]): Either[SchemaError, DataType] = {
    val fieldDefs = fields.map(colDef => {
        getCatalystType(colDef.jdbcType, colDef.size, colDef.scale, colDef.signed, colDef.colTypeName, colDef.children)
          .map(dataType => StructField(colDef.label, dataType, colDef.nullable, colDef.metadata))
      })
    listToEitherSchema(fieldDefs)
      .map(fields => StructType(fields))
  }

  private def getArrayType(elementDef: List[ColumnDef]): Either[SchemaError, ArrayType] = {
    @tailrec
    def makeNestedArrays(arrayDepth: Long, arrayElement: DataType): ArrayType = {
      if(arrayDepth > 0) {
        makeNestedArrays(arrayDepth - 1, ArrayType(arrayElement))
      } else {
        ArrayType(arrayElement)
      }
    }

    elementDef.headOption match {
      case Some(element) =>
        getCatalystType(element.jdbcType, element.size, element.scale, element.signed, element.colTypeName, element.children)
          .map(elementType => makeNestedArrays(element.metadata.getLong(MetadataKey.DEPTH), elementType))
      case None => Left(MissingElementTypeError())
    }
  }

  protected def getCatalystTypeFromJdbcType(sqlType: Int,
                                          precision: Int,
                                          scale: Int,
                                          signed: Boolean,
                                          typename: String): Either[MissingSqlConversionError, DataType] = {

    // scalastyle:off
    val answer = sqlType match {
      case java.sql.Types.BIGINT => if (signed) { LongType } else { DecimalType(DecimalType.MAX_PRECISION, 0) } //spark 2.x
      case java.sql.Types.BINARY => BinaryType
      case java.sql.Types.BIT => BooleanType
      case java.sql.Types.BLOB => BinaryType
      case java.sql.Types.BOOLEAN => BooleanType
      case java.sql.Types.CHAR => StringType
      case java.sql.Types.CLOB => StringType
      case java.sql.Types.DATALINK => null
      case java.sql.Types.DATE => DateType
      case java.sql.Types.DECIMAL => DecimalType(precision, scale)
      case java.sql.Types.DISTINCT => null
      case java.sql.Types.DOUBLE => DoubleType
      case java.sql.Types.FLOAT => FloatType
      case java.sql.Types.INTEGER => if (signed) { IntegerType } else { LongType }
      case java.sql.Types.JAVA_OBJECT => null
      case java.sql.Types.LONGNVARCHAR => StringType
      case java.sql.Types.LONGVARBINARY => BinaryType
      case java.sql.Types.LONGVARCHAR => StringType
      case java.sql.Types.NCHAR => StringType
      case java.sql.Types.NCLOB => StringType
      case java.sql.Types.NULL => null
      case java.sql.Types.NUMERIC if precision != 0 || scale != 0 => DecimalType(precision, scale)
      case java.sql.Types.NUMERIC => DecimalType(DecimalType.USER_DEFAULT.precision, DecimalType.USER_DEFAULT.scale) //spark 2.x
      case java.sql.Types.NVARCHAR => StringType
      case java.sql.Types.OTHER =>
        val typenameNormalized = typename.toLowerCase()
        if (typenameNormalized.startsWith("interval") || typenameNormalized.startsWith("uuid")) StringType else null
      case java.sql.Types.REAL => DoubleType
      case java.sql.Types.REF => StringType
      case java.sql.Types.ROWID => LongType
      case java.sql.Types.SMALLINT => IntegerType
      case java.sql.Types.SQLXML => StringType
      case java.sql.Types.TIME => StringType
      case java.sql.Types.TIMESTAMP => TimestampType
      case java.sql.Types.TINYINT => IntegerType
      case java.sql.Types.VARBINARY => BinaryType
      case java.sql.Types.VARCHAR => StringType
      case _ => null
    }

    if (answer == null) Left(MissingSqlConversionError(sqlType.toString, typename))
    else Right(answer)
  }

  def readSchema(jdbcLayer: JdbcLayerInterface, tableSource: TableSource): ConnectorResult[StructType] = {
    this.getColumnInfo(jdbcLayer, tableSource) match {
      case Left(err) => Left(err)
      case Right(colInfo) =>
        val errorsOrFields: List[Either[SchemaError, StructField]] = colInfo.map(info => {
          this.getCatalystType(info.jdbcType, info.size, info.scale, info.signed, info.colTypeName, info.children)
            .map(columnType => StructField(info.label, columnType, info.nullable, info.metadata))
        }).toList
        errorsOrFields
          // converts List[Either[A, B]] to Either[List[A], List[B]]
          .traverse(_.leftMap(err => NonEmptyList.one(err)).toValidated).toEither
          .map(field => StructType(field))
          .left.map(errors => ErrorList(errors))
    }
  }

  def getColumnInfo(jdbcLayer: JdbcLayerInterface, tableSource: TableSource): ConnectorResult[Seq[ColumnDef]] = {
    val emptyQuery = tableSource match {
      case tb: TableName => "SELECT * FROM " + tb.getFullTableName + " WHERE 1=0"
      case TableQuery(query, _, schema) => "SELECT * FROM (" + addDbSchemaToQuery(query, schema) + ") AS x WHERE 1=0"
    }
   // We query an empty result to get the table's metadata.
    jdbcLayer.query(emptyQuery) match {
      case Left(err) => Left(JdbcSchemaError(err))
      case Right(rs) =>
        try {
          val rsmd = rs.getMetaData
          val colDefsOrErrors: List[ConnectorResult[ColumnDef]] =
            (1 to rsmd.getColumnCount)
              .map(idx => {
                val columnLabel = rsmd.getColumnLabel(idx)
                val typeName = rsmd.getColumnTypeName(idx)
                val fieldSize = DecimalType.MAX_PRECISION
                val fieldScale = rsmd.getScale(idx)
                val isSigned = rsmd.isSigned(idx)
                val nullable = rsmd.isNullable(idx) != ResultSetMetaData.columnNoNulls
                val metadata = new MetadataBuilder().putString(MetadataKey.NAME, columnLabel).build()
                val colType = rsmd.getColumnType(idx)
                val colDef = ColumnDef(columnLabel, colType, typeName, fieldSize, fieldScale, isSigned, nullable, metadata)
                tableSource match {
                  case tb: TableName =>
                    val unQuotedName = tb.getTableName.replaceAll("\"", "")
                    val unQuotedDbSchema = tb.getDbSchema.replaceAll("\"", "")
                    colType match {
                      case java.sql.Types.ARRAY | java.sql.Types.STRUCT =>
                        ctTools.startQueryingVerticaComplexTypes(colDef, unQuotedName, unQuotedDbSchema, jdbcLayer)
                      case _ => Right(colDef)
                    }
                  case query: TableQuery =>
                    colType match {
                      case java.sql.Types.ARRAY | java.sql.Types.STRUCT => Left(QueryReturnsComplexTypes(columnLabel, typeName, query.query))
                      case _ => Right(colDef)
                    }
                }
              }).toList
          colDefsOrErrors
            .traverse(_.leftMap(err => NonEmptyList.one(err)).toValidated).toEither
            .map(columnDef => columnDef)
            .left.map(errors => ErrorList(errors))
        }
        catch {
          case e: Throwable =>
            Left(DatabaseReadError(e).context("Could not get column info from Vertica"))
        }
        finally {
          rs.close()
        }
    }
  }

  override def getVerticaTypeFromSparkType(sparkType: DataType, strlen: Long, arrayLength: Long, metadata: Metadata): SchemaResult[String] = {
    sparkType match {
      case org.apache.spark.sql.types.MapType(keyType, valueType, _) => sparkMapToVerticaMap(keyType, valueType, strlen)
      case org.apache.spark.sql.types.StructType(fields) => sparkStructToVerticaRow(fields, strlen, arrayLength)
      case org.apache.spark.sql.types.ArrayType(sparkType,_) => sparkArrayToVerticaArray(sparkType, strlen, arrayLength, metadata)
      case _ => this.sparkPrimitiveToVerticaPrimitive(sparkType, strlen)
    }
  }

  private def sparkMapToVerticaMap(keyType: DataType, valueType: DataType, strlen: Long): SchemaResult[String] = {
    val keyVerticaType = this.sparkPrimitiveToVerticaPrimitive(keyType, strlen)
    val valueVerticaType = this.sparkPrimitiveToVerticaPrimitive(valueType, strlen)
    if (keyVerticaType.isRight && valueVerticaType.isRight)
      Right(s"MAP<${keyVerticaType.right.get}, ${valueVerticaType.right.get}>")
    else {
      val keyErrorMsg = keyVerticaType match {
        case Left(error) => error.getFullContext
        case Right(_) => "None"
      }
      val valueErrorMsg = valueVerticaType match {
        case Left(error) => error.getFullContext
        case Right(_) => "None"
      }
      Left(MapDataTypeConversionError(keyErrorMsg, valueErrorMsg))
    }
  }

  private def sparkStructToVerticaRow(fields: Array[StructField], strlen: Long, arrayLength: Long): SchemaResult[String] = {
    makeTableColumnDefs(StructType(fields), strlen, arrayLength) match {
      case Left(err) => Left(StructFieldsError(err))
      case Right(fieldDefs) =>
        Right("ROW" +
          fieldDefs
            // Row definition cannot have constraints
            .replace(" NOT NULL", "")
            .trim())
    }
  }

  private def sparkArrayToVerticaArray(dataType: DataType, strlen: Long, arrayLength: Long, metadata: Metadata): SchemaResult[String] = {
    val length = if (arrayLength <= 0) "" else s",$arrayLength"
    val isSet = Try{metadata.getBoolean(MetadataKey.IS_VERTICA_SET)}.getOrElse(false)
    val keyword = if(isSet) "SET" else "ARRAY"

    @tailrec
    def recursion(dataType: DataType, leftAccumulator: String, rightAccumulator: String, depth: Int): SchemaResult[String] = {
      dataType match {
        case ArrayType(elementType, _) =>
          recursion(elementType, s"$leftAccumulator$keyword[", s"$length]$rightAccumulator", depth + 1)
        case _ =>
          this.getVerticaTypeFromSparkType(dataType, strlen, arrayLength, metadata) match {
            case Right(verticaType) =>
              Right(s"$leftAccumulator$verticaType$rightAccumulator")
            case Left(error) => Left(error)
          }
      }
    }

    recursion(dataType, s"$keyword[", s"$length]", 0)
  }

  private def sparkPrimitiveToVerticaPrimitive(sparkType: org.apache.spark.sql.types.DataType, strlen: Long): SchemaResult[String] = {
    sparkType match {
      case org.apache.spark.sql.types.BinaryType => Right("VARBINARY(" + longlength + ")")
      case org.apache.spark.sql.types.BooleanType => Right("BOOLEAN")
      case org.apache.spark.sql.types.ByteType => Right("TINYINT")
      case org.apache.spark.sql.types.DateType => Right("DATE")
      case org.apache.spark.sql.types.CalendarIntervalType => Right("INTERVAL")
      case decimalType: org.apache.spark.sql.types.DecimalType =>
        if(decimalType.precision == 0)
          Right("DECIMAL")
        else
          Right(s"DECIMAL(${decimalType.precision}, ${decimalType.scale})")
      case org.apache.spark.sql.types.DoubleType => Right("DOUBLE PRECISION")
      case org.apache.spark.sql.types.FloatType => Right("FLOAT")
      case org.apache.spark.sql.types.IntegerType => Right("INTEGER")
      case org.apache.spark.sql.types.LongType => Right("BIGINT")
      case org.apache.spark.sql.types.NullType => Right("null")
      case org.apache.spark.sql.types.ShortType => Right("SMALLINT")
      case org.apache.spark.sql.types.TimestampType => Right("TIMESTAMP")
      case org.apache.spark.sql.types.StringType =>
        // here we constrain to 32M, max long type size
        // and default to VARCHAR for sizes <= 65K
        val vtype = if (strlen > longlength) "LONG VARCHAR" else "VARCHAR"
        Right(vtype + "(" + strlen.toString + ")")
      case _ => Left(MissingSparkPrimitivesConversionError(sparkType))
    }
  }

  def getCopyColumnList(jdbcLayer: JdbcLayerInterface, tableName: TableName, schema: StructType): ConnectorResult[String] = {
    for {
      columns <- getColumnInfo(jdbcLayer, tableName)

      columnList <- {
        val colCount = columns.length
        var colsFound = 0
        columns.foreach (column => {
          logger.debug("Will check that target column: " + column.label + " exist in DF")
          breakable {
            schema.foreach(s => {
              logger.debug("Comparing target table column: " + column.label + " with DF column: " + s.name)
              if (s.name.equalsIgnoreCase(column.label)) {
                colsFound += 1
                logger.debug("Column: " + s.name + " found in target table and DF")
                // Data types compatibility is already verified by COPY
                // Check nullability
                // Log a warning if target column is not null and DF column is null
                if (!column.nullable) {
                  if (s.nullable) {
                    logger.warn("S2V: Column " + s.name + " is NOT NULL in target table " + tableName.getFullTableName +
                      " but it's nullable in the DataFrame. Rows with NULL values in column " +
                      s.name + " will be rejected.")
                  }
                }
                break
              }
            })
          }
        })
        // Verify DataFrame column count <= target table column count
        if (!(schema.length <= colCount)) {
          Left(TableNotEnoughRowsError().context("Error: Number of columns in the target table should be greater or equal to number of columns in the DataFrame. "
            + " Number of columns in DataFrame: " + schema.length + ". Number of columns in the target table: "
            + tableName.getFullTableName + ": " + colCount))
        }
        // Load by Name:
        // if all cols in DataFrame were found in target table
        else if (colsFound == schema.length) {
          var columnList = ""
          var first = true
          schema.foreach(s => {
            if (first) {
              columnList = "\"" + s.name
              first = false
            }
            else {
              columnList += "\",\"" + s.name
            }
          })
          columnList = "(" + columnList + "\")"
          logger.info("Load by name. Column list: " + columnList)
          Right(columnList)
        }

        else {
          // Load by position:
          // If not all column names in the schema match column names in the target table
          logger.info("Load by Position")
          Right("")
        }
      }
    } yield columnList
  }

  def makeColumnsString(columnDefs: Seq[ColumnDef], requiredSchema: StructType): String = {
    val requiredColumnDefs: Seq[ColumnDef] = if (requiredSchema.nonEmpty) {
      columnDefs.filter(cd => requiredSchema.fields.exists(field => field.name == cd.label))
    } else {
      columnDefs
    }

    def castToVarchar: String => String = colName => colName + "::varchar AS " + addDoubleQuotes(colName)

    def castToArray(colInfo: ColumnDef): String = {
      val colName = addDoubleQuotes(colInfo.label)
      colInfo.children.headOption match {
        case Some(element) => s"($colName::ARRAY[${element.colTypeName}]) as $colName"
        case None => s"($colName::ARRAY[UNKNOWN]) as $colName"
      }
    }

    requiredColumnDefs.map(info => {
      val colLabel = addDoubleQuotes(info.label)
      info.jdbcType match {
        case java.sql.Types.OTHER =>
          val typenameNormalized = info.colTypeName.toLowerCase()
          if (typenameNormalized.startsWith("interval") ||
            typenameNormalized.startsWith("uuid")) {
            castToVarchar(info.label)
          } else {
            colLabel
          }
        case java.sql.Types.TIME => castToVarchar(info.label)
        case java.sql.Types.ARRAY =>
          val isSet = Try{info.metadata.getBoolean(MetadataKey.IS_VERTICA_SET)}.getOrElse(false)
          // Casting on Vertica side as a work around until Vertica Export supports Set
          if(isSet) castToArray(info) else colLabel
        case _ => colLabel
      }
    }).mkString(",")
  }

  def makeTableColumnDefs(schema: StructType, strlen: Long, arrayLength: Long): ConnectorResult[String] = {
    val colDefsOrErrors = schema.map(col => {

      val colName = if(col.name.isEmpty){
        ""
      } else {
        "\"" + col.name + "\""
      }

      val notNull = if (!col.nullable) "NOT NULL" else ""
      getVerticaTypeFromSparkType(col.dataType, strlen, arrayLength, col.metadata) match {
        case Left(err) => Left(SchemaConversionError(err).context("Schema error when trying to create table"))
        case Right(colType) =>
          Right(s"$colName $colType $notNull".trim())
      }
    }).toList

    val result = colDefsOrErrors
      // converts List[Either[A, B]] to Either[List[A], List[B]]
      .traverse(_.leftMap(err => NonEmptyList.one(err)).toValidated).toEither
      .map(columnDef => columnDef)
      .left.map(errors => ErrorList(errors))

    result match {
      case Right(colDefList) => Right(s" (${colDefList.mkString(", ")})")
      case Left(err) => Left(err)
    }
  }

  def getMergeInsertValues(jdbcLayer: JdbcLayerInterface, tableName: TableName, copyColumnList: Option[ValidColumnList]): ConnectorResult[String] = {
    val valueList = getColumnInfo(jdbcLayer, tableName) match {
      case Right(info) => Right(info.map(x => "temp." + addDoubleQuotes(x.label)).mkString(","))
      case Left(err) => Left(JdbcSchemaError(err))
    }
    valueList
  }

  def checkValidTableSchema(schema: StructType): ConnectorResult[Unit] = {
    for {
      _ <- checkBlankColumnNames(schema)
      _ <- checkComplexTypesSchema(schema)
    } yield()
  }

  /**
   * Complex type columns needs at least one native type column in the schema
   * */
  private def checkComplexTypesSchema(schema: StructType): ConnectorResult[Unit] = {
    val (nativeCols, complexTypeCols) = complexTypeUtils.getComplexTypeColumns(schema)
    if (nativeCols.isEmpty) {
      if (complexTypeCols.nonEmpty)
        Left(InvalidTableSchemaComplexType())
      else
        Left(EmptySchemaError())
    } else {
      checkMapColumnsSchema(complexTypeCols)
    }
  }

  private def checkMapColumnsSchema(complexTypeCols: List[StructField]) = {
    complexTypeCols.filter(_.dataType.isInstanceOf[MapType])
      .map(col => checkMapContainsPrimitives(col.name, col.dataType.asInstanceOf[MapType]))
      // converts List[Either[A, B]] to Either[List[A], List[B]]
      .traverse(_.leftMap(err => NonEmptyList.one(err)).toValidated).toEither
      .map(_ => {})
      .left.map(errors => ErrorList(errors))
  }

  private def checkMapContainsPrimitives(colName: String, map: MapType): ConnectorResult[Unit] = {
    val keyType = this.sparkPrimitiveToVerticaPrimitive(map.keyType, 0)
    val valueType = this.sparkPrimitiveToVerticaPrimitive(map.valueType, 0)
    if(keyType.isRight && valueType.isRight) Right()
    else Left(InvalidMapSchemaError(colName))
  }

  def getMergeUpdateValues(jdbcLayer: JdbcLayerInterface, tableName: TableName, tempTableName: TableName, copyColumnList: Option[ValidColumnList]): ConnectorResult[String] = {
    val columnList = copyColumnList match {
      case Some(list) => {
        val customColList = list.toString.split(",").toList.map(col => col.trim())
        val colList = getColumnInfo(jdbcLayer, tempTableName) match {
          case Right(info) =>
            val tupleList = customColList zip info
            Right(tupleList.map(x => addDoubleQuotes(x._1) + "=temp." + addDoubleQuotes(x._2.label)).mkString(", "))
          case Left(err) => Left(JdbcSchemaError(err))
        }
        colList
      }
      case None => {
        val updateList = getColumnInfo(jdbcLayer, tempTableName) match {
          case Right(info) => Right(info.map(x => addDoubleQuotes(x.label) + "=temp." + addDoubleQuotes(x.label)).mkString(", "))
          case Left(err) => Left(JdbcSchemaError(err))
        }
        updateList
      }
    }
    columnList
  }

  def updateFieldDataType(col: String, colName: String, schema: StructType, strlen: Long, arrayLength: Long): String = {
    val fieldType = schema.collect {
      case field if(addDoubleQuotes(field.name) == colName) =>
        if (field.metadata.contains(maxlength) && field.dataType.simpleString == "string") {
          if(field.metadata.getLong(maxlength) > longlength) "long varchar(" + field.metadata.getLong(maxlength).toString + ")"
          else "varchar(" + field.metadata.getLong(maxlength).toString + ")"
        }
        else if(field.metadata.contains(maxlength) && field.dataType.simpleString == "binary"){
          "varbinary(" + field.metadata.getLong(maxlength).toString + ")"
        }
        else {
          getVerticaTypeFromSparkType(field.dataType, strlen, arrayLength, field.metadata) match {
            case Right(dataType) => dataType
            case Left(err) => Left(err)
          }
        }
    }
    if(fieldType.nonEmpty) {
      colName + " " + fieldType.head
    }

    else {
      col
    }
  }

  def inferExternalTableSchema(createExternalTableStmt: String, schema: StructType, tableName: String, strlen: Long, arrayLength: Long): ConnectorResult[String] = {
    val stmt = createExternalTableStmt.replace("\"" + tableName + "\"", tableName)
    val indexOfOpeningParantheses = stmt.indexOf("(")
    val indexOfClosingParantheses = stmt.indexOf(")")
    val schemaString = stmt.substring(indexOfOpeningParantheses + 1, indexOfClosingParantheses)
    val schemaList = schemaString.split(",").toList

    val updatedSchema: String = schemaList.map(col => {
      val indexOfFirstDoubleQuote = col.indexOf("\"")
      val indexOfSpace = col.indexOf(" ", indexOfFirstDoubleQuote)
      val colName = col.substring(indexOfFirstDoubleQuote, indexOfSpace)

      if(schema.nonEmpty){
        updateFieldDataType(col, colName, schema, strlen, arrayLength)
      }
      else if(col.toLowerCase.contains("varchar")) colName + " varchar(" + strlen + ")"
      else if(col.toLowerCase.contains("varbinary")) colName + " varbinary(" + longlength + ")"
      else col
    }).mkString(",")

    if(updatedSchema.contains(unknown)) {
      Left(UnknownColumnTypesError().context(unknown + " partitioned column data type."))
    }
    else {
      val updatedCreateTableStmt = stmt.replace(schemaString, updatedSchema)
      logger.info("Updated create external table statement: " + updatedCreateTableStmt)
      Right(updatedCreateTableStmt)
    }
  }

<<<<<<< HEAD
  private def noDotOutsideStringLiteral(str: String): Boolean = {

    /**
     * Find the first dot outside of a string literal
     * */
    @tailrec
    def dotOutsideStringLiterals(str: String, quotationsCount: Int): Boolean = {
      str.headOption match {
        case Some(head) => head match {
          // tracking if inside quotation
          case '"' => dotOutsideStringLiterals(str.tail, (quotationsCount + 1) % 2)
          case '.' =>
            if (quotationsCount == 0) {
              // Only count dot if outside of string literal
              true
            } else {
              dotOutsideStringLiterals(str.tail, quotationsCount)
            }
          case _ => dotOutsideStringLiterals(str.tail, quotationsCount)
        }
        case None => false
      }
    }

    !dotOutsideStringLiterals(str, 0)
  }

  def addDbSchemaToQuery(query: String, dbSchema: Option[String]): String = {

    def appendSchema(dbSchema: String, source: String): String = {
      if (source.startsWith("(")) {
        // The source could be sub-query, in which case we don't append the schema
        source
      } else {
        // The datasource syntax uses dots to separate schema and database name of the table.
        // For example, schema.dftest or database.schema.dftest.
        // Counting the dots allow us to know if we need to append the schema or not.
        // Docs: https://www.vertica.com/docs/latest/HTML/Content/Authoring/SQLReferenceManual/Statements/SELECT/table-ref.htm
        val appendSchema: Boolean = if (source.contains("\"")) {
          // source can contains literal string like schema."df_test"
          noDotOutsideStringLiteral(source)
        } else {
          source.split("\\.").length < 2
        }

        if (appendSchema) {
          s"$dbSchema." + source
        } else {
          source
        }
      }
    }

    /**
     * Recursion locate the FROM clause for processing.
     * */
    @tailrec
    def recursion(parts: List[String], dbSchema: String, query: String, foundFROMClause: Boolean): String = {
      parts.headOption match {
        case Some(head) =>
          if(head.toLowerCase == "from") {
            recursion(parts.tail, dbSchema, query + s" $head", foundFROMClause = true)
          } else if (foundFROMClause) {
            val dataSource = appendSchema(dbSchema, head)
            query + s" $dataSource " + parts.tail.mkString(" ")
          } else {
            recursion(parts.tail, dbSchema, query + s" $head", foundFROMClause)
          }
        case None => query
      }
    }

    /**
     * Given a query, we need to located the FROM clause and append the schema to the table. The query could contains
     * sub queries, string literals, or already defined a schema, and will all need to be handled.
     * */
    val queryParts = query.split(" ").toList
    dbSchema match {
      case Some(schema) => recursion(queryParts, schema, "", foundFROMClause = false).trim
      case None => query
    }
=======
  def checkBlankColumnNames(schema: StructType): ConnectorResult[Unit] = {

    @tailrec
    def findEmptyColumnName(fields: List[StructField]): ConnectorResult[Unit] = {
      fields.headOption match {
        case Some(column) =>
          if (column.name.isBlank) {
            Left(BlankColumnNamesError())
          } else {
            findEmptyColumnName(fields.tail)
          }
        case None => Right()
      }
    }

    // Use recursion to break early
    findEmptyColumnName(schema.fields.toList)
>>>>>>> c1385710
  }
}

/**
 * A SchemaTools extension specifically for Vertica 10.x. Because Vertica 10 report Complex types as VARCHAR,
 * SchemaToolsV10 will intercept super().getColumnInfo() calls to check for complex types through queries to Vertica.
 * */
class SchemaToolsV10 extends SchemaTools {

  override def getColumnInfo(jdbcLayer: JdbcLayerInterface, tableSource: TableSource): ConnectorResult[Seq[ColumnDef]] = {
    super.getColumnInfo(jdbcLayer, tableSource) match {
      case Left(err) => Left(err)
      case Right(colList) =>
        colList.map(col =>
          tableSource match {
            case tb: TableName =>
              val unQuotedName = tb.getTableName.replaceAll("\"", "")
              val unQuotedDbSchema = tb.getDbSchema.replaceAll("\"", "")
              checkForComplexType(col, unQuotedName, unQuotedDbSchema, jdbcLayer)
            case TableQuery(_,_,_) => Right(col)
          }
        )
          .toList
          .traverse(_.leftMap(err => NonEmptyList.one(err)).toValidated).toEither
          .map(list => list)
          .left.map(errors => ErrorList(errors))
    }
  }

  /**
   * Vertica 10 reports complex types as string type over JDBC. Thus, we need to check if the jdbc type is a Spark
   * string type, then we check if it is complex type.
   * */
  private def checkForComplexType(col: ColumnDef, tableName: String, dbSchema: String, jdbcLayer: JdbcLayerInterface): ConnectorResult[ColumnDef] = {
    super.getCatalystTypeFromJdbcType(col.jdbcType, 0, 0, false, "") match {
      case Right(dataType) => dataType match {
        case StringType => checkV10ComplexType(col, tableName, dbSchema, jdbcLayer)
        case _ => Right(col)
      }
      case Left(_) => Right(col)
    }
  }

  /**
   * We check to see if the column is actually a complex type in Vertica 10. If so, then we return a complex type
   * ColumnDef. This ColumnDef is not correct; It is only meant to mark the column as complex type so we can return
   * an error later on.
   *
   * If column is not of complex type in Vertica, then return the ColumnDef as is.
   * */
  private def checkV10ComplexType(colDef: ColumnDef, tableName: String, dbSchema: String, jdbcLayer: JdbcLayerInterface): ConnectorResult[ColumnDef] = {
    val complexTypesTable = new ComplexTypesTable(jdbcLayer)
    new ColumnsTable(jdbcLayer).getColumnInfo(colDef.label, tableName, dbSchema) match {
      case Left(value) => Left(value)
      case Right(columnInfo: ColumnInfo) =>
        val verticaType = columnInfo.verticaType
        val metadata = new MetadataBuilder().putLong(MetadataKey.DEPTH, 0).build()

        // Native array case
        if(verticaType > VERTICA_NATIVE_ARRAY_BASE_ID && verticaType < VERTICA_SET_MAX_ID) {
          val dummyChild = ColumnDef("", java.sql.Types.VARCHAR, "STRING", 0, 0, false, false, metadata)
          Right(colDef.copy(jdbcType = java.sql.Types.ARRAY, children = List(dummyChild)))
        }
        // Complex array case
        else {
          complexTypesTable.findComplexTypeInfo(verticaType) match {
            // If found, we return a struct regardless of the actual CT type.
            case Right(_) => Right(colDef.copy(jdbcType = java.sql.Types.STRUCT, metadata = metadata))
            // Else, return the column def as is
            case Left(_) => Right(colDef)
          }
        }
    }
  }

}
<|MERGE_RESOLUTION|>--- conflicted
+++ resolved
@@ -674,7 +674,25 @@
     }
   }
 
-<<<<<<< HEAD
+  def checkBlankColumnNames(schema: StructType): ConnectorResult[Unit] = {
+
+    @tailrec
+    def findEmptyColumnName(fields: List[StructField]): ConnectorResult[Unit] = {
+      fields.headOption match {
+        case Some(column) =>
+          if (column.name.isBlank) {
+            Left(BlankColumnNamesError())
+          } else {
+            findEmptyColumnName(fields.tail)
+          }
+        case None => Right()
+      }
+    }
+
+    // Use recursion to break early
+    findEmptyColumnName(schema.fields.toList)
+  }
+
   private def noDotOutsideStringLiteral(str: String): Boolean = {
 
     /**
@@ -756,25 +774,6 @@
       case Some(schema) => recursion(queryParts, schema, "", foundFROMClause = false).trim
       case None => query
     }
-=======
-  def checkBlankColumnNames(schema: StructType): ConnectorResult[Unit] = {
-
-    @tailrec
-    def findEmptyColumnName(fields: List[StructField]): ConnectorResult[Unit] = {
-      fields.headOption match {
-        case Some(column) =>
-          if (column.name.isBlank) {
-            Left(BlankColumnNamesError())
-          } else {
-            findEmptyColumnName(fields.tail)
-          }
-        case None => Right()
-      }
-    }
-
-    // Use recursion to break early
-    findEmptyColumnName(schema.fields.toList)
->>>>>>> c1385710
   }
 }
 
