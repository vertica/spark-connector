// (c) Copyright [2020-2021] Micro Focus or one of its affiliates.
// Licensed under the Apache License, Version 2.0 (the "License");
// You may not use this file except in compliance with the License.
// You may obtain a copy of the License at
//
// http://www.apache.org/licenses/LICENSE-2.0
//
// Unless required by applicable law or agreed to in writing, software
// distributed under the License is distributed on an "AS IS" BASIS,
// WITHOUT WARRANTIES OR CONDITIONS OF ANY KIND, either express or implied.
// See the License for the specific language governing permissions and
// limitations under the License.

package com.vertica.spark.util.schema

import com.vertica.spark.datasource.jdbc._
import org.apache.spark.sql.types._
import java.sql.ResultSetMetaData

import cats.data.NonEmptyList
import cats.implicits._

import scala.util.Either
import cats.instances.list._
import com.vertica.spark.config.LogProvider
import com.vertica.spark.util.error.ErrorHandling.{ConnectorResult, SchemaResult}
import com.vertica.spark.util.error._

import scala.util.control.Breaks.{break, breakable}

case class ColumnDef(
                      label: String,
                      colType: Int,
                      colTypeName: String,
                      size: Int,
                      scale: Int,
                      signed: Boolean,
                      nullable: Boolean,
                      metadata: Metadata)

/**
 * Interface for functionality around retrieving and translating schema.
 */
trait SchemaToolsInterface {
<<<<<<< HEAD

  /**
   * Retrieves the schema of Vertica table in Spark format.
   *
   * @param jdbcLayer Depedency for communicating with Vertica over JDBC
   * @param tablename Name of table we want the schema of.
   * @return StructType representing table's schema converted to Spark's schema type.
   */
  def readSchema(jdbcLayer: JdbcLayerInterface, tablename: String): Either[Seq[SchemaError], StructType]

  /**
   * Retrieves the schema of Vertica table in format of list of column definitions.
   *
   * @param jdbcLayer Depedency for communicating with Vertica over JDBC
   * @param tablename Name of table we want the schema of.
   * @return Sequence of ColumnDef, representing the Vertica structure of schema.
   */
  def getColumnInfo(jdbcLayer: JdbcLayerInterface, tablename: String) : Either[SchemaError, Seq[ColumnDef]]

  /**
   * Returns the Vertica type to use for a given Spark type.
   *
   * @param sparkType One of Sparks' DataTypes
   * @param strlen Necessary if the type is StringType, string length to use for Vertica type.
   * @return String representing Vertica type, that one could use in a create table statement
   */
  def getVerticaTypeFromSparkType (sparkType: org.apache.spark.sql.types.DataType, strlen: Long): Either[SchemaError, String]

  /**
   * Compares table schema and spark schema to return a list of columns to use when copying spark data to the given Vertica table.
   *
   * @param jdbcLayer Depedency for communicating with Vertica over JDBC
   * @param tablename Name of the table.
   * @param schema Schema of data in spark.
   * @return
   */
  def getCopyColumnList(jdbcLayer: JdbcLayerInterface, tablename: String, schema: StructType): Either[SchemaError, String]
=======
  def readSchema(jdbcLayer: JdbcLayerInterface, tablename: String): ConnectorResult[StructType]

  def getColumnInfo(jdbcLayer: JdbcLayerInterface, tablename: String): ConnectorResult[Seq[ColumnDef]]

  def getVerticaTypeFromSparkType (sparkType: org.apache.spark.sql.types.DataType, strlen: Long): SchemaResult[String]

  def getCopyColumnList(jdbcLayer: JdbcLayerInterface, tablename: String, schema: StructType): ConnectorResult[String]
>>>>>>> 9c9da0b5

  /**
   * Matches a list of columns against a required schema, only returning the list of matches in string form.
   *
   * @param columnDefs List of column definitions from the Vertica table.
   * @param requiredSchema Set of columns in Spark schema format that we want to limit the column list to.
   * @return List of columns in matches.
   */
  def makeColumnsString(columnDefs: Seq[ColumnDef], requiredSchema: StructType): String
}

class SchemaTools(val logProvider: LogProvider) extends SchemaToolsInterface {
  private val logger = logProvider.getLogger(classOf[SchemaTools])

  private def getCatalystType(
    sqlType: Int,
    precision: Int,
    scale: Int,
    signed: Boolean,
    typename: String): Either[SchemaError, DataType] = {
    val answer = sqlType match {
      // scalastyle:off
      case java.sql.Types.ARRAY => null
      case java.sql.Types.BIGINT =>  if (signed) { LongType } else { DecimalType(DecimalType.MAX_PRECISION,0)} //spark 2.x
      case java.sql.Types.BINARY => BinaryType
      case java.sql.Types.BIT => BooleanType
      case java.sql.Types.BLOB => BinaryType
      case java.sql.Types.BOOLEAN => BooleanType
      case java.sql.Types.CHAR => StringType
      case java.sql.Types.CLOB => StringType
      case java.sql.Types.DATALINK => null
      case java.sql.Types.DATE => DateType
      case java.sql.Types.DECIMAL => DecimalType(precision, scale)
      case java.sql.Types.DISTINCT => null
      case java.sql.Types.DOUBLE => DoubleType
      case java.sql.Types.FLOAT => FloatType
      case java.sql.Types.INTEGER => if (signed) { IntegerType } else { LongType }
      case java.sql.Types.JAVA_OBJECT => null
      case java.sql.Types.LONGNVARCHAR => StringType
      case java.sql.Types.LONGVARBINARY => BinaryType
      case java.sql.Types.LONGVARCHAR => StringType
      case java.sql.Types.NCHAR => StringType
      case java.sql.Types.NCLOB => StringType
      case java.sql.Types.NULL => null
      case java.sql.Types.NUMERIC if precision != 0 || scale != 0 => DecimalType(precision, scale)
      case java.sql.Types.NUMERIC => DecimalType(DecimalType.USER_DEFAULT.precision,DecimalType.USER_DEFAULT.scale) //spark 2.x
      case java.sql.Types.NVARCHAR => StringType
      case java.sql.Types.OTHER =>
        val typenameNormalized = typename.toLowerCase()
        if (typenameNormalized.startsWith("interval") || typenameNormalized.startsWith("uuid")) StringType else null
      case java.sql.Types.REAL => DoubleType
      case java.sql.Types.REF => StringType
      case java.sql.Types.ROWID => LongType
      case java.sql.Types.SMALLINT => IntegerType
      case java.sql.Types.SQLXML => StringType
      case java.sql.Types.STRUCT => StringType
      case java.sql.Types.TIME => StringType
      case java.sql.Types.TIMESTAMP => TimestampType
      case java.sql.Types.TINYINT => IntegerType
      case java.sql.Types.VARBINARY => BinaryType
      case java.sql.Types.VARCHAR => StringType
      case _ => null
    }

    if (answer == null) Left(MissingConversionError(sqlType.toString))
    else Right(answer)
  }

  def readSchema(jdbcLayer: JdbcLayerInterface, tablename: String): ConnectorResult[StructType] = {
    this.getColumnInfo(jdbcLayer, tablename) match {
      case Left(err) => Left(err)
      case Right(colInfo) =>
        val errorsOrFields: List[Either[SchemaError, StructField]] = colInfo.map(info => {
            this.getCatalystType(info.colType, info.size, info.scale, info.signed, info.colTypeName).map(columnType =>
              StructField(info.label, columnType, info.nullable, info.metadata))
          }).toList
        errorsOrFields
          // converts List[Either[A, B]] to Either[List[A], List[B]]
          .traverse(_.leftMap(err => NonEmptyList.one(err)).toValidated).toEither
          .map(field => StructType(field))
          .left.map(errors => ErrorList(errors))
    }
  }

  def getColumnInfo(jdbcLayer: JdbcLayerInterface, tablename: String): ConnectorResult[Seq[ColumnDef]] = {
    // Query for an empty result set from Vertica.
    // This is simply so we can load the metadata of the result set
    // and use this to retrieve the name and type information of each column
    jdbcLayer.query("SELECT * FROM " + tablename + " WHERE 1=0") match {
      case Left(err) => Left(JdbcSchemaError(err))
      case Right(rs) =>
        try {
          val rsmd = rs.getMetaData
          Right((1 to rsmd.getColumnCount).map(idx => {
            val columnLabel = rsmd.getColumnLabel(idx)
            val dataType = rsmd.getColumnType(idx)
            val typeName = rsmd.getColumnTypeName(idx)
            val fieldSize = DecimalType.MAX_PRECISION
            val fieldScale = rsmd.getScale(idx)
            val isSigned = rsmd.isSigned(idx)
            val nullable = rsmd.isNullable(idx) != ResultSetMetaData.columnNoNulls
            val metadata = new MetadataBuilder().putString("name", columnLabel).build()
            ColumnDef(columnLabel, dataType, typeName, fieldSize, fieldScale, isSigned, nullable, metadata)
          }))
        }
        catch {
          case e: Throwable =>
            Left(UnexpectedExceptionError(e).context("Could not get column info"))
        }
        finally {
          rs.close()
        }
    }
  }


  override def getVerticaTypeFromSparkType (sparkType: org.apache.spark.sql.types.DataType, strlen: Long): SchemaResult[String] = {
    sparkType match {
      case org.apache.spark.sql.types.BinaryType => Right("VARBINARY(65000)")
      case org.apache.spark.sql.types.BooleanType => Right("BOOLEAN")
      case org.apache.spark.sql.types.ByteType => Right("TINYINT")
      case org.apache.spark.sql.types.DateType => Right("DATE")
      case org.apache.spark.sql.types.CalendarIntervalType => Right("INTERVAL")
      case org.apache.spark.sql.types.DecimalType() => Right("DECIMAL")
      case org.apache.spark.sql.types.DoubleType => Right("DOUBLE PRECISION")
      case org.apache.spark.sql.types.FloatType => Right("FLOAT")
      case org.apache.spark.sql.types.IntegerType => Right("INTEGER")
      case org.apache.spark.sql.types.LongType => Right("BIGINT")
      case org.apache.spark.sql.types.NullType => Right("null")
      case org.apache.spark.sql.types.ShortType => Right("SMALLINT")
      case org.apache.spark.sql.types.TimestampType => Right("TIMESTAMP")
      case org.apache.spark.sql.types.StringType =>
        // here we constrain to 32M, max long type size
        // and default to VARCHAR for sizes <= 65K
        val vtype = if (strlen > 65000) "LONG VARCHAR" else "VARCHAR"
        Right(vtype + "(" + strlen.toString + ")")

      // To be reconsidered. Store as binary for now
      case org.apache.spark.sql.types.ArrayType(_,_) |
           org.apache.spark.sql.types.MapType(_,_,_) |
           org.apache.spark.sql.types.StructType(_) => Right("VARBINARY(65000)")


      case _ => Left(MissingConversionError(""))
    }
  }


  def getCopyColumnList(jdbcLayer: JdbcLayerInterface, tablename: String, schema: StructType): ConnectorResult[String] = {
    for {
      columns <- getColumnInfo(jdbcLayer, tablename)

      columnList <- {
        val colCount = columns.length
        var colsFound = 0
        columns.foreach (column => {
          logger.debug("Will check that target column: " + column.label + " exist in DF")
          breakable {
            schema.foreach(s => {
              logger.debug("Comparing target table column: " + column.label + " with DF column: " + s.name)
              if (s.name.equalsIgnoreCase(column.label)) {
                colsFound += 1
                logger.debug("Column: " + s.name + " found in target table and DF")
                // Data types compatibility is already verified by COPY
                // Check nullability
                // Log a warning if target column is not null and DF column is null
                if (!column.nullable) {
                  if (s.nullable) {
                    logger.warn("S2V: Column " + s.name + " is NOT NULL in target table " + tablename +
                      " but it's nullable in the DataFrame. Rows with NULL values in column " +
                      s.name + " will be rejected.")
                  }
                }
                break
              }
            })
          }
        })
        // Verify DataFrame column count <= target table column count
        if (!(schema.length <= colCount)) {
          Left(TableNotEnoughRowsError().context("Error: Number of columns in the target table should be greater or equal to number of columns in the DataFrame. "
            + " Number of columns in DataFrame: " + schema.length + ". Number of columns in the target table: "
            + tablename + ": " + colCount))
        }
        // Load by Name:
        // if all cols in DataFrame were found in target table
        else if (colsFound == schema.length) {
          var columnList = ""
          var first = true
          schema.foreach(s => {
            if (first) {
              columnList = "\"" + s.name
              first = false
            }
            else {
              columnList += "\",\"" + s.name
            }
          })
          columnList = "(" + columnList + "\")"
          logger.info("Load by name. Column list: " + columnList)
          Right(columnList)
        }

        else {
          // Load by position:
          // If not all column names in the schema match column names in the target table
          logger.info("Load by Position")
          Right("")
        }
      }
    } yield columnList
  }

  private def castToVarchar: String => String = colName => colName + "::varchar AS " + colName

  def makeColumnsString(columnDefs: Seq[ColumnDef], requiredSchema: StructType): String = {
    val requiredColumnDefs: Seq[ColumnDef] = if (requiredSchema.nonEmpty) {
      columnDefs.filter(cd => requiredSchema.fields.exists(field => field.name == cd.label))
    } else {
      columnDefs
    }

    requiredColumnDefs.map(info => {
      info.colType match {
        case java.sql.Types.OTHER =>
          val typenameNormalized = info.colTypeName.toLowerCase()
          if (typenameNormalized.startsWith("interval") ||
            typenameNormalized.startsWith("uuid")) {
            castToVarchar(info.label)
          } else {
            info.label
          }
        case java.sql.Types.TIME => castToVarchar(info.label)
        case _ => info.label
      }
    }).mkString(",")
  }
}
<|MERGE_RESOLUTION|>--- conflicted
+++ resolved
@@ -42,8 +42,6 @@
  * Interface for functionality around retrieving and translating schema.
  */
 trait SchemaToolsInterface {
-<<<<<<< HEAD
-
   /**
    * Retrieves the schema of Vertica table in Spark format.
    *
@@ -51,7 +49,7 @@
    * @param tablename Name of table we want the schema of.
    * @return StructType representing table's schema converted to Spark's schema type.
    */
-  def readSchema(jdbcLayer: JdbcLayerInterface, tablename: String): Either[Seq[SchemaError], StructType]
+  def readSchema(jdbcLayer: JdbcLayerInterface, tablename: String): ConnectorResult[StructType]
 
   /**
    * Retrieves the schema of Vertica table in format of list of column definitions.
@@ -60,7 +58,7 @@
    * @param tablename Name of table we want the schema of.
    * @return Sequence of ColumnDef, representing the Vertica structure of schema.
    */
-  def getColumnInfo(jdbcLayer: JdbcLayerInterface, tablename: String) : Either[SchemaError, Seq[ColumnDef]]
+  def getColumnInfo(jdbcLayer: JdbcLayerInterface, tablename: String): ConnectorResult[Seq[ColumnDef]]
 
   /**
    * Returns the Vertica type to use for a given Spark type.
@@ -69,7 +67,7 @@
    * @param strlen Necessary if the type is StringType, string length to use for Vertica type.
    * @return String representing Vertica type, that one could use in a create table statement
    */
-  def getVerticaTypeFromSparkType (sparkType: org.apache.spark.sql.types.DataType, strlen: Long): Either[SchemaError, String]
+  def getVerticaTypeFromSparkType (sparkType: org.apache.spark.sql.types.DataType, strlen: Long): SchemaResult[String]
 
   /**
    * Compares table schema and spark schema to return a list of columns to use when copying spark data to the given Vertica table.
@@ -79,16 +77,7 @@
    * @param schema Schema of data in spark.
    * @return
    */
-  def getCopyColumnList(jdbcLayer: JdbcLayerInterface, tablename: String, schema: StructType): Either[SchemaError, String]
-=======
-  def readSchema(jdbcLayer: JdbcLayerInterface, tablename: String): ConnectorResult[StructType]
-
-  def getColumnInfo(jdbcLayer: JdbcLayerInterface, tablename: String): ConnectorResult[Seq[ColumnDef]]
-
-  def getVerticaTypeFromSparkType (sparkType: org.apache.spark.sql.types.DataType, strlen: Long): SchemaResult[String]
-
   def getCopyColumnList(jdbcLayer: JdbcLayerInterface, tablename: String, schema: StructType): ConnectorResult[String]
->>>>>>> 9c9da0b5
 
   /**
    * Matches a list of columns against a required schema, only returning the list of matches in string form.
