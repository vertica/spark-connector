--- conflicted
+++ resolved
@@ -761,25 +761,18 @@
     super.getColumnInfo(jdbcLayer, tableSource) match {
       case Left(err) => Left(err)
       case Right(colList) =>
-<<<<<<< HEAD
-        colList.map(col => checkColumnIsCT(col, jdbcLayer, tableName)).toList
-=======
-        colList.map(col => col.colType match {
-          case java.sql.Types.VARCHAR =>
-            checkV10ComplexType(col, tableInfo.tableName, tableInfo.dbSchema, jdbcLayer)
-          case _ => Right(col)
-        }).toList
->>>>>>> 2fd2d23f
-        .traverse(_.leftMap(err => NonEmptyList.one(err)).toValidated).toEither
-        .map(list => list)
-        .left.map(errors => ErrorList(errors))
-    }
-  }
-
-  private def checkColumnIsCT(col: ColumnDef, jdbcLayer: JdbcLayerInterface, tableName: String): ConnectorResult[ColumnDef] = {
+        colList.map(col => checkColumnIsCT(col, tableInfo.tableName, tableInfo.dbSchema, jdbcLayer))
+          .toList
+          .traverse(_.leftMap(err => NonEmptyList.one(err)).toValidated).toEither
+          .map(list => list)
+          .left.map(errors => ErrorList(errors))
+    }
+  }
+
+  private def checkColumnIsCT(col: ColumnDef, tableName: String, dbSchema: String, jdbcLayer: JdbcLayerInterface): ConnectorResult[ColumnDef] = {
     super.getCatalystTypeFromJdbcType(col.colType, 0, 0, false, "") match {
       case Right(dataType) => dataType match {
-        case StringType => checkV10ComplexType(col, tableName, jdbcLayer)
+        case StringType => checkV10ComplexType(col, tableName, dbSchema, jdbcLayer)
         case _ => Right(col)
       }
       case Left(_) => Right(col)
@@ -808,6 +801,7 @@
         JdbcUtils.queryAndNext(queryComplexType, jdbcLayer, handleCTFound, handleCTNotFound)
       }
     }
+
     val schemaCond = if(dbSchema.nonEmpty) s" AND table_schema='$dbSchema'" else ""
     val queryColType = s"SELECT data_type_id FROM columns WHERE table_name='$tableName'$schemaCond AND column_name='${colDef.label}'"
     JdbcUtils.queryAndNext(queryColType, jdbcLayer, handleVerticaTypeFound)
