--- conflicted
+++ resolved
@@ -31,22 +31,9 @@
   def setOverwrite(overwrite: Boolean): Unit
 }
 
-<<<<<<< HEAD
 /**
- * Configuration for a write operation using a distributed filesystem as an intermediary.
- *
- * @param logLevel Logging level for the read operation.
- * @param jdbcConfig Configuration for the JDBC connection used to communicate with Vertica.
- * @param fileStoreConfig Configuration for the intermediary filestore used to stage data between Spark and Vertica.
- * @param tablename Tablename to write to
- * @param schema Schema of the data being written
- * @param strlen Length to use for strings when creating tables to write strings to.
- * @param targetTableSql Optional SQL statment to run before the write operation, used for custom table creation.
- * @param copyColumnList Optional list of columns to use in copy statement.
- * @param sessionId Unqiue identifier for this write operation.
- * @param failedRowPercentTolerance Value between 0 and 1, percent of rows that are allowed to fail before the operation fails.
+ * Column list, validated on the type level to escape unquoted semicolons (SQL Injection prevention)
  */
-=======
 class ValidColumnList private (value: String) extends Serializable {
   override def toString: String = value
 }
@@ -74,7 +61,20 @@
   }
 }
 
->>>>>>> 9c9da0b5
+/**
+ * Configuration for a write operation using a distributed filesystem as an intermediary.
+ *
+ * @param logLevel Logging level for the read operation.
+ * @param jdbcConfig Configuration for the JDBC connection used to communicate with Vertica.
+ * @param fileStoreConfig Configuration for the intermediary filestore used to stage data between Spark and Vertica.
+ * @param tablename Tablename to write to
+ * @param schema Schema of the data being written
+ * @param strlen Length to use for strings when creating tables to write strings to.
+ * @param targetTableSql Optional SQL statment to run before the write operation, used for custom table creation.
+ * @param copyColumnList Optional list of columns to use in copy statement.
+ * @param sessionId Unqiue identifier for this write operation.
+ * @param failedRowPercentTolerance Value between 0 and 1, percent of rows that are allowed to fail before the operation fails.
+ */
 final case class DistributedFilesystemWriteConfig(override val logLevel: Level,
                                                   jdbcConfig: JDBCConfig,
                                                   fileStoreConfig: FileStoreConfig,
