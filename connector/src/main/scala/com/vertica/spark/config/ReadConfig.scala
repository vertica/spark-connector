--- conflicted
+++ resolved
@@ -4,9 +4,6 @@
 
 trait ReadConfig extends GenericConfig
 
-<<<<<<< HEAD
-final case class DistributedFilesystemReadConfig(override val logLevel: Level, jdbcConfig: JDBCConfig, fileStoreConfig: FileStoreConfig, tablename: String, partitionCount: Option[Int], metadata: Option[VerticaMetadata]) extends ReadConfig
-=======
 final case class TableName(name: String, dbschema: Option[String]) {
   def getFullTableName = {
     dbschema match {
@@ -16,5 +13,4 @@
   }
 }
 
-final case class DistributedFilesystemReadConfig(override val logLevel: Level, jdbcConfig: JDBCConfig, fileStoreConfig: FileStoreConfig, tablename: TableName ,metadata: Option[VerticaMetadata]) extends ReadConfig
->>>>>>> ffe94f29
+final case class DistributedFilesystemReadConfig(override val logLevel: Level, jdbcConfig: JDBCConfig, fileStoreConfig: FileStoreConfig, tablename: TableName, partitionCount: Option[Int], metadata: Option[VerticaMetadata]) extends ReadConfig