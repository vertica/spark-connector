--- conflicted
+++ resolved
@@ -19,15 +19,11 @@
 import com.vertica.spark.datasource.v2.PushdownFilter
 import com.vertica.spark.util.error.{InvalidFilePermissions, UnquotedSemiInColumns}
 import org.apache.spark.sql.types.StructType
+import scala.util.{Failure, Success, Try}
 
-<<<<<<< HEAD
 /**
  * Interface for configuration of a read (from Vertica) operation.
  */
-=======
-import scala.util.{Failure, Success, Try}
-
->>>>>>> 3a91a873
 trait ReadConfig extends GenericConfig {
 
   /**
@@ -44,18 +40,11 @@
   def getRequiredSchema: StructType
 }
 
-<<<<<<< HEAD
+
 /**
- * Configuration for a read operation using a distributed filesystem as an intermediary.
- *
- * @param logLevel Logging level for the read operation.
- * @param jdbcConfig Configuration for the JDBC connection used to communicate with Vertica.
- * @param fileStoreConfig Configuration for the intermediary filestore used to stage data between Spark and Vertica.
- * @param tablename Table to read from.
- * @param partitionCount Number of Spark partitions to divide the read into.
- * @param metadata Contains any metadata from the Vertica table that needs to be retrieved before the read. Includes table schema.
+ * File permissions class validating it's either in octal format (ie 777) or user-group-other format,
+ * ie rwxrwxrwx
  */
-=======
 class ValidFilePermissions private (value: String) extends Serializable {
   override def toString: String = value
 }
@@ -83,7 +72,16 @@
   }
 }
 
->>>>>>> 3a91a873
+/**
+ * Configuration for a read operation using a distributed filesystem as an intermediary.
+ *
+ * @param logLevel Logging level for the read operation.
+ * @param jdbcConfig Configuration for the JDBC connection used to communicate with Vertica.
+ * @param fileStoreConfig Configuration for the intermediary filestore used to stage data between Spark and Vertica.
+ * @param tablename Table to read from.
+ * @param partitionCount Number of Spark partitions to divide the read into.
+ * @param metadata Contains any metadata from the Vertica table that needs to be retrieved before the read. Includes table schema.
+ */
 final case class DistributedFilesystemReadConfig(
                                                   override val logLevel: Level,
                                                   jdbcConfig: JDBCConfig,
