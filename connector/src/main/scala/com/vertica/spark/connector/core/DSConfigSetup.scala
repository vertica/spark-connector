package com.vertica.spark.datasource.core

import com.vertica.spark.util.error._
import com.vertica.spark.util.error.ConnectorErrorType._
import org.apache.spark.sql.types.StructType

import com.typesafe.scalalogging.Logger
import ch.qos.logback.classic.Level

import com.vertica.spark.config._



/**
  * Interface for taking input of user selected options, performing any setup steps required, and returning the proper configuration structure for the operation.
  */
trait DSConfigSetupInterface[T] {
  /**
    * Validates and returns the configuration structure for the specific read/write operation.
    *
    * @return Will return an error if validation of the user options failed, otherwise will return the configuration structure expected by the writer/reader.
    */
  def validateAndGetConfig(): Either[ConnectorError, T]

  /**
    * Returns the schema for the table as required by Spark.
    */
  def getTableSchema(): Either[ConnectorError, StructType]
}


/**
  * Util class for common config setup functionality.
  */
object DSConfigSetupUtils {

  /**
    * Parses the log level from options.
    */
  def getLogLevel(config: Map[String, String]): Option[Level] = {
    config.get("logging_level").map {
      case "ERROR" => Some(Level.ERROR)
      case "DEBUG" => Some(Level.DEBUG)
      case "WARNING" => Some(Level.WARN)
      case "INFO" => Some(Level.INFO)
      case _ => None
    }.getOrElse(Some(Level.ERROR))
  }
}

/**
  * Implementation for parsing user option map and getting read config
  */
class DSReadConfigSetup(val config: Map[String, String]) extends DSConfigSetupInterface[ReadConfig] {

  /**
    * Validates the user option map and parses read config
    *
    * @return Either [[ReadConfig]] or [[ConnectorError]]
    */
  override def validateAndGetConfig(): Either[ConnectorError, ReadConfig] = {
    val logLevel = DSConfigSetupUtils.getLogLevel(config)
    logLevel match {
      case Some(level) => Right(DistributedFilestoreReadConfig(level))
<<<<<<< HEAD
      case None => return Left(ConnectorError(InvalidLoggingLevel))
=======
      case None => Left(ConnectorError(LOGGING_LEVEL_PARSE_ERR))
>>>>>>> 57a4a9ca
    }
  }

  override def getTableSchema(): Either[ConnectorError, StructType] = ???
}

/**
  * Implementation for parsing user option map and getting write config
  */
class DSWriteConfigSetup(val config: Map[String, String]) extends DSConfigSetupInterface[WriteConfig] {

  /**
    * Validates the user option map and parses read config
    *
    * @return Either [[ReadConfig]] or [[ConnectorError]]
    */
  override def validateAndGetConfig(): Either[ConnectorError, WriteConfig] = {
    val logLevel = DSConfigSetupUtils.getLogLevel(config)
    logLevel match {
      case Some(level) => Right(DistributedFilestoreWriteConfig(level))
<<<<<<< HEAD
      case None => return Left(ConnectorError(InvalidLoggingLevel))
=======
      case None => Left(ConnectorError(LOGGING_LEVEL_PARSE_ERR))
>>>>>>> 57a4a9ca
    }
  }

  override def getTableSchema(): Either[ConnectorError, StructType] = ???
}
<|MERGE_RESOLUTION|>--- conflicted
+++ resolved
@@ -62,11 +62,7 @@
     val logLevel = DSConfigSetupUtils.getLogLevel(config)
     logLevel match {
       case Some(level) => Right(DistributedFilestoreReadConfig(level))
-<<<<<<< HEAD
       case None => return Left(ConnectorError(InvalidLoggingLevel))
-=======
-      case None => Left(ConnectorError(LOGGING_LEVEL_PARSE_ERR))
->>>>>>> 57a4a9ca
     }
   }
 
@@ -87,11 +83,7 @@
     val logLevel = DSConfigSetupUtils.getLogLevel(config)
     logLevel match {
       case Some(level) => Right(DistributedFilestoreWriteConfig(level))
-<<<<<<< HEAD
       case None => return Left(ConnectorError(InvalidLoggingLevel))
-=======
-      case None => Left(ConnectorError(LOGGING_LEVEL_PARSE_ERR))
->>>>>>> 57a4a9ca
     }
   }
 
