package com.vertica.spark.datasource

import com.vertica.spark.datasource.v2._
import org.apache.spark.sql.util.CaseInsensitiveStringMap
import org.apache.spark.sql.types._
import org.apache.spark.sql.connector.catalog._
import org.apache.spark.sql.connector.read._
import org.apache.spark.sql.connector.write._
import org.apache.spark.sql.connector.expressions.Transform
import java.util

import com.vertica.spark.config.{DistributedFilestoreReadConfig, ReadConfig, WriteConfig}
import com.vertica.spark.util.error.ConnectorError

import com.vertica.spark.datasource.core.DSConfigSetupInterface
import com.vertica.spark.datasource.core.DSReadConfigSetup
import com.vertica.spark.datasource.core.DSWriteConfigSetup

import collection.JavaConverters._
import com.vertica.spark.config._


/**
 * Entry-Point for Spark V2 Datasource.
 *
 * Implements Spark V2 datasource class [[http://spark.apache.org/docs/latest/api/java/org/apache/spark/sql/connector/catalog/TableProvider.html here]]
 *
 * This and the tree of classes returned by is are to be kept light, and hook into the core of the connector
 */
class VerticaSource extends TableProvider {

 /**
  * Used for read operation to get the schema for the table being read from
  *
  * @param caseInsensitiveStringMap A string map of options that was passed in by user to datasource
  * @return The table's schema in spark StructType format
  */
  override def inferSchema(caseInsensitiveStringMap: CaseInsensitiveStringMap):
      StructType =
        getTable(null, Array.empty[Transform], caseInsensitiveStringMap.asCaseSensitiveMap()).schema()

<<<<<<< HEAD
/**
  * Gets the structure representing a Vertica table
  *
  * @param schema StructType representing table schema, used for write
  * @param partitioning specified partitioning for the table
  * @param properties A string map of options that was passed in by user to datasource
  * @return [[VerticaTable]]
  */
  override def getTable(schema: StructType,
                        partitioning: Array[Transform],
                        properties: util.Map[String, String]): Table =
    new VerticaTable()

}

/**
  * Represents a Vertica table to Spark.
  *
  * Supports Read and Write functionality.
  */
class VerticaTable extends Table with SupportsRead with SupportsWrite {
/**
  * A name to differentiate this table from other tables
  *
  * @return A string representing a unique name for the table.
  */
  override def name(): String = "VerticaTable" // TODO: change this to db.tablename
=======
  override def getTable(structType: StructType,
                        transforms: Array[Transform],
                        map: util.Map[String, String]): Table = {
    new VerticaTable(map.asScala.toMap)
  }

}

class VerticaTable(val configOptions: Map[String, String]) extends Table with SupportsRead with SupportsWrite {
  override def name(): String = "VerticaTable"
>>>>>>> f84cb674

/**
  * Should reach out to SQL layer and return schema of the table.
  *
  * @return Spark struct type representing a table schema.
  */
  override def schema(): StructType = new StructType()

/**
  * Returns a list of capabilities that the table supports.
  *
  * @return Set of [[TableCapability]] representing the functions this source supports.
  */
  override def capabilities(): util.Set[TableCapability] =
    Set(TableCapability.BATCH_READ).asJava  // Update this set with any capabilities this table supports

/**
  * Returns a scan builder for reading from Vertica
  *
  * @return [[v2.VerticaScanBuilder]]
  */
  override def newScanBuilder(options: CaseInsensitiveStringMap): ScanBuilder =
  {
    val dsConfigSetup: DSConfigSetupInterface[ReadConfig] = new DSReadConfigSetup(configOptions)
    val config = dsConfigSetup.validateAndGetConfig() match
    {
      case Left(err) => throw new Exception(err.msg)
      case Right(cfg) => cfg.asInstanceOf[DistributedFilestoreReadConfig]
    }

    config.GetLogger(classOf[VerticaTable]).debug("Config loaded")

    // TODO: Use config for scan builder
    new VerticaScanBuilder()
  }

<<<<<<< HEAD
/**
  * Returns a write builder for writing to Vertica
  *
  * @return [[v2.VerticaWriteBuilder]]
  */
  def newWriteBuilder(info: LogicalWriteInfo): WriteBuilder =
=======
  override def newWriteBuilder(info: LogicalWriteInfo): WriteBuilder =
>>>>>>> f84cb674
  {
    val dsConfigSetup: DSConfigSetupInterface[WriteConfig] = new DSWriteConfigSetup(configOptions)

    // TODO: Use config for write builder
    new VerticaWriteBuilder()
  }
}
<|MERGE_RESOLUTION|>--- conflicted
+++ resolved
@@ -39,7 +39,6 @@
       StructType =
         getTable(null, Array.empty[Transform], caseInsensitiveStringMap.asCaseSensitiveMap()).schema()
 
-<<<<<<< HEAD
 /**
   * Gets the structure representing a Vertica table
   *
@@ -50,8 +49,9 @@
   */
   override def getTable(schema: StructType,
                         partitioning: Array[Transform],
-                        properties: util.Map[String, String]): Table =
-    new VerticaTable()
+                        properties: util.Map[String, String]): Table = {
+    new VerticaTable(properties.asScala.toMap)
+  }
 
 }
 
@@ -60,25 +60,13 @@
   *
   * Supports Read and Write functionality.
   */
-class VerticaTable extends Table with SupportsRead with SupportsWrite {
+class VerticaTable(val configOptions: Map[String, String]) extends Table with SupportsRead with SupportsWrite {
 /**
   * A name to differentiate this table from other tables
   *
   * @return A string representing a unique name for the table.
   */
   override def name(): String = "VerticaTable" // TODO: change this to db.tablename
-=======
-  override def getTable(structType: StructType,
-                        transforms: Array[Transform],
-                        map: util.Map[String, String]): Table = {
-    new VerticaTable(map.asScala.toMap)
-  }
-
-}
-
-class VerticaTable(val configOptions: Map[String, String]) extends Table with SupportsRead with SupportsWrite {
-  override def name(): String = "VerticaTable"
->>>>>>> f84cb674
 
 /**
   * Should reach out to SQL layer and return schema of the table.
@@ -115,16 +103,12 @@
     new VerticaScanBuilder()
   }
 
-<<<<<<< HEAD
 /**
   * Returns a write builder for writing to Vertica
   *
   * @return [[v2.VerticaWriteBuilder]]
   */
   def newWriteBuilder(info: LogicalWriteInfo): WriteBuilder =
-=======
-  override def newWriteBuilder(info: LogicalWriteInfo): WriteBuilder =
->>>>>>> f84cb674
   {
     val dsConfigSetup: DSConfigSetupInterface[WriteConfig] = new DSWriteConfigSetup(configOptions)
 
