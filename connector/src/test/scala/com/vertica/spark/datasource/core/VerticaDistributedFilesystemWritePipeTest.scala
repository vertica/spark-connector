--- conflicted
+++ resolved
@@ -15,12 +15,7 @@
 
 import java.sql.ResultSet
 
-<<<<<<< HEAD
-import ch.qos.logback.classic.Level
 import com.vertica.spark.config.{BasicJdbcAuth, DistributedFilesystemWriteConfig, FileStoreConfig, JDBCConfig, TableName, ValidColumnList, ValidFilePermissions}
-=======
-import com.vertica.spark.config.{BasicJdbcAuth, DistributedFilesystemWriteConfig, FileStoreConfig, JDBCConfig, TableName, ValidColumnList}
->>>>>>> 01fee8e8
 import com.vertica.spark.datasource.fs.FileStoreLayerInterface
 import com.vertica.spark.datasource.jdbc.JdbcLayerInterface
 import com.vertica.spark.util.error.ErrorHandling.ConnectorResult
@@ -42,7 +37,7 @@
   val schema = new StructType(Array(StructField("col1", IntegerType)))
 
   private def createWriteConfig() = {
-    DistributedFilesystemWriteConfig(logLevel = Level.ERROR,
+    DistributedFilesystemWriteConfig(
       jdbcConfig = jdbcConfig,
       fileStoreConfig = fileStoreConfig,
       tablename = tablename,
@@ -87,12 +82,7 @@
 
   // TODO: Change this based on write modes
   it should "Create a table if it doesn't exist" in {
-<<<<<<< HEAD
-    val config = createWriteConfig()
-=======
-    val schema = new StructType(Array(StructField("col1", IntegerType)))
-    val config = DistributedFilesystemWriteConfig(jdbcConfig = jdbcConfig, fileStoreConfig = fileStoreConfig, tablename = tablename, schema = schema, strlen = strlen, targetTableSql = None, copyColumnList = None, sessionId = "id", 0.0f)
->>>>>>> 01fee8e8
+    val config = createWriteConfig()
 
     val jdbcLayerInterface = mock[JdbcLayerInterface]
 
@@ -115,12 +105,7 @@
   }
 
   it should "Drop the table first if in overwrite mode" in {
-<<<<<<< HEAD
-    val config = createWriteConfig()
-=======
-    val schema = new StructType(Array(StructField("col1", IntegerType)))
-    val config = DistributedFilesystemWriteConfig(jdbcConfig = jdbcConfig, fileStoreConfig = fileStoreConfig, tablename = tablename, schema = schema, strlen = strlen, targetTableSql = None, copyColumnList = None, sessionId = "id", 0.0f)
->>>>>>> 01fee8e8
+    val config = createWriteConfig()
     config.setOverwrite(true)
 
     val jdbcLayerInterface = mock[JdbcLayerInterface]
@@ -147,12 +132,7 @@
   it should "Create a table using custom logic if it doesn't exist" in {
     val createTableStatement = "CREATE table dummy(col1 INTEGER);"
 
-<<<<<<< HEAD
     val config = createWriteConfig().copy(targetTableSql = Some(createTableStatement))
-=======
-    val schema = new StructType(Array(StructField("col1", IntegerType)))
-    val config = DistributedFilesystemWriteConfig(jdbcConfig = jdbcConfig, fileStoreConfig = fileStoreConfig, tablename = tablename, schema = schema, strlen = strlen, targetTableSql = Some(createTableStatement), copyColumnList = None, sessionId = "id", 0.0f)
->>>>>>> 01fee8e8
 
     val jdbcLayerInterface = mock[JdbcLayerInterface]
 
@@ -175,12 +155,7 @@
   }
 
   it should "Pass on errors from table tools" in {
-<<<<<<< HEAD
-    val config = createWriteConfig()
-=======
-    val schema = new StructType(Array(StructField("col1", IntegerType)))
-    val config = DistributedFilesystemWriteConfig(jdbcConfig = jdbcConfig, fileStoreConfig = fileStoreConfig, tablename = tablename, schema = schema, strlen = strlen, targetTableSql = None, copyColumnList = None, sessionId = "id", 0.0f)
->>>>>>> 01fee8e8
+    val config = createWriteConfig()
 
     val jdbcLayerInterface = mock[JdbcLayerInterface]
 
@@ -202,12 +177,7 @@
   }
 
   it should "Create the directory for exporting files" in {
-<<<<<<< HEAD
-    val config = createWriteConfig()
-=======
-    val schema = new StructType(Array(StructField("col1", IntegerType)))
-    val config = DistributedFilesystemWriteConfig(jdbcConfig = jdbcConfig, fileStoreConfig = fileStoreConfig, tablename = tablename, schema = schema, strlen = strlen, targetTableSql = None, copyColumnList = None, sessionId = "id", 0.0f)
->>>>>>> 01fee8e8
+    val config = createWriteConfig()
 
     val jdbcLayerInterface = mock[JdbcLayerInterface]
 
@@ -231,12 +201,7 @@
   }
 
   it should "error if view exists with the table name" in {
-<<<<<<< HEAD
-    val config = createWriteConfig()
-=======
-    val schema = new StructType(Array(StructField("col1", IntegerType)))
-    val config = DistributedFilesystemWriteConfig(jdbcConfig = jdbcConfig, fileStoreConfig = fileStoreConfig, tablename = tablename, schema = schema, strlen = strlen, targetTableSql = None, copyColumnList = None, sessionId = "id", 0.0f)
->>>>>>> 01fee8e8
+    val config = createWriteConfig()
 
     val jdbcLayerInterface = mock[JdbcLayerInterface]
 
@@ -257,12 +222,7 @@
   }
 
   it should "use filestore layer to write data" in {
-<<<<<<< HEAD
-    val config = createWriteConfig()
-=======
-    val schema = new StructType(Array(StructField("col1", IntegerType)))
-    val config = DistributedFilesystemWriteConfig(jdbcConfig = jdbcConfig, fileStoreConfig = fileStoreConfig, tablename = tablename, schema = schema, strlen = strlen, targetTableSql = None, copyColumnList = None, sessionId = "id", 0.0f)
->>>>>>> 01fee8e8
+    val config = createWriteConfig()
 
     val uniqueId = "unique-id"
 
@@ -290,12 +250,7 @@
   }
 
   it should "pass on errors from filestore layer on write" in {
-<<<<<<< HEAD
-    val config = createWriteConfig()
-=======
-    val schema = new StructType(Array(StructField("col1", IntegerType)))
-    val config = DistributedFilesystemWriteConfig(jdbcConfig = jdbcConfig, fileStoreConfig = fileStoreConfig, tablename = tablename, schema = schema, strlen = strlen, targetTableSql = None, copyColumnList = None, sessionId = "id", 0.0f)
->>>>>>> 01fee8e8
+    val config = createWriteConfig()
 
     val uniqueId = "unique-id"
 
@@ -319,12 +274,7 @@
   }
 
   it should "call vertica copy upon commit" in {
-<<<<<<< HEAD
-    val config = createWriteConfig()
-=======
-    val schema = new StructType(Array(StructField("col1", IntegerType)))
-    val config = DistributedFilesystemWriteConfig(jdbcConfig = jdbcConfig, fileStoreConfig = fileStoreConfig, tablename = tablename, schema = schema, strlen = strlen, targetTableSql = None, copyColumnList = None, sessionId = "id", 0.0f)
->>>>>>> 01fee8e8
+    val config = createWriteConfig()
 
     val uniqueId = "unique-id"
 
@@ -354,15 +304,7 @@
   }
 
   it should "call vertica copy upon commit with a custom copy list" in {
-<<<<<<< HEAD
     val config = createWriteConfig().copy(copyColumnList = ValidColumnList("col1 INTEGER, col2 FLOAT").getOrElse(None))
-=======
-    val schema = new StructType(Array(StructField("col1", IntegerType)))
-    val config = DistributedFilesystemWriteConfig(jdbcConfig = jdbcConfig, fileStoreConfig = fileStoreConfig,  tablename = tablename, schema = schema, strlen = strlen, targetTableSql = None, copyColumnList = ValidColumnList("col1 INTEGER, col2 FLOAT").getOrElse(None), sessionId = "id", 0.0f)
-
-    val uniqueId = "unique-id"
-
->>>>>>> 01fee8e8
 
     val expected = "COPY \"dummy\" (col1 INTEGER, col2 FLOAT) FROM 'hdfs://example-hdfs:8020/tmp/test/*.parquet' ON ANY NODE parquet REJECTED DATA AS TABLE \"dummy_id_COMMITS\" NO COMMIT"
 
@@ -388,12 +330,7 @@
   }
 
   it should "pass error upon commit" in {
-<<<<<<< HEAD
-    val config = createWriteConfig()
-=======
-    val schema = new StructType(Array(StructField("col1", IntegerType)))
-    val config = DistributedFilesystemWriteConfig(jdbcConfig = jdbcConfig, fileStoreConfig = fileStoreConfig, tablename = tablename, schema = schema, strlen = strlen, targetTableSql = None, copyColumnList = None, sessionId = "id", 0.0f)
->>>>>>> 01fee8e8
+    val config = createWriteConfig()
 
     val jdbcLayerInterface = mock[JdbcLayerInterface]
     (jdbcLayerInterface.executeUpdate _).expects(*, *).returning(Right(1))
@@ -421,14 +358,7 @@
   }
 
   it should "cleanup file dir after commit" in {
-<<<<<<< HEAD
-    val config = createWriteConfig()
-=======
-    val schema = new StructType(Array(StructField("col1", IntegerType)))
-    val config = DistributedFilesystemWriteConfig(jdbcConfig = jdbcConfig, fileStoreConfig = fileStoreConfig, tablename = tablename, schema = schema, strlen = strlen, targetTableSql = None, copyColumnList = None, sessionId = "id", 0.0f)
-
-    val uniqueId = "unique-id"
->>>>>>> 01fee8e8
+    val config = createWriteConfig()
 
     val jdbcLayerInterface = mock[JdbcLayerInterface]
     (jdbcLayerInterface.executeUpdate _).expects(*,*).returning(Right(1))
@@ -455,16 +385,9 @@
 
   it should "use specified custom copy columns if specified" in {
     val schema = new StructType(Array(StructField("col1", IntegerType)))
-<<<<<<< HEAD
     val config = createWriteConfig().copy(
       copyColumnList = ValidColumnList("col1,col3,col2").getOrElse(None)
     )
-=======
-    val config = DistributedFilesystemWriteConfig(jdbcConfig = jdbcConfig, fileStoreConfig = fileStoreConfig,  tablename = tablename, schema = schema, strlen = strlen, targetTableSql = None,
-      copyColumnList = ValidColumnList("col1,col3,col2").getOrElse(None), sessionId = "id", 0.0f)
-
-    val uniqueId = "unique-id"
->>>>>>> 01fee8e8
 
     val jdbcLayerInterface = mock[JdbcLayerInterface]
     (jdbcLayerInterface.executeUpdate _).expects(*,*).returning(Right(1))
@@ -489,14 +412,7 @@
   }
 
   it should "use constructed column list from schema tools on commit" in {
-<<<<<<< HEAD
-    val config = createWriteConfig()
-=======
-    val schema = new StructType(Array(StructField("col1", IntegerType)))
-    val config = DistributedFilesystemWriteConfig(jdbcConfig = jdbcConfig, fileStoreConfig = fileStoreConfig, tablename = tablename, schema = schema, strlen = strlen, targetTableSql = None, copyColumnList = None, sessionId = "id", 0.0f)
-
-    val uniqueId = "unique-id"
->>>>>>> 01fee8e8
+    val config = createWriteConfig()
 
     val jdbcLayerInterface = mock[JdbcLayerInterface]
     (jdbcLayerInterface.executeUpdate _).expects(*,*).returning(Right(1))
@@ -522,14 +438,9 @@
   }
 
   it should "Fail if rejected row count is above threshold" in {
-<<<<<<< HEAD
     val config = createWriteConfig().copy(
       failedRowPercentTolerance =  0.05f
     )
-=======
-    val schema = new StructType(Array(StructField("col1", IntegerType)))
-    val config = DistributedFilesystemWriteConfig(jdbcConfig = jdbcConfig, fileStoreConfig = fileStoreConfig, tablename = tablename, schema = schema, strlen = strlen, targetTableSql = None, copyColumnList = None, sessionId = "id", 0.05f)
->>>>>>> 01fee8e8
 
     val jdbcLayerInterface = mock[JdbcLayerInterface]
     (jdbcLayerInterface.executeUpdate _).expects(*,*).returning(Right(1))
@@ -558,13 +469,9 @@
 
   it should "Succeed if rejected row count is below threshold" in {
     val schema = new StructType(Array(StructField("col1", IntegerType)))
-<<<<<<< HEAD
     val config = createWriteConfig().copy(
       failedRowPercentTolerance =  0.05f
     )
-=======
-    val config = DistributedFilesystemWriteConfig(jdbcConfig = jdbcConfig, fileStoreConfig = fileStoreConfig, tablename = tablename, schema = schema, strlen = strlen, targetTableSql = None, copyColumnList = None, sessionId = "id", 0.05f)
->>>>>>> 01fee8e8
 
     val jdbcLayerInterface = mock[JdbcLayerInterface]
     (jdbcLayerInterface.executeUpdate _).expects(*,*).returning(Right(1))
@@ -590,13 +497,9 @@
 
   it should "Drop rejects table if there are no rejects" in {
     val schema = new StructType(Array(StructField("col1", IntegerType)))
-<<<<<<< HEAD
     val config = createWriteConfig().copy(
       failedRowPercentTolerance =  0.05f
     )
-=======
-    val config = DistributedFilesystemWriteConfig(jdbcConfig = jdbcConfig, fileStoreConfig = fileStoreConfig, tablename = tablename, schema = schema, strlen = strlen, targetTableSql = None, copyColumnList = None, sessionId = "id", 0.05f)
->>>>>>> 01fee8e8
 
     val jdbcLayerInterface = mock[JdbcLayerInterface]
     (jdbcLayerInterface.executeUpdate _).expects(*,*).returning(Right(1))
