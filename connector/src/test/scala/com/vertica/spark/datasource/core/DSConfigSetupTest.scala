--- conflicted
+++ resolved
@@ -99,12 +99,7 @@
         assert(config.jdbcConfig.db == "testdb")
         assert(config.jdbcConfig.username == "user")
         assert(config.jdbcConfig.password == "password")
-<<<<<<< HEAD
-        assert(config.tablename.getFullTableName == "\"tbl\"")
-=======
         assert(config.tableSource.asInstanceOf[TableName].getFullTableName == "\"tbl\"")
-        assert(config.logLevel == Level.ERROR)
->>>>>>> b627f96a
         config.metadata match {
           case Some(metadata) => assert(metadata.schema == new StructType())
           case None => fail
