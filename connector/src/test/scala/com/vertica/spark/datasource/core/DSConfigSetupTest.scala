--- conflicted
+++ resolved
@@ -238,7 +238,6 @@
     }
   }
 
-<<<<<<< HEAD
   it should "Include error for old connector option on write" in {
     val spark = SparkSession.builder()
       .master("local[*]")
@@ -335,10 +334,7 @@
     }
   }
 
-  it should "get the AWS access key id, secret access key, and region from environment variables" in {
-=======
   it should "get the AWS access key id, secret access key, session token, and region from environment variables" in {
->>>>>>> 65da4ffa
     val spark = SparkSession.builder()
       .master("local[*]")
       .appName("Vertica Connector Test Prototype")
