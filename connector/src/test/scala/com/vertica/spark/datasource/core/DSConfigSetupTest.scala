--- conflicted
+++ resolved
@@ -238,8 +238,6 @@
     }
   }
 
-<<<<<<< HEAD
-=======
   it should "Include error for old connector option on write" in {
     val spark = SparkSession.builder()
       .master("local[*]")
@@ -336,7 +334,6 @@
     }
   }
 
->>>>>>> 15f48b02
   it should "get the AWS access key id, secret access key, session token, and region from environment variables" in {
     val spark = SparkSession.builder()
       .master("local[*]")
