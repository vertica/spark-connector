// (c) Copyright [2020-2021] Micro Focus or one of its affiliates.
// Licensed under the Apache License, Version 2.0 (the "License");
// You may not use this file except in compliance with the License.
// You may obtain a copy of the License at
//
// http://www.apache.org/licenses/LICENSE-2.0
//
// Unless required by applicable law or agreed to in writing, software
// distributed under the License is distributed on an "AS IS" BASIS,
// WITHOUT WARRANTIES OR CONDITIONS OF ANY KIND, either express or implied.
// See the License for the specific language governing permissions and
// limitations under the License.

package com.vertica.spark.datasource.core

<<<<<<< HEAD
=======
import ch.qos.logback.classic.Level
import com.vertica.spark.config.BasicJdbcAuth
>>>>>>> 54bb4c22
import com.vertica.spark.config.{DistributedFilesystemWriteConfig, FileStoreConfig, JDBCConfig, TableName}
import com.vertica.spark.datasource.core.factory.VerticaPipeFactoryInterface
import com.vertica.spark.util.error.MissingSchemaError
import com.vertica.spark.util.error.ErrorHandling.ConnectorResult
import org.apache.spark.sql.catalyst.InternalRow
import org.apache.spark.sql.types.StructType
import org.scalamock.scalatest.MockFactory
import org.scalatest.BeforeAndAfterAll
import org.scalatest.flatspec.AnyFlatSpec

trait DummyWritePipe extends VerticaPipeInterface with VerticaPipeWriteInterface

class DSWriterTest extends AnyFlatSpec with BeforeAndAfterAll with MockFactory {
  val tablename: TableName = TableName("testtable", None)
<<<<<<< HEAD
  val jdbcConfig: JDBCConfig = JDBCConfig("1.1.1.1", 1234, "test", "test", "test")
  val fileStoreConfig: FileStoreConfig = FileStoreConfig("hdfs://example-hdfs:8020/tmp/test")
  val config: DistributedFilesystemWriteConfig = DistributedFilesystemWriteConfig(jdbcConfig = jdbcConfig, fileStoreConfig = fileStoreConfig,  tablename = tablename, schema = new StructType(), targetTableSql = None, strlen = 1024, copyColumnList = None, sessionId = "id", failedRowPercentTolerance =  0.0f)
=======
  val jdbcConfig: JDBCConfig = JDBCConfig("1.1.1.1", 1234, "test", BasicJdbcAuth("test", "test"), Level.ERROR)
  val fileStoreConfig: FileStoreConfig = FileStoreConfig("hdfs://example-hdfs:8020/tmp/test", Level.ERROR)
  val config: DistributedFilesystemWriteConfig = DistributedFilesystemWriteConfig(logLevel = Level.ERROR, jdbcConfig = jdbcConfig, fileStoreConfig = fileStoreConfig,  tablename = tablename, schema = new StructType(), targetTableSql = None, strlen = 1024, copyColumnList = None, sessionId = "id", failedRowPercentTolerance =  0.0f)
>>>>>>> 54bb4c22

  val uniqueId = "unique-id"

  private def checkResult(result: ConnectorResult[Unit]): Unit= {
    result match {
      case Left(err) => fail(err.getFullContext)
      case Right(_) => ()
    }
  }

  it should "write several rows to a datablock" in {
    val v1: Int = 1
    val v2: Float = 2.0f
    val v3: Float = 3.0f
    val dataBlock = DataBlock(List(InternalRow(v1,v2), InternalRow(v1,v3)))

    val pipe = mock[DummyWritePipe]
    (pipe.getDataBlockSize _).expects().returning(Right(2))
    (pipe.startPartitionWrite _).expects(uniqueId).returning(Right(()))
    (pipe.writeData _).expects(dataBlock).returning(Right(()))
    (pipe.endPartitionWrite _).expects().returning(Right(()))
    val pipeFactory = mock[VerticaPipeFactoryInterface]
    (pipeFactory.getWritePipe _).expects(*).returning(pipe)

    val writer = new DSWriter(config, "unique-id", pipeFactory)

    checkResult(writer.openWrite())

    checkResult(writer.writeRow(dataBlock.data(0)))
    checkResult(writer.writeRow(dataBlock.data(1)))

    checkResult(writer.closeWrite())

  }

  it should "write extra rows on close" in {
    val v1: Int = 1
    val v2: Float = 2.0f
    val v3: Float = 3.0f
    val dataBlock = DataBlock(List(InternalRow(v1,v2), InternalRow(v1,v3)))

    val pipe = mock[DummyWritePipe]
    (pipe.getDataBlockSize _).expects().returning(Right(3))
    (pipe.startPartitionWrite _).expects(uniqueId).returning(Right(()))
    (pipe.writeData _).expects(dataBlock).returning(Right(()))
    (pipe.endPartitionWrite _).expects().returning(Right(()))
    val pipeFactory = mock[VerticaPipeFactoryInterface]
    (pipeFactory.getWritePipe _).expects(*).returning(pipe)

    val writer = new DSWriter(config, "unique-id", pipeFactory)

    checkResult(writer.openWrite())

    checkResult(writer.writeRow(dataBlock.data(0)))
    checkResult(writer.writeRow(dataBlock.data(1)))

    checkResult(writer.closeWrite())
  }

  it should "write rows to several datablocks" in {
    val v1: Int = 1
    val v2: Float = 2.0f
    val v3: Float = 3.0f
    val dataBlock1 = DataBlock(List(InternalRow(v1,v2), InternalRow(v1,v3)))
    val dataBlock2 = DataBlock(List(InternalRow(v1,v3), InternalRow(v1,v2)))

    val pipe = mock[DummyWritePipe]
    (pipe.getDataBlockSize _).expects().returning(Right(2))
    (pipe.startPartitionWrite _).expects(uniqueId).returning(Right(()))
    (pipe.writeData _).expects(dataBlock1).returning(Right(()))
    (pipe.writeData _).expects(dataBlock2).returning(Right(()))
    (pipe.endPartitionWrite _).expects().returning(Right(()))
    val pipeFactory = mock[VerticaPipeFactoryInterface]
    (pipeFactory.getWritePipe _).expects(*).returning(pipe)

    val writer = new DSWriter(config, "unique-id", pipeFactory)

    checkResult(writer.openWrite())

    checkResult(writer.writeRow(dataBlock1.data(0)))
    checkResult(writer.writeRow(dataBlock1.data(1)))
    checkResult(writer.writeRow(dataBlock2.data(0)))
    checkResult(writer.writeRow(dataBlock2.data(1)))

    checkResult(writer.closeWrite())
  }

  it should "pass on errors from pipe" in {
    val pipe = mock[DummyWritePipe]
    (pipe.getDataBlockSize _).expects().returning(Left(MissingSchemaError()))
    val pipeFactory = mock[VerticaPipeFactoryInterface]
    (pipeFactory.getWritePipe _).expects(*).returning(pipe)

    val writer = new DSWriter(config, "unique-id", pipeFactory)

    writer.openWrite() match {
      case Right(_) => fail
      case Left(err) => assert(err.getError == MissingSchemaError())
    }
  }

  it should "call pipe commit on commit" in {
    val pipe = mock[DummyWritePipe]
    (pipe.commit _).expects().returning(Right())
    val pipeFactory = mock[VerticaPipeFactoryInterface]
    (pipeFactory.getWritePipe _).expects(*).returning(pipe)

    val writer = new DSWriter(config, "unique-id", pipeFactory)
    checkResult(writer.commitRows())
  }
}<|MERGE_RESOLUTION|>--- conflicted
+++ resolved
@@ -13,11 +13,7 @@
 
 package com.vertica.spark.datasource.core
 
-<<<<<<< HEAD
-=======
-import ch.qos.logback.classic.Level
 import com.vertica.spark.config.BasicJdbcAuth
->>>>>>> 54bb4c22
 import com.vertica.spark.config.{DistributedFilesystemWriteConfig, FileStoreConfig, JDBCConfig, TableName}
 import com.vertica.spark.datasource.core.factory.VerticaPipeFactoryInterface
 import com.vertica.spark.util.error.MissingSchemaError
@@ -32,15 +28,9 @@
 
 class DSWriterTest extends AnyFlatSpec with BeforeAndAfterAll with MockFactory {
   val tablename: TableName = TableName("testtable", None)
-<<<<<<< HEAD
-  val jdbcConfig: JDBCConfig = JDBCConfig("1.1.1.1", 1234, "test", "test", "test")
+  val jdbcConfig: JDBCConfig = JDBCConfig("1.1.1.1", 1234, "test", BasicJdbcAuth("test", "test"))
   val fileStoreConfig: FileStoreConfig = FileStoreConfig("hdfs://example-hdfs:8020/tmp/test")
   val config: DistributedFilesystemWriteConfig = DistributedFilesystemWriteConfig(jdbcConfig = jdbcConfig, fileStoreConfig = fileStoreConfig,  tablename = tablename, schema = new StructType(), targetTableSql = None, strlen = 1024, copyColumnList = None, sessionId = "id", failedRowPercentTolerance =  0.0f)
-=======
-  val jdbcConfig: JDBCConfig = JDBCConfig("1.1.1.1", 1234, "test", BasicJdbcAuth("test", "test"), Level.ERROR)
-  val fileStoreConfig: FileStoreConfig = FileStoreConfig("hdfs://example-hdfs:8020/tmp/test", Level.ERROR)
-  val config: DistributedFilesystemWriteConfig = DistributedFilesystemWriteConfig(logLevel = Level.ERROR, jdbcConfig = jdbcConfig, fileStoreConfig = fileStoreConfig,  tablename = tablename, schema = new StructType(), targetTableSql = None, strlen = 1024, copyColumnList = None, sessionId = "id", failedRowPercentTolerance =  0.0f)
->>>>>>> 54bb4c22
 
   val uniqueId = "unique-id"
 
