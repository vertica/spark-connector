--- conflicted
+++ resolved
@@ -198,11 +198,7 @@
     (fileStoreLayer.removeDir _).expects(*).returning(Right())
 
     val jdbcLayer = mock[JdbcLayerInterface]
-<<<<<<< HEAD
-    (jdbcLayer.execute _).expects(*, *).returning(Left(JDBCLayerError(ConnectionError)))
-=======
-    (jdbcLayer.execute _).expects(*).returning(Left(ConnectionError()))
->>>>>>> f1a334e4
+    (jdbcLayer.execute _).expects(*, *).returning(Left(ConnectionError()))
     (jdbcLayer.close _).expects().returning()
 
     val columnDef = ColumnDef("col1", java.sql.Types.REAL, "REAL", 32, 32, signed = false, nullable = true, metadata)
