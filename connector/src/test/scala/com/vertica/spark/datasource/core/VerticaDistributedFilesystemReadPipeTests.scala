// (c) Copyright [2020-2021] Micro Focus or one of its affiliates.
// Licensed under the Apache License, Version 2.0 (the "License");
// You may not use this file except in compliance with the License.
// You may obtain a copy of the License at
//
// http://www.apache.org/licenses/LICENSE-2.0
//
// Unless required by applicable law or agreed to in writing, software
// distributed under the License is distributed on an "AS IS" BASIS,
// WITHOUT WARRANTIES OR CONDITIONS OF ANY KIND, either express or implied.
// See the License for the specific language governing permissions and
// limitations under the License.

package com.vertica.spark.datasource.core

import org.scalatest.BeforeAndAfterAll
import org.scalatest.flatspec.AnyFlatSpec
import org.scalamock.scalatest.MockFactory
import com.vertica.spark.config._
import com.vertica.spark.util.schema._
import ch.qos.logback.classic.Level
import com.vertica.spark.datasource.fs.{FileStoreLayerInterface, ParquetFileMetadata}
import org.apache.spark.sql.types._
import com.vertica.spark.datasource.jdbc.JdbcLayerInterface
import com.vertica.spark.datasource.v2.PushFilter
import com.vertica.spark.util.cleanup.{CleanupUtilsInterface, FileCleanupInfo}
import com.vertica.spark.util.error._
import com.vertica.spark.util.error.ConnectorErrorType._
import com.vertica.spark.util.error.SchemaErrorType._
import com.vertica.spark.util.error.JdbcErrorType._
import org.apache.spark.sql.catalyst.InternalRow
import org.apache.spark.sql.sources.{EqualTo, Filter, GreaterThan, LessThan}

class VerticaDistributedFilesystemReadPipeTests extends AnyFlatSpec with BeforeAndAfterAll with MockFactory with org.scalatest.OneInstancePerTest{

  private val tablename = TableName("dummy", None)
  private val jdbcConfig = JDBCConfig("1.1.1.1", 1234, "test", "test", "test", Level.ERROR)
  private val fileStoreConfig = FileStoreConfig("hdfs://example-hdfs:8020/tmp/test", Level.ERROR)
  private val metadata = new MetadataBuilder().putString("name", "col1").build()
<<<<<<< HEAD
  private val expectedAddress = fileStoreConfig.address + "/" + tablename.name
=======
  private val size = 32
  private val scale = 32
>>>>>>> fef4955f

  override def afterAll(): Unit = {
  }

  case class TestColumnDef(index: Int, colName: String, colType: Int, colTypeName: String, scale: Int, signed: Boolean, nullable: Boolean)

  private def makeReadConfig: DistributedFilesystemReadConfig = {
    DistributedFilesystemReadConfig(
      logLevel = Level.ERROR,
      jdbcConfig = jdbcConfig,
      fileStoreConfig = fileStoreConfig,
      tablename = tablename,
      partitionCount = None,
      metadata = Some(VerticaReadMetadata(new StructType())))
  }

  private def makeIntColumnDef: ColumnDef = {
    ColumnDef("col1", java.sql.Types.INTEGER, "INT", size, scale, signed = false, nullable = true, metadata)
  }

  private def mockJdbcLayer(expectedJdbcCommand: String): JdbcLayerInterface = {
    val jdbcLayer = mock[JdbcLayerInterface]
    (jdbcLayer.execute _).expects(expectedJdbcCommand).returning(Right())
    (jdbcLayer.close _).expects().returning()
    jdbcLayer
  }

  private def mockFileStoreLayer(config: DistributedFilesystemReadConfig): FileStoreLayerInterface = {
    val fileStoreLayer = mock[FileStoreLayerInterface]
    val expectedAddress = fileStoreConfig.address + "/" + config.tablename.getFullTableName
    (fileStoreLayer.createDir _).expects(*).returning(Right())
    (fileStoreLayer.removeDir _).expects(expectedAddress).returning(Right())
    (fileStoreLayer.getFileList _).expects(expectedAddress).returning(Right(Array[String]("example")))
    (fileStoreLayer.getParquetFileMetadata _).expects(*).returning(Right(ParquetFileMetadata("example", 4)))
    fileStoreLayer
  }

  private def mockSchemaTools(
                               columnDefs: List[ColumnDef],
                               columnsString: String,
                               requiredSchema: StructType = StructType(Nil)
                             ): SchemaToolsInterface = {
    val schemaTools = mock[SchemaToolsInterface]
    (schemaTools.getColumnInfo _).expects(*,tablename.name).returning(Right(columnDefs))
    (schemaTools.makeColumnsString _).expects(columnDefs, requiredSchema).returning(columnsString)
    schemaTools
  }

  private def failOnError[T](either: Either[ConnectorError, T]): Unit = {
    either match {
      case Left(err) => fail(err.msg)
      case Right(_) => ()
    }
  }

  it should "retrieve metadata when not provided" in {
    val config = DistributedFilesystemReadConfig(logLevel = Level.ERROR, jdbcConfig = jdbcConfig, fileStoreConfig = fileStoreConfig,  tablename = tablename, partitionCount = None, metadata = None)

    val mockSchemaTools = mock[SchemaToolsInterface]
    (mockSchemaTools.readSchema _).expects(*,tablename.getFullTableName).returning(Right(new StructType()))

    val pipe = new VerticaDistributedFilesystemReadPipe(config, mock[FileStoreLayerInterface], mock[JdbcLayerInterface], mockSchemaTools, mock[CleanupUtilsInterface])

    pipe.getMetadata match {
      case Left(_) => fail
      case Right(metadata) => assert(metadata.asInstanceOf[VerticaReadMetadata].schema == new StructType())
    }
  }

  it should "use full schema" in {
    val fullTablename = TableName("table", Some("schema"))
    val config = DistributedFilesystemReadConfig(logLevel = Level.ERROR, jdbcConfig = jdbcConfig, fileStoreConfig = fileStoreConfig, partitionCount = None, tablename = fullTablename, metadata = None)

    val mockSchemaTools = mock[SchemaToolsInterface]
    (mockSchemaTools.readSchema _).expects(*,fullTablename.getFullTableName).returning(Right(new StructType()))

    val pipe = new VerticaDistributedFilesystemReadPipe(config, mock[FileStoreLayerInterface], mock[JdbcLayerInterface], mockSchemaTools, mock[CleanupUtilsInterface])

    pipe.getMetadata
  }

  it should "return cached metadata" in {
    val config = DistributedFilesystemReadConfig(logLevel = Level.ERROR, jdbcConfig = jdbcConfig, fileStoreConfig = fileStoreConfig, tablename = tablename, partitionCount = None, metadata = Some(VerticaReadMetadata(new StructType())))

    val pipe = new VerticaDistributedFilesystemReadPipe(config, mock[FileStoreLayerInterface], mock[JdbcLayerInterface], mock[SchemaToolsInterface], mock[CleanupUtilsInterface])

    pipe.getMetadata match {
      case Left(_) => fail
      case Right(metadata) => assert(metadata.asInstanceOf[VerticaReadMetadata].schema == new StructType())
    }
  }

  it should "return an error when there's an issue parsing schema" in {
    val config = DistributedFilesystemReadConfig(logLevel = Level.ERROR, jdbcConfig = jdbcConfig, fileStoreConfig = fileStoreConfig, tablename = tablename, partitionCount = None, metadata = None)

    val mockSchemaTools = mock[SchemaToolsInterface]
      (mockSchemaTools.readSchema _).expects(*,tablename.getFullTableName).returning(Left(List(SchemaError(MissingConversionError, "unknown"))))

    val pipe = new VerticaDistributedFilesystemReadPipe(config, mock[FileStoreLayerInterface], mock[JdbcLayerInterface], mockSchemaTools, mock[CleanupUtilsInterface])

    pipe.getMetadata match {
      case Left(err) => assert(err.err == SchemaDiscoveryError)
      case Right(_) => fail
    }
  }

  it should "call Vertica to export parquet files on pre read steps" in {
    val config = DistributedFilesystemReadConfig(logLevel = Level.ERROR, jdbcConfig = jdbcConfig, fileStoreConfig = fileStoreConfig, tablename = tablename, partitionCount = None, metadata = Some(VerticaReadMetadata(new StructType())))

    val fileStoreLayer = mock[FileStoreLayerInterface]
    (fileStoreLayer.createDir _).expects(*).returning(Right())
    (fileStoreLayer.removeDir _).expects(expectedAddress).returning(Right())
    (fileStoreLayer.getFileList _).expects(expectedAddress).returning(Right(Array[String]("example")))
    (fileStoreLayer.getParquetFileMetadata _).expects(*).returning(Right(ParquetFileMetadata("example", 4)))

    val jdbcLayer = mock[JdbcLayerInterface]
    val expectedJdbcCommand = "EXPORT TO PARQUET(directory = 'hdfs://example-hdfs:8020/tmp/test/dummy', fileSizeMB = 512, rowGroupSizeMB = 64, fileMode = '777', dirMode = '777') AS SELECT col1 FROM \"dummy\";"
    (jdbcLayer.execute _).expects(expectedJdbcCommand).returning(Right())
    (jdbcLayer.close _).expects().returning()

    val columnDef = ColumnDef("col1", java.sql.Types.REAL, "REAL", 32, 32, signed = false, nullable = true, metadata)

<<<<<<< HEAD
    val mockSchemaTools = mock[SchemaToolsInterface]
    (mockSchemaTools.getColumnInfo _).expects(*,tablename.getFullTableName).returning(Right(List(columnDef)))
=======
    val mockSchemaTools = this.mockSchemaTools(List(columnDef), "col1")
>>>>>>> fef4955f

    val pipe = new VerticaDistributedFilesystemReadPipe(config, fileStoreLayer, jdbcLayer, mockSchemaTools, mock[CleanupUtilsInterface])

    this.failOnError(pipe.doPreReadSteps())
  }

  it should "return an error when there's a filesystem failure" in {
    val config = DistributedFilesystemReadConfig(logLevel = Level.ERROR, jdbcConfig = jdbcConfig, fileStoreConfig = fileStoreConfig, tablename = tablename, partitionCount = None, metadata = Some(VerticaReadMetadata(new StructType())))

    val fileStoreLayer = mock[FileStoreLayerInterface]
    (fileStoreLayer.createDir _).expects(*).returning(Right())
    (fileStoreLayer.removeDir _).expects(*).returning(Left(ConnectorError(FileSystemError)))

    val jdbcLayer = mock[JdbcLayerInterface]
    (jdbcLayer.close _).expects().returning()

    val cleanupUtils = mock[CleanupUtilsInterface]
    (cleanupUtils.cleanupAll _).expects(*,*).returning(Right(()))

    val pipe = new VerticaDistributedFilesystemReadPipe(config, fileStoreLayer, jdbcLayer, mock[SchemaToolsInterface], cleanupUtils)

    pipe.doPreReadSteps() match {
      case Left(err) => assert(err.err == FileSystemError)
      case Right(_) => fail
    }
  }

  it should "return an error when there's a JDBC failure" in {
    val config = DistributedFilesystemReadConfig(logLevel = Level.ERROR, jdbcConfig = jdbcConfig, fileStoreConfig = fileStoreConfig, tablename = tablename, partitionCount = None, metadata = Some(VerticaReadMetadata(new StructType())))

    val fileStoreLayer = mock[FileStoreLayerInterface]
    (fileStoreLayer.createDir _).expects(*).returning(Right())
    (fileStoreLayer.removeDir _).expects(*).returning(Right())

    val jdbcLayer = mock[JdbcLayerInterface]
    (jdbcLayer.execute _).expects(*).returning(Left(JDBCLayerError(ConnectionError)))
    (jdbcLayer.close _).expects().returning()

    val columnDef = ColumnDef("col1", java.sql.Types.REAL, "REAL", 32, 32, signed = false, nullable = true, metadata)

<<<<<<< HEAD
    val mockSchemaTools = mock[SchemaToolsInterface]
    (mockSchemaTools.getColumnInfo _).expects(*,tablename.getFullTableName).returning(Right(List(columnDef)))
=======
    val mockSchemaTools = this.mockSchemaTools(List(columnDef), "col1")
>>>>>>> fef4955f

    val cleanupUtils = mock[CleanupUtilsInterface]
    (cleanupUtils.cleanupAll _).expects(*,*).returning(Right(()))

    val pipe = new VerticaDistributedFilesystemReadPipe(config, fileStoreLayer, jdbcLayer, mockSchemaTools, cleanupUtils)

    pipe.doPreReadSteps() match {
      case Left(err) => assert(err.err == ExportFromVerticaError)
      case Right(_) => fail
    }
  }

  // Default partition count of 1 per file, with equal partition counts
  it should "return partitioning info from pre-read steps based on files from filesystem" in {
    val config = DistributedFilesystemReadConfig(logLevel = Level.ERROR, jdbcConfig = jdbcConfig, fileStoreConfig = fileStoreConfig, tablename = tablename, partitionCount = None, metadata = Some(VerticaReadMetadata(new StructType())))

    val fileStoreLayer = mock[FileStoreLayerInterface]
    (fileStoreLayer.createDir _).expects(*).returning(Right())
    (fileStoreLayer.removeDir _).expects(*).returning(Right())

    // Files returned by filesystem (mock of what vertica would create
    val exportedFiles = Array[String](expectedAddress+"/t1p1.parquet", expectedAddress+"/t1p2.parquet", expectedAddress+"/t1p3.parquet")
    (fileStoreLayer.getFileList _).expects(expectedAddress).returning(Right(exportedFiles))

    for (file <- exportedFiles) {
      (fileStoreLayer.getParquetFileMetadata _).expects(file).returning(Right(ParquetFileMetadata(file, 4)))
    }

    val jdbcLayer = mock[JdbcLayerInterface]
    (jdbcLayer.execute _).expects(*).returning(Right())
    (jdbcLayer.close _).expects().returning()

    val columnDef = ColumnDef("col1", java.sql.Types.REAL, "REAL", 32, 32, signed = false, nullable = true, metadata)

<<<<<<< HEAD
    val mockSchemaTools = mock[SchemaToolsInterface]
    (mockSchemaTools.getColumnInfo _).expects(*,tablename.getFullTableName).returning(Right(List(columnDef)))
=======
    val mockSchemaTools = this.mockSchemaTools(List(columnDef), "col1")
>>>>>>> fef4955f

    val pipe = new VerticaDistributedFilesystemReadPipe(config, fileStoreLayer, jdbcLayer, mockSchemaTools, mock[CleanupUtilsInterface])

    pipe.doPreReadSteps() match {
      case Left(_) => fail
      case Right(partitionInfo) =>
        val partitions = partitionInfo.partitionSeq
        assert(partitions.length == 3)
        for (p <- partitions) {
          p match {
            case vp: VerticaDistributedFilesystemPartition =>
              assert(vp.fileRanges.size == 1)
              assert(vp.fileRanges.head.minRowGroup == 0)
              assert(vp.fileRanges.head.maxRowGroup == 3)
            case _ => fail
          }
        }
    }
  }

  // Default partition count of 1 per file, with equal partition counts
  it should "split a file evenly among many partitions" in {
    // 2 row groups per partition except last one which should have 1 row group
    val partitionCount = 15
    val rowGroupCount = 29

    val config = DistributedFilesystemReadConfig(logLevel = Level.ERROR, jdbcConfig = jdbcConfig, fileStoreConfig = fileStoreConfig, tablename = tablename, partitionCount = Some(partitionCount), metadata = Some(VerticaReadMetadata(new StructType())))

    val fileStoreLayer = mock[FileStoreLayerInterface]
    (fileStoreLayer.createDir _).expects(*).returning(Right())
    (fileStoreLayer.removeDir _).expects(*).returning(Right())

    // Files returned by filesystem (mock of what vertica would create
    val exportedFiles = Array[String](expectedAddress+"/t1p1.parquet")
    (fileStoreLayer.getFileList _).expects(expectedAddress).returning(Right(exportedFiles))

    for (file <- exportedFiles) {
      (fileStoreLayer.getParquetFileMetadata _).expects(file).returning(Right(ParquetFileMetadata(file, rowGroupCount)))
    }

    val jdbcLayer = mock[JdbcLayerInterface]
    (jdbcLayer.execute _).expects(*).returning(Right())
    (jdbcLayer.close _).expects().returning()

    val columnDef = ColumnDef("col1", java.sql.Types.REAL, "REAL", 32, 32, signed = false, nullable = true, metadata)

<<<<<<< HEAD
    val mockSchemaTools = mock[SchemaToolsInterface]
    (mockSchemaTools.getColumnInfo _).expects(*,tablename.getFullTableName).returning(Right(List(columnDef)))
=======
    val mockSchemaTools = this.mockSchemaTools(List(columnDef), "col1")
>>>>>>> fef4955f

    val pipe = new VerticaDistributedFilesystemReadPipe(config, fileStoreLayer, jdbcLayer, mockSchemaTools, mock[CleanupUtilsInterface])

    pipe.doPreReadSteps() match {
      case Left(_) => fail
      case Right(partitionInfo) =>
        val partitions = partitionInfo.partitionSeq
        assert(partitions.length == 15)
        var i = 0
        for (p <- partitions) {
          p match {
            case vp: VerticaDistributedFilesystemPartition =>
              assert(vp.fileRanges.size == 1)
              if(i != 14) {
                assert(vp.fileRanges.head.minRowGroup == i*2)
                assert(vp.fileRanges.head.maxRowGroup == (i*2)+1)
              }
              else {
                assert(vp.fileRanges.head.minRowGroup == 28)
                assert(vp.fileRanges.head.maxRowGroup == 28)
              }
            case _ => fail
          }
          i += 1
        }
    }
  }

  it should "Split up files among partitions when they don't divide evenly" in {
    val partitionCount = 4
    val rowGroupPerFile = 5
    // With 3 files so 15 total row groups, partitions should end up containning rows as such: [4,4,4,3]

    val config = DistributedFilesystemReadConfig(logLevel = Level.ERROR, jdbcConfig = jdbcConfig, fileStoreConfig = fileStoreConfig, tablename = tablename, partitionCount = Some(partitionCount), metadata = Some(VerticaReadMetadata(new StructType())))

    val fileStoreLayer = mock[FileStoreLayerInterface]
    (fileStoreLayer.createDir _).expects(*).returning(Right())
    (fileStoreLayer.removeDir _).expects(*).returning(Right())

    // Files returned by filesystem (mock of what vertica would create
    val fname1 = expectedAddress+"/t1p1.parquet"
    val fname2 = expectedAddress+"/t1p2.parquet"
    val fname3 = expectedAddress+"/t1p3.parquet"
    val exportedFiles = Array[String](fname1, fname2 , fname3)
    (fileStoreLayer.getFileList _).expects(expectedAddress).returning(Right(exportedFiles))

    for (file <- exportedFiles) {
      (fileStoreLayer.getParquetFileMetadata _).expects(file).returning(Right(ParquetFileMetadata(file, rowGroupPerFile)))
    }

    val jdbcLayer = mock[JdbcLayerInterface]
    (jdbcLayer.execute _).expects(*).returning(Right())
    (jdbcLayer.close _).expects().returning()

    val columnDef = ColumnDef("col1", java.sql.Types.REAL, "REAL", 32, 32, signed = false, nullable = true, metadata)

<<<<<<< HEAD
    val mockSchemaTools = mock[SchemaToolsInterface]
    (mockSchemaTools.getColumnInfo _).expects(*,tablename.getFullTableName).returning(Right(List(columnDef)))
=======
    val mockSchemaTools = this.mockSchemaTools(List(columnDef), "col1")
>>>>>>> fef4955f

    val pipe = new VerticaDistributedFilesystemReadPipe(config, fileStoreLayer, jdbcLayer, mockSchemaTools, mock[CleanupUtilsInterface])

    pipe.doPreReadSteps() match {
      case Left(_) => fail
      case Right(partitionInfo) =>
        val partitions = partitionInfo.partitionSeq
        assert(partitions.length == partitionCount)
        assert(partitions(0).asInstanceOf[VerticaDistributedFilesystemPartition].fileRanges(0) == ParquetFileRange(fname1,0,3,Some(0)))
        assert(partitions(1).asInstanceOf[VerticaDistributedFilesystemPartition].fileRanges(0) == ParquetFileRange(fname1,4,4,Some(1)))
        assert(partitions(1).asInstanceOf[VerticaDistributedFilesystemPartition].fileRanges(1) == ParquetFileRange(fname2,0,2,Some(0)))
        assert(partitions(2).asInstanceOf[VerticaDistributedFilesystemPartition].fileRanges(0) == ParquetFileRange(fname2,3,4,Some(1)))
        assert(partitions(2).asInstanceOf[VerticaDistributedFilesystemPartition].fileRanges(1) == ParquetFileRange(fname3,0,1,Some(0)))
        assert(partitions(3).asInstanceOf[VerticaDistributedFilesystemPartition].fileRanges(0) == ParquetFileRange(fname3,2,4,Some(1)))
    }
  }


  it should "Construct file range count map and pass include it in partitions" in {
    val partitionCount = 4
    val rowGroupPerFile = 5
    // With 3 files so 15 total row groups, partitions should end up containning rows as such: [4,4,4,3]

    val config = DistributedFilesystemReadConfig(logLevel = Level.ERROR, jdbcConfig = jdbcConfig, fileStoreConfig = fileStoreConfig, tablename = tablename, partitionCount = Some(partitionCount), metadata = Some(VerticaReadMetadata(new StructType())))

    val fileStoreLayer = mock[FileStoreLayerInterface]
    (fileStoreLayer.createDir _).expects(*).returning(Right())
    (fileStoreLayer.removeDir _).expects(*).returning(Right())

    // Files returned by filesystem (mock of what vertica would create
    val fname1 = expectedAddress+"/t1p1.parquet"
    val fname2 = expectedAddress+"/t1p2.parquet"
    val fname3 = expectedAddress+"/t1p3.parquet"
    val exportedFiles = Array[String](fname1, fname2 , fname3)
    (fileStoreLayer.getFileList _).expects(expectedAddress).returning(Right(exportedFiles))

    for (file <- exportedFiles) {
      (fileStoreLayer.getParquetFileMetadata _).expects(file).returning(Right(ParquetFileMetadata(file, rowGroupPerFile)))
    }

    val jdbcLayer = mock[JdbcLayerInterface]
    (jdbcLayer.execute _).expects(*).returning(Right())
    (jdbcLayer.close _).expects().returning()

    val columnDef = ColumnDef("col1", java.sql.Types.REAL, "REAL", 32, 32, signed = false, nullable = true, metadata)

<<<<<<< HEAD
    val mockSchemaTools = mock[SchemaToolsInterface]
    (mockSchemaTools.getColumnInfo _).expects(*,tablename.getFullTableName).returning(Right(List(columnDef)))
=======
    val mockSchemaTools = this.mockSchemaTools(List(columnDef), "col1")
>>>>>>> fef4955f

    val pipe = new VerticaDistributedFilesystemReadPipe(config, fileStoreLayer, jdbcLayer, mockSchemaTools, mock[CleanupUtilsInterface])

    pipe.doPreReadSteps() match {
      case Left(_) => fail
      case Right(partitionInfo) =>
        val partitions = partitionInfo.partitionSeq
        assert(partitions.length == partitionCount)
        for(partition <- partitions){
          partition.asInstanceOf[VerticaDistributedFilesystemPartition].rangeCountMap match {
            case None => fail
            case Some(map) =>
              assert(map(fname1) == 2)
              assert(map(fname2) == 2)
              assert(map(fname3) == 2)
          }
        }
    }
  }

  it should "Return an error when there is a problem retrieving file list" in {
    val config = DistributedFilesystemReadConfig(logLevel = Level.ERROR, jdbcConfig = jdbcConfig, fileStoreConfig = fileStoreConfig, tablename = tablename, partitionCount = None, metadata = Some(VerticaReadMetadata(new StructType())))

    val fileStoreLayer = mock[FileStoreLayerInterface]
    (fileStoreLayer.createDir _).expects(*).returning(Right())
    (fileStoreLayer.removeDir _).expects(*).returning(Right())

    val jdbcLayer = mock[JdbcLayerInterface]
    (jdbcLayer.execute _).expects(*).returning(Right(()))
    (jdbcLayer.close _).expects().returning()

    val columnDef = ColumnDef("col1", java.sql.Types.REAL, "REAL", 32, 32, signed = false, nullable = true, metadata)

<<<<<<< HEAD
    val mockSchemaTools = mock[SchemaToolsInterface]
    (mockSchemaTools.getColumnInfo _).expects(*,tablename.getFullTableName).returning(Right(List(columnDef)))
=======
    val mockSchemaTools = this.mockSchemaTools(List(columnDef), "col1")
>>>>>>> fef4955f

    val cleanupUtils = mock[CleanupUtilsInterface]
    (cleanupUtils.cleanupAll _).expects(*,*).returning(Right(()))

    val pipe = new VerticaDistributedFilesystemReadPipe(config, fileStoreLayer, jdbcLayer, mockSchemaTools, cleanupUtils)

    (fileStoreLayer.getFileList _).expects(*).returning(Left(ConnectorError(FileSystemError)))

    pipe.doPreReadSteps() match {
      case Left(err) => assert(err.err == FileSystemError)
      case Right(_) => fail
    }
  }

  it should "Return an error when there are no files to create partitions from" in {
    val config = DistributedFilesystemReadConfig(logLevel = Level.ERROR, jdbcConfig = jdbcConfig, fileStoreConfig = fileStoreConfig, tablename = tablename, partitionCount = None, metadata = Some(VerticaReadMetadata(new StructType())))

    val fileStoreLayer = mock[FileStoreLayerInterface]
    (fileStoreLayer.createDir _).expects(*).returning(Right())
    (fileStoreLayer.removeDir _).expects(*).returning(Right())

    // Files returned by filesystem (mock of what vertica would create
    val exportedFiles = Array[String]()
    (fileStoreLayer.getFileList _).expects(*).returning(Right(exportedFiles))

    val jdbcLayer = mock[JdbcLayerInterface]
    (jdbcLayer.execute _).expects(*).returning(Right())
    (jdbcLayer.close _).expects().returning()

    val columnDef = ColumnDef("col1", java.sql.Types.REAL, "REAL", 32, 32, signed = false, nullable = true, metadata)

<<<<<<< HEAD
    val mockSchemaTools = mock[SchemaToolsInterface]
    (mockSchemaTools.getColumnInfo _).expects(*,tablename.getFullTableName).returning(Right(List(columnDef)))
=======
    val mockSchemaTools = this.mockSchemaTools(List(columnDef), "col1")
>>>>>>> fef4955f

    val cleanupUtils = mock[CleanupUtilsInterface]
    (cleanupUtils.cleanupAll _).expects(*,*).returning(Right(()))

    val pipe = new VerticaDistributedFilesystemReadPipe(config, fileStoreLayer, jdbcLayer, mockSchemaTools, cleanupUtils)

    pipe.doPreReadSteps() match {
      case Left(err) => assert(err.err == PartitioningError)
      case Right(_) => fail
    }
  }

  it should "Use filestore layer to read data" in {
    val config = DistributedFilesystemReadConfig(logLevel = Level.ERROR, jdbcConfig = jdbcConfig, fileStoreConfig = fileStoreConfig, tablename = tablename, partitionCount = None, metadata = Some(VerticaReadMetadata(new StructType())))

    val filename = "test.parquet"
    val v1: Int = 1
    val v2: Float = 2.0f
    val data = DataBlock(List(InternalRow(v1, v2) ))

    val fileRange = ParquetFileRange(filename, 0, 1)
    val partition = VerticaDistributedFilesystemPartition(List(fileRange))

    val fileStoreLayer = mock[FileStoreLayerInterface]
    (fileStoreLayer.openReadParquetFile _).expects(fileRange).returning(Right())
    (fileStoreLayer.readDataFromParquetFile _).expects(*).returning(Right(data))
    (fileStoreLayer.closeReadParquetFile _).expects().returning(Right())

    val jdbcLayer = mock[JdbcLayerInterface]
    (jdbcLayer.close _).expects().returning()

    val pipe = new VerticaDistributedFilesystemReadPipe(config, fileStoreLayer, jdbcLayer, mock[SchemaToolsInterface], mock[CleanupUtilsInterface], dataSize = 2)

    this.failOnError(pipe.startPartitionRead(partition))

    pipe.readData match {
      case Left(_) => fail
      case Right(data) =>
        assert(data.data.size == 1)
        assert(data.data(0).getInt(0) == v1)
        assert(data.data(0).getFloat(1) == v2)
    }

    this.failOnError(pipe.endPartitionRead())
  }

  it should "Use filestore layer to read from multiple files" in {
    val config = DistributedFilesystemReadConfig(logLevel = Level.ERROR, jdbcConfig = jdbcConfig, fileStoreConfig = fileStoreConfig, tablename = tablename, partitionCount = None, metadata = Some(VerticaReadMetadata(new StructType())))

    val v1: Int = 1
    val v2: Float = 2.0f
    val v3: Int = 2
    val data1 = DataBlock(List(InternalRow(v1, v2) ))
    val data2 = DataBlock(List(InternalRow(v3, v2) ))

    val filename1 = "test.parquet"
    val filename2 = "test2.parquet"
    val fileRange1 = ParquetFileRange(filename1, 0, 1)
    val fileRange2 = ParquetFileRange(filename2, 0, 1)
    val partition = VerticaDistributedFilesystemPartition(List(fileRange1, fileRange2))

    val fileStoreLayer = mock[FileStoreLayerInterface]
    (fileStoreLayer.openReadParquetFile _).expects(fileRange1).returning(Right())
    (fileStoreLayer.readDataFromParquetFile _).expects(*).returning(Right(data1))
    (fileStoreLayer.readDataFromParquetFile _).expects(*).returning(Left(ConnectorError(DoneReading)))
    (fileStoreLayer.closeReadParquetFile _).expects().returning(Right())
    (fileStoreLayer.openReadParquetFile _).expects(fileRange2).returning(Right())
    (fileStoreLayer.readDataFromParquetFile _).expects(*).returning(Right(data2))
    (fileStoreLayer.readDataFromParquetFile _).expects(*).returning(Left(ConnectorError(DoneReading)))
    (fileStoreLayer.closeReadParquetFile _).expects().returning(Right())

    val jdbcLayer = mock[JdbcLayerInterface]
    (jdbcLayer.close _).expects().returning()

    val pipe = new VerticaDistributedFilesystemReadPipe(config, fileStoreLayer, jdbcLayer, mock[SchemaToolsInterface], mock[CleanupUtilsInterface], dataSize = 2)

    pipe.startPartitionRead(partition) match {
      case Left(_) => fail
      case Right(_) => ()
    }

    pipe.readData match {
      case Left(_) => fail
      case Right(data) =>
        assert(data.data.size == 1)
        assert(data.data(0).getInt(0) == v1)
        assert(data.data(0).getFloat(1) == v2)
    }

    pipe.readData match {
      case Left(_) => fail
      case Right(data) =>
        assert(data.data.size == 1)
        assert(data.data(0).getInt(0) == v3)
        assert(data.data(0).getFloat(1) == v2)
    }

    pipe.readData match {
      case Left(err) => assert(err.err == DoneReading)
      case Right(_) => fail
    }

    this.failOnError(pipe.endPartitionRead())
  }

  it should "Call cleanup when done reading files" in {
    val config = DistributedFilesystemReadConfig(logLevel = Level.ERROR, jdbcConfig = jdbcConfig, fileStoreConfig = fileStoreConfig, tablename = tablename, partitionCount = None, metadata = Some(VerticaReadMetadata(new StructType())))

    val v1: Int = 1
    val v2: Float = 2.0f
    val v3: Int = 2
    val data1 = DataBlock(List(InternalRow(v1, v2) ))
    val data2 = DataBlock(List(InternalRow(v3, v2) ))

    val filename1 = "test.parquet"
    val filename2 = "test2.parquet"
    val fileRange1 = ParquetFileRange(filename1, 0, 1, Some(0))
    val fileRange2 = ParquetFileRange(filename2, 0, 1, Some(0))
    val partition = VerticaDistributedFilesystemPartition(List(fileRange1, fileRange2), Some(Map(filename1 -> 1, filename2 -> 1)))

    val jdbcLayer = mock[JdbcLayerInterface]
    (jdbcLayer.close _).expects().returning()

    val fileStoreLayer = mock[FileStoreLayerInterface]
    (fileStoreLayer.openReadParquetFile _).expects(fileRange1).returning(Right())
    (fileStoreLayer.readDataFromParquetFile _).expects(*).returning(Right(data1))
    (fileStoreLayer.readDataFromParquetFile _).expects(*).returning(Left(ConnectorError(DoneReading)))
    (fileStoreLayer.closeReadParquetFile _).expects().returning(Right())
    (fileStoreLayer.openReadParquetFile _).expects(fileRange2).returning(Right())
    (fileStoreLayer.readDataFromParquetFile _).expects(*).returning(Right(data2))
    (fileStoreLayer.readDataFromParquetFile _).expects(*).returning(Left(ConnectorError(DoneReading)))
    (fileStoreLayer.closeReadParquetFile _).expects().returning(Right())

    // Should be called to clean up 2 files
    val cleanupUtils = mock[CleanupUtilsInterface]
    (cleanupUtils.checkAndCleanup _).expects(fileStoreLayer, FileCleanupInfo(filename1,0,1)).returning(Right(()))
    (cleanupUtils.checkAndCleanup _).expects(fileStoreLayer, FileCleanupInfo(filename2,0,1)).returning(Right(()))

    val pipe = new VerticaDistributedFilesystemReadPipe(config, fileStoreLayer, jdbcLayer, mock[SchemaToolsInterface], cleanupUtils, dataSize = 2)

    pipe.startPartitionRead(partition)
    pipe.readData
    pipe.readData
    pipe.readData
    pipe.endPartitionRead()
  }

  it should "Return an error if there is a partition type mismatch" in {
    val config = DistributedFilesystemReadConfig(logLevel = Level.ERROR, jdbcConfig = jdbcConfig, fileStoreConfig = fileStoreConfig, tablename = tablename, partitionCount = None, metadata = Some(VerticaReadMetadata(new StructType())))

    val partition = mock[VerticaPartition]

    val fileStoreLayer = mock[FileStoreLayerInterface]
    val jdbcLayer = mock[JdbcLayerInterface]

    val pipe = new VerticaDistributedFilesystemReadPipe(config, fileStoreLayer, jdbcLayer, mock[SchemaToolsInterface], mock[CleanupUtilsInterface])

    pipe.startPartitionRead(partition) match {
      case Left(err) => assert(err.err == InvalidPartition)
      case Right(_) => fail
    }
  }

  it should "Pass on errors from filestore layer on read start" in {
    val config = DistributedFilesystemReadConfig(logLevel = Level.ERROR, jdbcConfig = jdbcConfig, fileStoreConfig = fileStoreConfig, tablename = tablename, partitionCount = None, metadata = Some(VerticaReadMetadata(new StructType())))

    val filename = "test.parquet"
    val partition = VerticaDistributedFilesystemPartition(List(ParquetFileRange(filename, 0, 1)))

    val fileStoreLayer = mock[FileStoreLayerInterface]
    (fileStoreLayer.openReadParquetFile _).expects(*).returning(Left(ConnectorError(StagingFsUrlMissingError)))

    val jdbcLayer = mock[JdbcLayerInterface]

    val pipe = new VerticaDistributedFilesystemReadPipe(config, fileStoreLayer, jdbcLayer, mock[SchemaToolsInterface], mock[CleanupUtilsInterface])

    pipe.startPartitionRead(partition) match {
      case Left(err) => assert(err.err == StagingFsUrlMissingError)
      case Right(_) => fail
    }
  }

  it should "Pass on errors from filestore layer on read" in {
    val config = DistributedFilesystemReadConfig(logLevel = Level.ERROR, jdbcConfig = jdbcConfig, fileStoreConfig = fileStoreConfig, tablename = tablename, partitionCount = None, metadata = Some(VerticaReadMetadata(new StructType())))

    val filename = "test.parquet"
    val partition = VerticaDistributedFilesystemPartition(List(ParquetFileRange(filename, 0, 1)))

    val fileStoreLayer = mock[FileStoreLayerInterface]
    (fileStoreLayer.openReadParquetFile _).expects(*).returning(Right())
    (fileStoreLayer.readDataFromParquetFile _).expects(*).returning(Left(ConnectorError(StagingFsUrlMissingError)))

    val jdbcLayer = mock[JdbcLayerInterface]

    val pipe = new VerticaDistributedFilesystemReadPipe(config, fileStoreLayer, jdbcLayer, mock[SchemaToolsInterface], mock[CleanupUtilsInterface])

    this.failOnError(pipe.startPartitionRead(partition))

    pipe.readData match {
      case Left(err) => assert(err.err == StagingFsUrlMissingError)
      case Right(_) => fail
    }
  }

  it should "Pass on errors from filestore layer on read end" in {
    val config = DistributedFilesystemReadConfig(logLevel = Level.ERROR, jdbcConfig = jdbcConfig, fileStoreConfig = fileStoreConfig, tablename = tablename, partitionCount = None, metadata = Some(VerticaReadMetadata(new StructType())))

    val filename = "test.parquet"
    val v1: Int = 1
    val v2: Float = 2.0f
    val data = DataBlock(List(InternalRow(v1, v2) ))

    val partition = VerticaDistributedFilesystemPartition(List(ParquetFileRange(filename, 0, 1)))

    val fileStoreLayer = mock[FileStoreLayerInterface]
    (fileStoreLayer.openReadParquetFile _).expects(*).returning(Right())
    (fileStoreLayer.readDataFromParquetFile _).expects(*).returning(Right(data))
    (fileStoreLayer.closeReadParquetFile _).expects().returning(Left(ConnectorError(StagingFsUrlMissingError)))

    val jdbcLayer = mock[JdbcLayerInterface]
    (jdbcLayer.close _).expects().returning()

    val pipe = new VerticaDistributedFilesystemReadPipe(config, fileStoreLayer, jdbcLayer, mock[SchemaToolsInterface], mock[CleanupUtilsInterface])

    this.failOnError(pipe.startPartitionRead(partition))
    this.failOnError(pipe.readData)

    pipe.endPartitionRead() match {
      case Left(err) => assert(err.err == StagingFsUrlMissingError)
      case Right(_) => fail
    }
  }

  it should "cast TIMEs to strings" in {
<<<<<<< HEAD
    val config = DistributedFilesystemReadConfig(logLevel = Level.ERROR, jdbcConfig = jdbcConfig, fileStoreConfig = fileStoreConfig, tablename = tablename, partitionCount = None, metadata = Some(VerticaReadMetadata(new StructType())))

    val fileStoreLayer = mock[FileStoreLayerInterface]
    (fileStoreLayer.createDir _).expects(*).returning(Right())
    (fileStoreLayer.removeDir _).expects(expectedAddress).returning(Right())
    (fileStoreLayer.getFileList _).expects(expectedAddress).returning(Right(Array[String]("example")))
    (fileStoreLayer.getParquetFileMetadata _).expects(*).returning(Right(ParquetFileMetadata("example", 4)))

    val jdbcLayer = mock[JdbcLayerInterface]
    val expectedJdbcCommand = "EXPORT TO PARQUET(directory = 'hdfs://example-hdfs:8020/tmp/test/dummy', fileSizeMB = 512, rowGroupSizeMB = 64, fileMode = '777', dirMode = '777') AS SELECT col1::varchar AS col1 FROM \"dummy\";"
    (jdbcLayer.execute _).expects(expectedJdbcCommand).returning(Right())
    (jdbcLayer.close _).expects().returning()

    val columnDef = ColumnDef("col1", java.sql.Types.TIME, "TIME", 32, 32, signed = false, nullable = true, metadata)

    val mockSchemaTools = mock[SchemaToolsInterface]
    (mockSchemaTools.getColumnInfo _).expects(*,tablename.getFullTableName).returning(Right(List(columnDef)))

=======
    val config = this.makeReadConfig
    val fileStoreLayer = this.mockFileStoreLayer(config)
    val jdbcLayer = this.mockJdbcLayer("EXPORT TO PARQUET(" +
      "directory = 'hdfs://example-hdfs:8020/tmp/test/dummy', fileSizeMB = 512, rowGroupSizeMB = 64, " +
      "fileMode = '777', dirMode = '777') AS SELECT col1::varchar AS col1 FROM dummy;")

    val columnDef = ColumnDef("col1", java.sql.Types.TIME, "TIME", size, scale, signed = false, nullable = true, metadata)
    val mockSchemaTools = this.mockSchemaTools(List(columnDef), "col1::varchar AS col1")
>>>>>>> fef4955f
    val pipe = new VerticaDistributedFilesystemReadPipe(config, fileStoreLayer, jdbcLayer, mockSchemaTools, mock[CleanupUtilsInterface])
    this.failOnError(pipe.doPreReadSteps())
  }

  it should "cast UUIDs to strings" in {
<<<<<<< HEAD
    val config = DistributedFilesystemReadConfig(logLevel = Level.ERROR, jdbcConfig = jdbcConfig, fileStoreConfig = fileStoreConfig, tablename = tablename, partitionCount = None, metadata = Some(VerticaReadMetadata(new StructType())))

    val fileStoreLayer = mock[FileStoreLayerInterface]
    (fileStoreLayer.createDir _).expects(*).returning(Right())
    (fileStoreLayer.removeDir _).expects(expectedAddress).returning(Right())
    (fileStoreLayer.getFileList _).expects(expectedAddress).returning(Right(Array[String]("example")))
    (fileStoreLayer.getParquetFileMetadata _).expects(*).returning(Right(ParquetFileMetadata("example", 4)))

    val jdbcLayer = mock[JdbcLayerInterface]
    val expectedJdbcCommand = "EXPORT TO PARQUET(directory = 'hdfs://example-hdfs:8020/tmp/test/dummy', fileSizeMB = 512, rowGroupSizeMB = 64, fileMode = '777', dirMode = '777') AS SELECT col1::varchar AS col1 FROM \"dummy\";"
    (jdbcLayer.execute _).expects(expectedJdbcCommand).returning(Right())
    (jdbcLayer.close _).expects().returning()

    val columnDef = ColumnDef("col1", java.sql.Types.OTHER, "UUID", 32, 32, signed = false, nullable = true, metadata)

    val mockSchemaTools = mock[SchemaToolsInterface]
    (mockSchemaTools.getColumnInfo _).expects(*,tablename.getFullTableName).returning(Right(List(columnDef)))

=======
    val config = this.makeReadConfig
    val fileStoreLayer = this.mockFileStoreLayer(config)
    val jdbcLayer = this.mockJdbcLayer("EXPORT TO PARQUET(" +
      "directory = 'hdfs://example-hdfs:8020/tmp/test/dummy', fileSizeMB = 512, rowGroupSizeMB = 64, " +
      "fileMode = '777', dirMode = '777') AS SELECT col1::varchar AS col1 FROM dummy;")
    val columnDef = ColumnDef("col1", java.sql.Types.OTHER, "UUID", size, scale, signed = false, nullable = true, metadata)
    val mockSchemaTools = this.mockSchemaTools(List(columnDef), "col1::varchar AS col1")
>>>>>>> fef4955f
    val pipe = new VerticaDistributedFilesystemReadPipe(config, fileStoreLayer, jdbcLayer, mockSchemaTools, mock[CleanupUtilsInterface])
    this.failOnError(pipe.doPreReadSteps())
  }

  it should "not push down an empty list of filters" in {
<<<<<<< HEAD
    val config = DistributedFilesystemReadConfig(logLevel = Level.ERROR, jdbcConfig = jdbcConfig, fileStoreConfig = fileStoreConfig, tablename = tablename, partitionCount = None, metadata = Some(VerticaReadMetadata(new StructType())))

    val fileStoreLayer = mock[FileStoreLayerInterface]
    (fileStoreLayer.createDir _).expects(*).returning(Right())
    (fileStoreLayer.removeDir _).expects(expectedAddress).returning(Right())
    (fileStoreLayer.getFileList _).expects(expectedAddress).returning(Right(Array[String]("example")))
    (fileStoreLayer.getParquetFileMetadata _).expects(*).returning(Right(ParquetFileMetadata("example", 4)))

    val jdbcLayer = mock[JdbcLayerInterface]
    val expectedJdbcCommand = "EXPORT TO PARQUET(directory = 'hdfs://example-hdfs:8020/tmp/test/dummy', fileSizeMB = 512, rowGroupSizeMB = 64, fileMode = '777', dirMode = '777') AS SELECT col1 FROM \"dummy\";"
    (jdbcLayer.execute _).expects(expectedJdbcCommand).returning(Right())
    (jdbcLayer.close _).expects().returning()

    val columnDef = ColumnDef("col1", java.sql.Types.INTEGER, "INT", 32, 32, signed = false, nullable = true, metadata)

    val mockSchemaTools = mock[SchemaToolsInterface]
    (mockSchemaTools.getColumnInfo _).expects(*,tablename.getFullTableName).returning(Right(List(columnDef)))

=======
    val config = this.makeReadConfig
    val fileStoreLayer = this.mockFileStoreLayer(config)
    val jdbcLayer = this.mockJdbcLayer("EXPORT TO PARQUET(" +
      "directory = 'hdfs://example-hdfs:8020/tmp/test/dummy', fileSizeMB = 512, " +
      "rowGroupSizeMB = 64, fileMode = '777', dirMode = '777') AS SELECT col1 FROM dummy;")

    val columnDef = makeIntColumnDef
    val mockSchemaTools = this.mockSchemaTools(List(columnDef), "col1")
>>>>>>> fef4955f
    val pipe = new VerticaDistributedFilesystemReadPipe(config, fileStoreLayer, jdbcLayer, mockSchemaTools, mock[CleanupUtilsInterface])
    this.failOnError(pipe.doPreReadSteps())
  }

  it should "push down a filter" in {
    val config = this.makeReadConfig
    val fileStoreLayer = this.mockFileStoreLayer(config)
    val jdbcLayer = this.mockJdbcLayer("EXPORT TO PARQUET(" +
      "directory = 'hdfs://example-hdfs:8020/tmp/test/dummy', " +
      "fileSizeMB = 512, rowGroupSizeMB = 64, fileMode = '777', dirMode = '777') AS SELECT col1 FROM dummy " +
      "WHERE (\"col1\" = 2);")

<<<<<<< HEAD
    val fileStoreLayer = mock[FileStoreLayerInterface]
    (fileStoreLayer.createDir _).expects(*).returning(Right())
    (fileStoreLayer.removeDir _).expects(expectedAddress).returning(Right())
    (fileStoreLayer.getFileList _).expects(expectedAddress).returning(Right(Array[String]("example")))
    (fileStoreLayer.getParquetFileMetadata _).expects(*).returning(Right(ParquetFileMetadata("example", 4)))

    val jdbcLayer = mock[JdbcLayerInterface]
    val expectedJdbcCommand = "EXPORT TO PARQUET(directory = 'hdfs://example-hdfs:8020/tmp/test/dummy', " +
      "fileSizeMB = 512, rowGroupSizeMB = 64, fileMode = '777', dirMode = '777') AS SELECT col1 FROM \"dummy\" WHERE (\"col1\" = 2);"
    (jdbcLayer.execute _).expects(expectedJdbcCommand).returning(Right())
    (jdbcLayer.close _).expects().returning()
=======
    val columnDef = this.makeIntColumnDef
    val mockSchemaTools = this.mockSchemaTools(List(columnDef), "col1")
    val pipe = new VerticaDistributedFilesystemReadPipe(
      config, fileStoreLayer, jdbcLayer, mockSchemaTools, mock[CleanupUtilsInterface])

    config.setPushdownFilters(List(
      PushFilter(EqualTo("col1", 2), "(\"col1\" = 2)")))
>>>>>>> fef4955f

    this.failOnError(pipe.doPreReadSteps())
  }

<<<<<<< HEAD
    val mockSchemaTools = mock[SchemaToolsInterface]
    (mockSchemaTools.getColumnInfo _).expects(*,tablename.getFullTableName).returning(Right(List(columnDef)))
=======
  it should "push down multiple filters" in {
    val config = this.makeReadConfig
    val fileStoreLayer = this.mockFileStoreLayer(config)
    val lowerBound = 2
    val upperBound = 6
    val jdbcLayer = this.mockJdbcLayer("EXPORT TO PARQUET(" +
      "directory = 'hdfs://example-hdfs:8020/tmp/test/dummy', " +
      "fileSizeMB = 512, rowGroupSizeMB = 64, fileMode = '777', dirMode = '777') AS SELECT col1 FROM dummy " +
      "WHERE (\"col1\" < " + upperBound + ") AND (\"col1\" > " + lowerBound + ");")
>>>>>>> fef4955f

    val columnDef = this.makeIntColumnDef
    val mockSchemaTools = this.mockSchemaTools(List(columnDef), "col1")
    val pipe = new VerticaDistributedFilesystemReadPipe(
      config, fileStoreLayer, jdbcLayer, mockSchemaTools, mock[CleanupUtilsInterface])

    config.setPushdownFilters(List(
      PushFilter(LessThan("col1", upperBound), "(\"col1\" < " + upperBound + ")"),
      PushFilter(GreaterThan("col1", lowerBound), "(\"col1\" > " + lowerBound + ")")))

    this.failOnError(pipe.doPreReadSteps())
  }

  it should "push down a column projection" in {
    val config = this.makeReadConfig
    val fileStoreLayer = this.mockFileStoreLayer(config)
    val jdbcLayer = this.mockJdbcLayer("EXPORT TO PARQUET(directory = 'hdfs://example-hdfs:8020/tmp/test/dummy', " +
      "fileSizeMB = 512, rowGroupSizeMB = 64, fileMode = '777', dirMode = '777') AS SELECT col1 FROM dummy;")

<<<<<<< HEAD
    val fileStoreLayer = mock[FileStoreLayerInterface]
    (fileStoreLayer.createDir _).expects(*).returning(Right())
    (fileStoreLayer.removeDir _).expects(expectedAddress).returning(Right())
    (fileStoreLayer.getFileList _).expects(expectedAddress).returning(Right(Array[String]("example")))
    (fileStoreLayer.getParquetFileMetadata _).expects(*).returning(Right(ParquetFileMetadata("example", 4)))

    val jdbcLayer = mock[JdbcLayerInterface]
    val expectedJdbcCommand = "EXPORT TO PARQUET(directory = 'hdfs://example-hdfs:8020/tmp/test/dummy', " +
      "fileSizeMB = 512, rowGroupSizeMB = 64, fileMode = '777', dirMode = '777') AS SELECT col1 FROM \"dummy\" " +
      "WHERE (\"col1\" < 6) AND (\"col1\" > 2);"
    (jdbcLayer.execute _).expects(expectedJdbcCommand).returning(Right())
    (jdbcLayer.close _).expects().returning()
=======
    val columnDef1 = ColumnDef("col1", java.sql.Types.INTEGER, "INT", size, scale, signed = false, nullable = true, metadata)
    val columnDef2 = ColumnDef("col2", java.sql.Types.INTEGER, "INT", size, scale, signed = false, nullable = true, metadata)
    val requiredSchema = StructType(StructField("col1", LongType) :: Nil)
    val mockSchemaTools = this.mockSchemaTools(List(columnDef1, columnDef2), "col1", requiredSchema)
    val pipe = new VerticaDistributedFilesystemReadPipe(
      config, fileStoreLayer, jdbcLayer, mockSchemaTools, mock[CleanupUtilsInterface])

    config.setRequiredSchema(requiredSchema)
    this.failOnError(pipe.doPreReadSteps())
  }
>>>>>>> fef4955f

  it should "push down multiple column projections" in {
    val config = this.makeReadConfig
    val fileStoreLayer = this.mockFileStoreLayer(config)
    val jdbcLayer = this.mockJdbcLayer("EXPORT TO PARQUET(" +
      "directory = 'hdfs://example-hdfs:8020/tmp/test/dummy', " +
      "fileSizeMB = 512, rowGroupSizeMB = 64, fileMode = '777', dirMode = '777') AS SELECT col1,col3 FROM dummy;")

<<<<<<< HEAD
    val mockSchemaTools = mock[SchemaToolsInterface]
    (mockSchemaTools.getColumnInfo _).expects(*,tablename.getFullTableName).returning(Right(List(columnDef)))
=======
    val columnDef1 = ColumnDef("col1", java.sql.Types.INTEGER, "INT", size, scale, signed = false, nullable = true, metadata)
    val columnDef2 = ColumnDef("col2", java.sql.Types.INTEGER, "INT", size, scale, signed = false, nullable = true, metadata)
    val columnDef3 = ColumnDef("col3", java.sql.Types.VARCHAR, "STRING", size, scale, signed = false, nullable = true, metadata)
    val requiredSchema = StructType(
      StructField("col1", LongType) ::
      StructField("col3", StringType) ::
      Nil)

    val mockSchemaTools = this.mockSchemaTools(
      List(columnDef1, columnDef2, columnDef3), "col1,col3", requiredSchema)
>>>>>>> fef4955f

    val pipe = new VerticaDistributedFilesystemReadPipe(
      config, fileStoreLayer, jdbcLayer, mockSchemaTools, mock[CleanupUtilsInterface])

    config.setRequiredSchema(StructType(
      StructField("col1", LongType) ::
      StructField("col3", StringType) ::
      Nil))

    this.failOnError(pipe.doPreReadSteps())
  }

  it should "not push down column projections when there is no required schema" in {
    val config = this.makeReadConfig
    val fileStoreLayer = this.mockFileStoreLayer(config)
    val jdbcLayer = this.mockJdbcLayer("EXPORT TO PARQUET(" +
      "directory = 'hdfs://example-hdfs:8020/tmp/test/dummy', " +
      "fileSizeMB = 512, rowGroupSizeMB = 64, fileMode = '777', dirMode = '777') AS SELECT col1,col2,col3 FROM dummy;")

    val columnDef1 = ColumnDef("col1", java.sql.Types.INTEGER, "INT", size, scale, signed = false, nullable = true, metadata)
    val columnDef2 = ColumnDef("col2", java.sql.Types.INTEGER, "INT", size, scale, signed = false, nullable = true, metadata)
    val columnDef3 = ColumnDef("col3", java.sql.Types.VARCHAR, "STRING", size, scale, signed = false, nullable = true, metadata)
    val schemaTools = this.mockSchemaTools(List(columnDef1, columnDef2, columnDef3), "col1,col2,col3")
    val pipe = new VerticaDistributedFilesystemReadPipe(
      config, fileStoreLayer, jdbcLayer, schemaTools, mock[CleanupUtilsInterface])

    config.setRequiredSchema(StructType(Nil))
    this.failOnError(pipe.doPreReadSteps())
  }
}<|MERGE_RESOLUTION|>--- conflicted
+++ resolved
@@ -37,12 +37,9 @@
   private val jdbcConfig = JDBCConfig("1.1.1.1", 1234, "test", "test", "test", Level.ERROR)
   private val fileStoreConfig = FileStoreConfig("hdfs://example-hdfs:8020/tmp/test", Level.ERROR)
   private val metadata = new MetadataBuilder().putString("name", "col1").build()
-<<<<<<< HEAD
-  private val expectedAddress = fileStoreConfig.address + "/" + tablename.name
-=======
   private val size = 32
   private val scale = 32
->>>>>>> fef4955f
+  private val expectedAddress = fileStoreConfig.address + "/" + tablename.name
 
   override def afterAll(): Unit = {
   }
@@ -72,7 +69,6 @@
 
   private def mockFileStoreLayer(config: DistributedFilesystemReadConfig): FileStoreLayerInterface = {
     val fileStoreLayer = mock[FileStoreLayerInterface]
-    val expectedAddress = fileStoreConfig.address + "/" + config.tablename.getFullTableName
     (fileStoreLayer.createDir _).expects(*).returning(Right())
     (fileStoreLayer.removeDir _).expects(expectedAddress).returning(Right())
     (fileStoreLayer.getFileList _).expects(expectedAddress).returning(Right(Array[String]("example")))
@@ -86,7 +82,7 @@
                                requiredSchema: StructType = StructType(Nil)
                              ): SchemaToolsInterface = {
     val schemaTools = mock[SchemaToolsInterface]
-    (schemaTools.getColumnInfo _).expects(*,tablename.name).returning(Right(columnDefs))
+    (schemaTools.getColumnInfo _).expects(*,tablename.getFullTableName).returning(Right(columnDefs))
     (schemaTools.makeColumnsString _).expects(columnDefs, requiredSchema).returning(columnsString)
     schemaTools
   }
@@ -165,12 +161,7 @@
 
     val columnDef = ColumnDef("col1", java.sql.Types.REAL, "REAL", 32, 32, signed = false, nullable = true, metadata)
 
-<<<<<<< HEAD
-    val mockSchemaTools = mock[SchemaToolsInterface]
-    (mockSchemaTools.getColumnInfo _).expects(*,tablename.getFullTableName).returning(Right(List(columnDef)))
-=======
-    val mockSchemaTools = this.mockSchemaTools(List(columnDef), "col1")
->>>>>>> fef4955f
+    val mockSchemaTools = this.mockSchemaTools(List(columnDef), "col1")
 
     val pipe = new VerticaDistributedFilesystemReadPipe(config, fileStoreLayer, jdbcLayer, mockSchemaTools, mock[CleanupUtilsInterface])
 
@@ -211,12 +202,7 @@
 
     val columnDef = ColumnDef("col1", java.sql.Types.REAL, "REAL", 32, 32, signed = false, nullable = true, metadata)
 
-<<<<<<< HEAD
-    val mockSchemaTools = mock[SchemaToolsInterface]
-    (mockSchemaTools.getColumnInfo _).expects(*,tablename.getFullTableName).returning(Right(List(columnDef)))
-=======
-    val mockSchemaTools = this.mockSchemaTools(List(columnDef), "col1")
->>>>>>> fef4955f
+    val mockSchemaTools = this.mockSchemaTools(List(columnDef), "col1")
 
     val cleanupUtils = mock[CleanupUtilsInterface]
     (cleanupUtils.cleanupAll _).expects(*,*).returning(Right(()))
@@ -251,12 +237,7 @@
 
     val columnDef = ColumnDef("col1", java.sql.Types.REAL, "REAL", 32, 32, signed = false, nullable = true, metadata)
 
-<<<<<<< HEAD
-    val mockSchemaTools = mock[SchemaToolsInterface]
-    (mockSchemaTools.getColumnInfo _).expects(*,tablename.getFullTableName).returning(Right(List(columnDef)))
-=======
-    val mockSchemaTools = this.mockSchemaTools(List(columnDef), "col1")
->>>>>>> fef4955f
+    val mockSchemaTools = this.mockSchemaTools(List(columnDef), "col1")
 
     val pipe = new VerticaDistributedFilesystemReadPipe(config, fileStoreLayer, jdbcLayer, mockSchemaTools, mock[CleanupUtilsInterface])
 
@@ -303,12 +284,7 @@
 
     val columnDef = ColumnDef("col1", java.sql.Types.REAL, "REAL", 32, 32, signed = false, nullable = true, metadata)
 
-<<<<<<< HEAD
-    val mockSchemaTools = mock[SchemaToolsInterface]
-    (mockSchemaTools.getColumnInfo _).expects(*,tablename.getFullTableName).returning(Right(List(columnDef)))
-=======
-    val mockSchemaTools = this.mockSchemaTools(List(columnDef), "col1")
->>>>>>> fef4955f
+    val mockSchemaTools = this.mockSchemaTools(List(columnDef), "col1")
 
     val pipe = new VerticaDistributedFilesystemReadPipe(config, fileStoreLayer, jdbcLayer, mockSchemaTools, mock[CleanupUtilsInterface])
 
@@ -365,12 +341,7 @@
 
     val columnDef = ColumnDef("col1", java.sql.Types.REAL, "REAL", 32, 32, signed = false, nullable = true, metadata)
 
-<<<<<<< HEAD
-    val mockSchemaTools = mock[SchemaToolsInterface]
-    (mockSchemaTools.getColumnInfo _).expects(*,tablename.getFullTableName).returning(Right(List(columnDef)))
-=======
-    val mockSchemaTools = this.mockSchemaTools(List(columnDef), "col1")
->>>>>>> fef4955f
+    val mockSchemaTools = this.mockSchemaTools(List(columnDef), "col1")
 
     val pipe = new VerticaDistributedFilesystemReadPipe(config, fileStoreLayer, jdbcLayer, mockSchemaTools, mock[CleanupUtilsInterface])
 
@@ -417,12 +388,7 @@
 
     val columnDef = ColumnDef("col1", java.sql.Types.REAL, "REAL", 32, 32, signed = false, nullable = true, metadata)
 
-<<<<<<< HEAD
-    val mockSchemaTools = mock[SchemaToolsInterface]
-    (mockSchemaTools.getColumnInfo _).expects(*,tablename.getFullTableName).returning(Right(List(columnDef)))
-=======
-    val mockSchemaTools = this.mockSchemaTools(List(columnDef), "col1")
->>>>>>> fef4955f
+    val mockSchemaTools = this.mockSchemaTools(List(columnDef), "col1")
 
     val pipe = new VerticaDistributedFilesystemReadPipe(config, fileStoreLayer, jdbcLayer, mockSchemaTools, mock[CleanupUtilsInterface])
 
@@ -456,12 +422,7 @@
 
     val columnDef = ColumnDef("col1", java.sql.Types.REAL, "REAL", 32, 32, signed = false, nullable = true, metadata)
 
-<<<<<<< HEAD
-    val mockSchemaTools = mock[SchemaToolsInterface]
-    (mockSchemaTools.getColumnInfo _).expects(*,tablename.getFullTableName).returning(Right(List(columnDef)))
-=======
-    val mockSchemaTools = this.mockSchemaTools(List(columnDef), "col1")
->>>>>>> fef4955f
+    val mockSchemaTools = this.mockSchemaTools(List(columnDef), "col1")
 
     val cleanupUtils = mock[CleanupUtilsInterface]
     (cleanupUtils.cleanupAll _).expects(*,*).returning(Right(()))
@@ -493,12 +454,7 @@
 
     val columnDef = ColumnDef("col1", java.sql.Types.REAL, "REAL", 32, 32, signed = false, nullable = true, metadata)
 
-<<<<<<< HEAD
-    val mockSchemaTools = mock[SchemaToolsInterface]
-    (mockSchemaTools.getColumnInfo _).expects(*,tablename.getFullTableName).returning(Right(List(columnDef)))
-=======
-    val mockSchemaTools = this.mockSchemaTools(List(columnDef), "col1")
->>>>>>> fef4955f
+    val mockSchemaTools = this.mockSchemaTools(List(columnDef), "col1")
 
     val cleanupUtils = mock[CleanupUtilsInterface]
     (cleanupUtils.cleanupAll _).expects(*,*).returning(Right(()))
@@ -733,102 +689,40 @@
   }
 
   it should "cast TIMEs to strings" in {
-<<<<<<< HEAD
-    val config = DistributedFilesystemReadConfig(logLevel = Level.ERROR, jdbcConfig = jdbcConfig, fileStoreConfig = fileStoreConfig, tablename = tablename, partitionCount = None, metadata = Some(VerticaReadMetadata(new StructType())))
-
-    val fileStoreLayer = mock[FileStoreLayerInterface]
-    (fileStoreLayer.createDir _).expects(*).returning(Right())
-    (fileStoreLayer.removeDir _).expects(expectedAddress).returning(Right())
-    (fileStoreLayer.getFileList _).expects(expectedAddress).returning(Right(Array[String]("example")))
-    (fileStoreLayer.getParquetFileMetadata _).expects(*).returning(Right(ParquetFileMetadata("example", 4)))
-
-    val jdbcLayer = mock[JdbcLayerInterface]
-    val expectedJdbcCommand = "EXPORT TO PARQUET(directory = 'hdfs://example-hdfs:8020/tmp/test/dummy', fileSizeMB = 512, rowGroupSizeMB = 64, fileMode = '777', dirMode = '777') AS SELECT col1::varchar AS col1 FROM \"dummy\";"
-    (jdbcLayer.execute _).expects(expectedJdbcCommand).returning(Right())
-    (jdbcLayer.close _).expects().returning()
-
-    val columnDef = ColumnDef("col1", java.sql.Types.TIME, "TIME", 32, 32, signed = false, nullable = true, metadata)
-
-    val mockSchemaTools = mock[SchemaToolsInterface]
-    (mockSchemaTools.getColumnInfo _).expects(*,tablename.getFullTableName).returning(Right(List(columnDef)))
-
-=======
     val config = this.makeReadConfig
     val fileStoreLayer = this.mockFileStoreLayer(config)
-    val jdbcLayer = this.mockJdbcLayer("EXPORT TO PARQUET(" +
-      "directory = 'hdfs://example-hdfs:8020/tmp/test/dummy', fileSizeMB = 512, rowGroupSizeMB = 64, " +
-      "fileMode = '777', dirMode = '777') AS SELECT col1::varchar AS col1 FROM dummy;")
+    val expectedJdbcCommand = "EXPORT TO PARQUET(directory = 'hdfs://example-hdfs:8020/tmp/test/dummy', fileSizeMB = 512, rowGroupSizeMB = 64, fileMode = '777', dirMode = '777') AS SELECT col1::varchar AS col1 FROM \"dummy\";"
+    val jdbcLayer = this.mockJdbcLayer(expectedJdbcCommand)
 
     val columnDef = ColumnDef("col1", java.sql.Types.TIME, "TIME", size, scale, signed = false, nullable = true, metadata)
     val mockSchemaTools = this.mockSchemaTools(List(columnDef), "col1::varchar AS col1")
->>>>>>> fef4955f
+
     val pipe = new VerticaDistributedFilesystemReadPipe(config, fileStoreLayer, jdbcLayer, mockSchemaTools, mock[CleanupUtilsInterface])
     this.failOnError(pipe.doPreReadSteps())
   }
 
   it should "cast UUIDs to strings" in {
-<<<<<<< HEAD
-    val config = DistributedFilesystemReadConfig(logLevel = Level.ERROR, jdbcConfig = jdbcConfig, fileStoreConfig = fileStoreConfig, tablename = tablename, partitionCount = None, metadata = Some(VerticaReadMetadata(new StructType())))
-
-    val fileStoreLayer = mock[FileStoreLayerInterface]
-    (fileStoreLayer.createDir _).expects(*).returning(Right())
-    (fileStoreLayer.removeDir _).expects(expectedAddress).returning(Right())
-    (fileStoreLayer.getFileList _).expects(expectedAddress).returning(Right(Array[String]("example")))
-    (fileStoreLayer.getParquetFileMetadata _).expects(*).returning(Right(ParquetFileMetadata("example", 4)))
-
-    val jdbcLayer = mock[JdbcLayerInterface]
-    val expectedJdbcCommand = "EXPORT TO PARQUET(directory = 'hdfs://example-hdfs:8020/tmp/test/dummy', fileSizeMB = 512, rowGroupSizeMB = 64, fileMode = '777', dirMode = '777') AS SELECT col1::varchar AS col1 FROM \"dummy\";"
-    (jdbcLayer.execute _).expects(expectedJdbcCommand).returning(Right())
-    (jdbcLayer.close _).expects().returning()
-
-    val columnDef = ColumnDef("col1", java.sql.Types.OTHER, "UUID", 32, 32, signed = false, nullable = true, metadata)
-
-    val mockSchemaTools = mock[SchemaToolsInterface]
-    (mockSchemaTools.getColumnInfo _).expects(*,tablename.getFullTableName).returning(Right(List(columnDef)))
-
-=======
     val config = this.makeReadConfig
     val fileStoreLayer = this.mockFileStoreLayer(config)
-    val jdbcLayer = this.mockJdbcLayer("EXPORT TO PARQUET(" +
-      "directory = 'hdfs://example-hdfs:8020/tmp/test/dummy', fileSizeMB = 512, rowGroupSizeMB = 64, " +
-      "fileMode = '777', dirMode = '777') AS SELECT col1::varchar AS col1 FROM dummy;")
+    val expectedJdbcCommand = "EXPORT TO PARQUET(directory = 'hdfs://example-hdfs:8020/tmp/test/dummy', fileSizeMB = 512, rowGroupSizeMB = 64, fileMode = '777', dirMode = '777') AS SELECT col1::varchar AS col1 FROM \"dummy\";"
+    val jdbcLayer = this.mockJdbcLayer(expectedJdbcCommand)
     val columnDef = ColumnDef("col1", java.sql.Types.OTHER, "UUID", size, scale, signed = false, nullable = true, metadata)
     val mockSchemaTools = this.mockSchemaTools(List(columnDef), "col1::varchar AS col1")
->>>>>>> fef4955f
+
     val pipe = new VerticaDistributedFilesystemReadPipe(config, fileStoreLayer, jdbcLayer, mockSchemaTools, mock[CleanupUtilsInterface])
+
     this.failOnError(pipe.doPreReadSteps())
   }
 
   it should "not push down an empty list of filters" in {
-<<<<<<< HEAD
-    val config = DistributedFilesystemReadConfig(logLevel = Level.ERROR, jdbcConfig = jdbcConfig, fileStoreConfig = fileStoreConfig, tablename = tablename, partitionCount = None, metadata = Some(VerticaReadMetadata(new StructType())))
-
-    val fileStoreLayer = mock[FileStoreLayerInterface]
-    (fileStoreLayer.createDir _).expects(*).returning(Right())
-    (fileStoreLayer.removeDir _).expects(expectedAddress).returning(Right())
-    (fileStoreLayer.getFileList _).expects(expectedAddress).returning(Right(Array[String]("example")))
-    (fileStoreLayer.getParquetFileMetadata _).expects(*).returning(Right(ParquetFileMetadata("example", 4)))
-
-    val jdbcLayer = mock[JdbcLayerInterface]
-    val expectedJdbcCommand = "EXPORT TO PARQUET(directory = 'hdfs://example-hdfs:8020/tmp/test/dummy', fileSizeMB = 512, rowGroupSizeMB = 64, fileMode = '777', dirMode = '777') AS SELECT col1 FROM \"dummy\";"
-    (jdbcLayer.execute _).expects(expectedJdbcCommand).returning(Right())
-    (jdbcLayer.close _).expects().returning()
-
-    val columnDef = ColumnDef("col1", java.sql.Types.INTEGER, "INT", 32, 32, signed = false, nullable = true, metadata)
-
-    val mockSchemaTools = mock[SchemaToolsInterface]
-    (mockSchemaTools.getColumnInfo _).expects(*,tablename.getFullTableName).returning(Right(List(columnDef)))
-
-=======
     val config = this.makeReadConfig
     val fileStoreLayer = this.mockFileStoreLayer(config)
-    val jdbcLayer = this.mockJdbcLayer("EXPORT TO PARQUET(" +
-      "directory = 'hdfs://example-hdfs:8020/tmp/test/dummy', fileSizeMB = 512, " +
-      "rowGroupSizeMB = 64, fileMode = '777', dirMode = '777') AS SELECT col1 FROM dummy;")
+    val expectedJdbcCommand = "EXPORT TO PARQUET(directory = 'hdfs://example-hdfs:8020/tmp/test/dummy', fileSizeMB = 512, rowGroupSizeMB = 64, fileMode = '777', dirMode = '777') AS SELECT col1 FROM \"dummy\";"
+    val jdbcLayer = this.mockJdbcLayer(expectedJdbcCommand)
 
     val columnDef = makeIntColumnDef
     val mockSchemaTools = this.mockSchemaTools(List(columnDef), "col1")
->>>>>>> fef4955f
+
     val pipe = new VerticaDistributedFilesystemReadPipe(config, fileStoreLayer, jdbcLayer, mockSchemaTools, mock[CleanupUtilsInterface])
     this.failOnError(pipe.doPreReadSteps())
   }
@@ -836,40 +730,22 @@
   it should "push down a filter" in {
     val config = this.makeReadConfig
     val fileStoreLayer = this.mockFileStoreLayer(config)
-    val jdbcLayer = this.mockJdbcLayer("EXPORT TO PARQUET(" +
-      "directory = 'hdfs://example-hdfs:8020/tmp/test/dummy', " +
-      "fileSizeMB = 512, rowGroupSizeMB = 64, fileMode = '777', dirMode = '777') AS SELECT col1 FROM dummy " +
-      "WHERE (\"col1\" = 2);")
-
-<<<<<<< HEAD
-    val fileStoreLayer = mock[FileStoreLayerInterface]
-    (fileStoreLayer.createDir _).expects(*).returning(Right())
-    (fileStoreLayer.removeDir _).expects(expectedAddress).returning(Right())
-    (fileStoreLayer.getFileList _).expects(expectedAddress).returning(Right(Array[String]("example")))
-    (fileStoreLayer.getParquetFileMetadata _).expects(*).returning(Right(ParquetFileMetadata("example", 4)))
-
-    val jdbcLayer = mock[JdbcLayerInterface]
     val expectedJdbcCommand = "EXPORT TO PARQUET(directory = 'hdfs://example-hdfs:8020/tmp/test/dummy', " +
       "fileSizeMB = 512, rowGroupSizeMB = 64, fileMode = '777', dirMode = '777') AS SELECT col1 FROM \"dummy\" WHERE (\"col1\" = 2);"
-    (jdbcLayer.execute _).expects(expectedJdbcCommand).returning(Right())
-    (jdbcLayer.close _).expects().returning()
-=======
+    val jdbcLayer = this.mockJdbcLayer(expectedJdbcCommand)
+
     val columnDef = this.makeIntColumnDef
     val mockSchemaTools = this.mockSchemaTools(List(columnDef), "col1")
+
+    config.setPushdownFilters(List(
+      PushFilter(EqualTo("col1", 2), "(\"col1\" = 2)")))
+
     val pipe = new VerticaDistributedFilesystemReadPipe(
       config, fileStoreLayer, jdbcLayer, mockSchemaTools, mock[CleanupUtilsInterface])
 
-    config.setPushdownFilters(List(
-      PushFilter(EqualTo("col1", 2), "(\"col1\" = 2)")))
->>>>>>> fef4955f
-
     this.failOnError(pipe.doPreReadSteps())
   }
 
-<<<<<<< HEAD
-    val mockSchemaTools = mock[SchemaToolsInterface]
-    (mockSchemaTools.getColumnInfo _).expects(*,tablename.getFullTableName).returning(Right(List(columnDef)))
-=======
   it should "push down multiple filters" in {
     val config = this.makeReadConfig
     val fileStoreLayer = this.mockFileStoreLayer(config)
@@ -877,9 +753,8 @@
     val upperBound = 6
     val jdbcLayer = this.mockJdbcLayer("EXPORT TO PARQUET(" +
       "directory = 'hdfs://example-hdfs:8020/tmp/test/dummy', " +
-      "fileSizeMB = 512, rowGroupSizeMB = 64, fileMode = '777', dirMode = '777') AS SELECT col1 FROM dummy " +
+      "fileSizeMB = 512, rowGroupSizeMB = 64, fileMode = '777', dirMode = '777') AS SELECT col1 FROM \"dummy\" " +
       "WHERE (\"col1\" < " + upperBound + ") AND (\"col1\" > " + lowerBound + ");")
->>>>>>> fef4955f
 
     val columnDef = this.makeIntColumnDef
     val mockSchemaTools = this.mockSchemaTools(List(columnDef), "col1")
@@ -896,23 +771,10 @@
   it should "push down a column projection" in {
     val config = this.makeReadConfig
     val fileStoreLayer = this.mockFileStoreLayer(config)
-    val jdbcLayer = this.mockJdbcLayer("EXPORT TO PARQUET(directory = 'hdfs://example-hdfs:8020/tmp/test/dummy', " +
-      "fileSizeMB = 512, rowGroupSizeMB = 64, fileMode = '777', dirMode = '777') AS SELECT col1 FROM dummy;")
-
-<<<<<<< HEAD
-    val fileStoreLayer = mock[FileStoreLayerInterface]
-    (fileStoreLayer.createDir _).expects(*).returning(Right())
-    (fileStoreLayer.removeDir _).expects(expectedAddress).returning(Right())
-    (fileStoreLayer.getFileList _).expects(expectedAddress).returning(Right(Array[String]("example")))
-    (fileStoreLayer.getParquetFileMetadata _).expects(*).returning(Right(ParquetFileMetadata("example", 4)))
-
-    val jdbcLayer = mock[JdbcLayerInterface]
     val expectedJdbcCommand = "EXPORT TO PARQUET(directory = 'hdfs://example-hdfs:8020/tmp/test/dummy', " +
-      "fileSizeMB = 512, rowGroupSizeMB = 64, fileMode = '777', dirMode = '777') AS SELECT col1 FROM \"dummy\" " +
-      "WHERE (\"col1\" < 6) AND (\"col1\" > 2);"
-    (jdbcLayer.execute _).expects(expectedJdbcCommand).returning(Right())
-    (jdbcLayer.close _).expects().returning()
-=======
+      "fileSizeMB = 512, rowGroupSizeMB = 64, fileMode = '777', dirMode = '777') AS SELECT col1 FROM \"dummy\";"
+    val jdbcLayer = this.mockJdbcLayer(expectedJdbcCommand)
+
     val columnDef1 = ColumnDef("col1", java.sql.Types.INTEGER, "INT", size, scale, signed = false, nullable = true, metadata)
     val columnDef2 = ColumnDef("col2", java.sql.Types.INTEGER, "INT", size, scale, signed = false, nullable = true, metadata)
     val requiredSchema = StructType(StructField("col1", LongType) :: Nil)
@@ -923,19 +785,14 @@
     config.setRequiredSchema(requiredSchema)
     this.failOnError(pipe.doPreReadSteps())
   }
->>>>>>> fef4955f
 
   it should "push down multiple column projections" in {
     val config = this.makeReadConfig
     val fileStoreLayer = this.mockFileStoreLayer(config)
     val jdbcLayer = this.mockJdbcLayer("EXPORT TO PARQUET(" +
       "directory = 'hdfs://example-hdfs:8020/tmp/test/dummy', " +
-      "fileSizeMB = 512, rowGroupSizeMB = 64, fileMode = '777', dirMode = '777') AS SELECT col1,col3 FROM dummy;")
-
-<<<<<<< HEAD
-    val mockSchemaTools = mock[SchemaToolsInterface]
-    (mockSchemaTools.getColumnInfo _).expects(*,tablename.getFullTableName).returning(Right(List(columnDef)))
-=======
+      "fileSizeMB = 512, rowGroupSizeMB = 64, fileMode = '777', dirMode = '777') AS SELECT col1,col3 FROM \"dummy\";")
+
     val columnDef1 = ColumnDef("col1", java.sql.Types.INTEGER, "INT", size, scale, signed = false, nullable = true, metadata)
     val columnDef2 = ColumnDef("col2", java.sql.Types.INTEGER, "INT", size, scale, signed = false, nullable = true, metadata)
     val columnDef3 = ColumnDef("col3", java.sql.Types.VARCHAR, "STRING", size, scale, signed = false, nullable = true, metadata)
@@ -946,7 +803,6 @@
 
     val mockSchemaTools = this.mockSchemaTools(
       List(columnDef1, columnDef2, columnDef3), "col1,col3", requiredSchema)
->>>>>>> fef4955f
 
     val pipe = new VerticaDistributedFilesystemReadPipe(
       config, fileStoreLayer, jdbcLayer, mockSchemaTools, mock[CleanupUtilsInterface])
@@ -964,7 +820,7 @@
     val fileStoreLayer = this.mockFileStoreLayer(config)
     val jdbcLayer = this.mockJdbcLayer("EXPORT TO PARQUET(" +
       "directory = 'hdfs://example-hdfs:8020/tmp/test/dummy', " +
-      "fileSizeMB = 512, rowGroupSizeMB = 64, fileMode = '777', dirMode = '777') AS SELECT col1,col2,col3 FROM dummy;")
+      "fileSizeMB = 512, rowGroupSizeMB = 64, fileMode = '777', dirMode = '777') AS SELECT col1,col2,col3 FROM \"dummy\";")
 
     val columnDef1 = ColumnDef("col1", java.sql.Types.INTEGER, "INT", size, scale, signed = false, nullable = true, metadata)
     val columnDef2 = ColumnDef("col2", java.sql.Types.INTEGER, "INT", size, scale, signed = false, nullable = true, metadata)
