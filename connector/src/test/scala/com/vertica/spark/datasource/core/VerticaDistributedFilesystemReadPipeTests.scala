package com.vertica.spark.datasource.core

import org.scalatest.BeforeAndAfterAll
import org.scalatest.flatspec.AnyFlatSpec
import org.scalamock.scalatest.MockFactory
import com.vertica.spark.config._
import com.vertica.spark.util.schema._
import ch.qos.logback.classic.Level
import com.vertica.spark.datasource.fs.{FileStoreLayerInterface, ParquetFileMetadata}
import org.apache.spark.sql.types._
import com.vertica.spark.datasource.jdbc.JdbcLayerInterface
import com.vertica.spark.util.cleanup.{CleanupUtilsInterface, FileCleanupInfo}
import com.vertica.spark.util.error._
import com.vertica.spark.util.error.ConnectorErrorType._
import com.vertica.spark.util.error.SchemaErrorType._
import com.vertica.spark.util.error.JdbcErrorType._
import org.apache.spark.sql.catalyst.InternalRow

class VerticaDistributedFilesystemReadPipeTests extends AnyFlatSpec with BeforeAndAfterAll with MockFactory with org.scalatest.OneInstancePerTest{

  private val tablename = TableName("dummy", None)
  private val jdbcConfig = JDBCConfig("1.1.1.1", 1234, "test", "test", "test", Level.ERROR)
  private val fileStoreConfig = FileStoreConfig("hdfs://example-hdfs:8020/tmp/test", Level.ERROR)
  private val metadata = new MetadataBuilder().putString("name", "col1").build()

  override def afterAll(): Unit = {
  }

  case class TestColumnDef(index: Int, colName: String, colType: Int, colTypeName: String, scale: Int, signed: Boolean, nullable: Boolean)

  it should "retrieve metadata when not provided" in {
    val config = DistributedFilesystemReadConfig(logLevel = Level.ERROR, jdbcConfig = jdbcConfig, fileStoreConfig = fileStoreConfig,  tablename = tablename, partitionCount = None, metadata = None)

    val mockSchemaTools = mock[SchemaToolsInterface]
    (mockSchemaTools.readSchema _).expects(*,tablename.name).returning(Right(new StructType()))

    val pipe = new VerticaDistributedFilesystemReadPipe(config, mock[FileStoreLayerInterface], mock[JdbcLayerInterface], mockSchemaTools, mock[CleanupUtilsInterface])

    pipe.getMetadata match {
      case Left(_) => fail
      case Right(metadata) => assert(metadata.schema == new StructType())
    }
  }

  it should "use full schema" in {
    val fullTablename = TableName("table", Some("schema"))
    val config = DistributedFilesystemReadConfig(logLevel = Level.ERROR, jdbcConfig = jdbcConfig, fileStoreConfig = fileStoreConfig, partitionCount = None, tablename = fullTablename, metadata = None)

    val mockSchemaTools = mock[SchemaToolsInterface]
    (mockSchemaTools.readSchema _).expects(*,"schema.table").returning(Right(new StructType()))

    val pipe = new VerticaDistributedFilesystemReadPipe(config, mock[FileStoreLayerInterface], mock[JdbcLayerInterface], mockSchemaTools, mock[CleanupUtilsInterface])

    pipe.getMetadata
  }

  it should "return cached metadata" in {
    val config = DistributedFilesystemReadConfig(logLevel = Level.ERROR, jdbcConfig = jdbcConfig, fileStoreConfig = fileStoreConfig, tablename = tablename, partitionCount = None, metadata = Some(VerticaMetadata(new StructType())))

    val pipe = new VerticaDistributedFilesystemReadPipe(config, mock[FileStoreLayerInterface], mock[JdbcLayerInterface], mock[SchemaToolsInterface], mock[CleanupUtilsInterface])

    pipe.getMetadata match {
      case Left(_) => fail
      case Right(metadata) => assert(metadata.schema == new StructType())
    }
  }

  it should "return an error when there's an issue parsing schema" in {
    val config = DistributedFilesystemReadConfig(logLevel = Level.ERROR, jdbcConfig = jdbcConfig, fileStoreConfig = fileStoreConfig, tablename = tablename, partitionCount = None, metadata = None)

    val mockSchemaTools = mock[SchemaToolsInterface]
      (mockSchemaTools.readSchema _).expects(*,tablename.getFullTableName).returning(Left(List(SchemaError(MissingConversionError, "unknown"))))

    val pipe = new VerticaDistributedFilesystemReadPipe(config, mock[FileStoreLayerInterface], mock[JdbcLayerInterface], mockSchemaTools, mock[CleanupUtilsInterface])

    pipe.getMetadata match {
      case Left(err) => assert(err.err == SchemaDiscoveryError)
      case Right(_) => fail
    }
  }

  it should "call Vertica to export parquet files on pre read steps" in {
    val config = DistributedFilesystemReadConfig(logLevel = Level.ERROR, jdbcConfig = jdbcConfig, fileStoreConfig = fileStoreConfig, tablename = tablename, partitionCount = None, metadata = Some(VerticaMetadata(new StructType())))

    val sessionId = "session-id"
    val sessionIdProvider = mock[SessionIdInterface]
    (sessionIdProvider.getId _).expects().returning(sessionId)

    val fileStoreLayer = mock[FileStoreLayerInterface]
    val expectedAddress = fileStoreConfig.address + "/" + sessionId + "/" + config.tablename.getFullTableName
    (fileStoreLayer.createDir _).expects(*).returning(Right())
    (fileStoreLayer.removeDir _).expects(expectedAddress).returning(Right())
    (fileStoreLayer.getFileList _).expects(expectedAddress).returning(Right(Array[String]("example")))
    (fileStoreLayer.getParquetFileMetadata _).expects(*).returning(Right(ParquetFileMetadata("example", 4)))

    val jdbcLayer = mock[JdbcLayerInterface]
<<<<<<< HEAD
    val expectedJdbcCommand = "EXPORT TO PARQUET(directory = 'hdfs://example-hdfs:8020/tmp/test/dummy', fileSizeMB = 512, rowGroupSizeMB = 64, fileMode = '777', dirMode = '777') AS SELECT col1 FROM dummy;"
    (jdbcLayer.execute _).expects(expectedJdbcCommand).returning(Right())

    val columnDef = ColumnDef("col1", java.sql.Types.REAL, "REAL", 32, 32, signed = false, nullable = true, metadata)

    val mockSchemaTools = mock[SchemaToolsInterface]
    (mockSchemaTools.getColumnInfo _).expects(*,tablename.name).returning(Right(List(columnDef)))

    val pipe = new VerticaDistributedFilesystemReadPipe(config, fileStoreLayer, jdbcLayer, mockSchemaTools)
=======
    val expectedJdbcCommand = "EXPORT TO PARQUET(directory = 'hdfs://example-hdfs:8020/tmp/test/session-id/dummy', fileSizeMB = 512, rowGroupSizeMB = 64, fileMode = '777', dirMode = '777') AS SELECT * FROM dummy;"
    (jdbcLayer.execute _).expects(expectedJdbcCommand).returning(Right())

    val pipe = new VerticaDistributedFilesystemReadPipe(config, fileStoreLayer, jdbcLayer, mock[SchemaToolsInterface], mock[CleanupUtilsInterface], sessionIdProvider)
>>>>>>> 7997fcef

    pipe.doPreReadSteps() match {
      case Left(err) => fail(err.msg)
      case Right(_) => ()
    }
  }

  it should "return an error when there's a filesystem failure" in {
    val config = DistributedFilesystemReadConfig(logLevel = Level.ERROR, jdbcConfig = jdbcConfig, fileStoreConfig = fileStoreConfig, tablename = tablename, partitionCount = None, metadata = Some(VerticaMetadata(new StructType())))

    val fileStoreLayer = mock[FileStoreLayerInterface]
    (fileStoreLayer.createDir _).expects(*).returning(Right())
    (fileStoreLayer.removeDir _).expects(*).returning(Left(ConnectorError(FileSystemError)))

    val jdbcLayer = mock[JdbcLayerInterface]

    val pipe = new VerticaDistributedFilesystemReadPipe(config, fileStoreLayer, jdbcLayer, mock[SchemaToolsInterface], mock[CleanupUtilsInterface])

    pipe.doPreReadSteps() match {
      case Left(err) => assert(err.err == FileSystemError)
      case Right(_) => fail
    }
  }

  it should "return an error when there's a JDBC failure" in {
    val config = DistributedFilesystemReadConfig(logLevel = Level.ERROR, jdbcConfig = jdbcConfig, fileStoreConfig = fileStoreConfig, tablename = tablename, partitionCount = None, metadata = Some(VerticaMetadata(new StructType())))

    val fileStoreLayer = mock[FileStoreLayerInterface]
    (fileStoreLayer.createDir _).expects(*).returning(Right())
    (fileStoreLayer.removeDir _).expects(*).returning(Right())

    val jdbcLayer = mock[JdbcLayerInterface]
    (jdbcLayer.execute _).expects(*).returning(Left(JDBCLayerError(ConnectionError)))

<<<<<<< HEAD
    val columnDef = ColumnDef("col1", java.sql.Types.REAL, "REAL", 32, 32, signed = false, nullable = true, metadata)

    val mockSchemaTools = mock[SchemaToolsInterface]
    (mockSchemaTools.getColumnInfo _).expects(*,tablename.name).returning(Right(List(columnDef)))

    val pipe = new VerticaDistributedFilesystemReadPipe(config, fileStoreLayer, jdbcLayer, mockSchemaTools)
=======
    val cleanupUtils = mock[CleanupUtilsInterface]
    (cleanupUtils.cleanupAll _).expects(*,*).returning(Right(()))

    val pipe = new VerticaDistributedFilesystemReadPipe(config, fileStoreLayer, jdbcLayer, mock[SchemaToolsInterface], cleanupUtils)
>>>>>>> 7997fcef

    pipe.doPreReadSteps() match {
      case Left(err) => assert(err.err == ExportFromVerticaError)
      case Right(_) => fail
    }
  }

  // Default partition count of 1 per file, with equal partition counts
  it should "return partitioning info from pre-read steps based on files from filesystem" in {
    val config = DistributedFilesystemReadConfig(logLevel = Level.ERROR, jdbcConfig = jdbcConfig, fileStoreConfig = fileStoreConfig, tablename = tablename, partitionCount = None, metadata = Some(VerticaMetadata(new StructType())))

    val sessionId = "session-id"
    val sessionIdProvider = mock[SessionIdInterface]
    (sessionIdProvider.getId _).expects().returning(sessionId)

    val fileStoreLayer = mock[FileStoreLayerInterface]
    val expectedAddress = fileStoreConfig.address + "/" + sessionId + "/" + config.tablename.getFullTableName
    (fileStoreLayer.createDir _).expects(*).returning(Right())
    (fileStoreLayer.removeDir _).expects(*).returning(Right())

    // Files returned by filesystem (mock of what vertica would create
    val exportedFiles = Array[String](expectedAddress+"/t1p1.parquet", expectedAddress+"/t1p2.parquet", expectedAddress+"/t1p3.parquet")
    (fileStoreLayer.getFileList _).expects(expectedAddress).returning(Right(exportedFiles))

    for (file <- exportedFiles) {
      (fileStoreLayer.getParquetFileMetadata _).expects(file).returning(Right(ParquetFileMetadata(file, 4)))
    }

    val jdbcLayer = mock[JdbcLayerInterface]
    (jdbcLayer.execute _).expects(*).returning(Right())

<<<<<<< HEAD
    val columnDef = ColumnDef("col1", java.sql.Types.REAL, "REAL", 32, 32, signed = false, nullable = true, metadata)

    val mockSchemaTools = mock[SchemaToolsInterface]
    (mockSchemaTools.getColumnInfo _).expects(*,tablename.name).returning(Right(List(columnDef)))

    val pipe = new VerticaDistributedFilesystemReadPipe(config, fileStoreLayer, jdbcLayer, mockSchemaTools)
=======
    val pipe = new VerticaDistributedFilesystemReadPipe(config, fileStoreLayer, jdbcLayer, mock[SchemaToolsInterface], mock[CleanupUtilsInterface], sessionIdProvider)
>>>>>>> 7997fcef

    pipe.doPreReadSteps() match {
      case Left(_) => fail
      case Right(partitionInfo) =>
        val partitions = partitionInfo.partitionSeq
        assert(partitions.length == 3)
        for (p <- partitions) {
          p match {
            case vp: VerticaDistributedFilesystemPartition =>
              assert(vp.fileRanges.size == 1)
              assert(vp.fileRanges.head.minRowGroup == 0)
              assert(vp.fileRanges.head.maxRowGroup == 3)
            case _ => fail
          }
        }
    }
  }

  // Default partition count of 1 per file, with equal partition counts
  it should "split a file evenly among many partitions" in {
    // 2 row groups per partition except last one which should have 1 row group
    val partitionCount = 15
    val rowGroupCount = 29

    val config = DistributedFilesystemReadConfig(logLevel = Level.ERROR, jdbcConfig = jdbcConfig, fileStoreConfig = fileStoreConfig, tablename = tablename, partitionCount = Some(partitionCount), metadata = Some(VerticaMetadata(new StructType())))

    val sessionId = "session-id"
    val sessionIdProvider = mock[SessionIdInterface]
    (sessionIdProvider.getId _).expects().returning(sessionId)

    val fileStoreLayer = mock[FileStoreLayerInterface]
    val expectedAddress = fileStoreConfig.address + "/" + sessionId + "/" + config.tablename.getFullTableName
    (fileStoreLayer.createDir _).expects(*).returning(Right())
    (fileStoreLayer.removeDir _).expects(*).returning(Right())

    // Files returned by filesystem (mock of what vertica would create
    val exportedFiles = Array[String](expectedAddress+"/t1p1.parquet")
    (fileStoreLayer.getFileList _).expects(expectedAddress).returning(Right(exportedFiles))

    for (file <- exportedFiles) {
      (fileStoreLayer.getParquetFileMetadata _).expects(file).returning(Right(ParquetFileMetadata(file, rowGroupCount)))
    }

    val jdbcLayer = mock[JdbcLayerInterface]
    (jdbcLayer.execute _).expects(*).returning(Right())

<<<<<<< HEAD
    val columnDef = ColumnDef("col1", java.sql.Types.REAL, "REAL", 32, 32, signed = false, nullable = true, metadata)

    val mockSchemaTools = mock[SchemaToolsInterface]
    (mockSchemaTools.getColumnInfo _).expects(*,tablename.name).returning(Right(List(columnDef)))

    val pipe = new VerticaDistributedFilesystemReadPipe(config, fileStoreLayer, jdbcLayer, mockSchemaTools)
=======
    val pipe = new VerticaDistributedFilesystemReadPipe(config, fileStoreLayer, jdbcLayer, mock[SchemaToolsInterface], mock[CleanupUtilsInterface], sessionIdProvider)
>>>>>>> 7997fcef

    pipe.doPreReadSteps() match {
      case Left(_) => fail
      case Right(partitionInfo) =>
        val partitions = partitionInfo.partitionSeq
        assert(partitions.length == 15)
        var i = 0
        for (p <- partitions) {
          p match {
            case vp: VerticaDistributedFilesystemPartition =>
              assert(vp.fileRanges.size == 1)
              if(i != 14) {
                assert(vp.fileRanges.head.minRowGroup == i*2)
                assert(vp.fileRanges.head.maxRowGroup == (i*2)+1)
              }
              else {
                assert(vp.fileRanges.head.minRowGroup == 28)
                assert(vp.fileRanges.head.maxRowGroup == 28)
              }
            case _ => fail
          }
          i += 1
        }
    }
  }

  it should "Split up files among partitions when they don't divide evenly" in {
    val partitionCount = 4
    val rowGroupPerFile = 5
    // With 3 files so 15 total row groups, partitions should end up containning rows as such: [4,4,4,3]

    val config = DistributedFilesystemReadConfig(logLevel = Level.ERROR, jdbcConfig = jdbcConfig, fileStoreConfig = fileStoreConfig, tablename = tablename, partitionCount = Some(partitionCount), metadata = Some(VerticaMetadata(new StructType())))

    val sessionId = "session-id"
    val sessionIdProvider = mock[SessionIdInterface]
    (sessionIdProvider.getId _).expects().returning(sessionId)

    val fileStoreLayer = mock[FileStoreLayerInterface]
    val expectedAddress = fileStoreConfig.address + "/" + sessionId + "/" + config.tablename.getFullTableName
    (fileStoreLayer.createDir _).expects(*).returning(Right())
    (fileStoreLayer.removeDir _).expects(*).returning(Right())

    // Files returned by filesystem (mock of what vertica would create
    val fname1 = expectedAddress+"/t1p1.parquet"
    val fname2 = expectedAddress+"/t1p2.parquet"
    val fname3 = expectedAddress+"/t1p3.parquet"
    val exportedFiles = Array[String](fname1, fname2 , fname3)
    (fileStoreLayer.getFileList _).expects(expectedAddress).returning(Right(exportedFiles))

    for (file <- exportedFiles) {
      (fileStoreLayer.getParquetFileMetadata _).expects(file).returning(Right(ParquetFileMetadata(file, rowGroupPerFile)))
    }

    val jdbcLayer = mock[JdbcLayerInterface]
    (jdbcLayer.execute _).expects(*).returning(Right())

<<<<<<< HEAD
    val columnDef = ColumnDef("col1", java.sql.Types.REAL, "REAL", 32, 32, signed = false, nullable = true, metadata)

    val mockSchemaTools = mock[SchemaToolsInterface]
    (mockSchemaTools.getColumnInfo _).expects(*,tablename.name).returning(Right(List(columnDef)))

    val pipe = new VerticaDistributedFilesystemReadPipe(config, fileStoreLayer, jdbcLayer, mockSchemaTools)
=======
    val pipe = new VerticaDistributedFilesystemReadPipe(config, fileStoreLayer, jdbcLayer, mock[SchemaToolsInterface], mock[CleanupUtilsInterface], sessionIdProvider)
>>>>>>> 7997fcef

    pipe.doPreReadSteps() match {
      case Left(_) => fail
      case Right(partitionInfo) =>
        val partitions = partitionInfo.partitionSeq
        assert(partitions.length == partitionCount)
        assert(partitions(0).asInstanceOf[VerticaDistributedFilesystemPartition].fileRanges(0) == ParquetFileRange(fname1,0,3,Some(0)))
        assert(partitions(1).asInstanceOf[VerticaDistributedFilesystemPartition].fileRanges(0) == ParquetFileRange(fname1,4,4,Some(1)))
        assert(partitions(1).asInstanceOf[VerticaDistributedFilesystemPartition].fileRanges(1) == ParquetFileRange(fname2,0,2,Some(0)))
        assert(partitions(2).asInstanceOf[VerticaDistributedFilesystemPartition].fileRanges(0) == ParquetFileRange(fname2,3,4,Some(1)))
        assert(partitions(2).asInstanceOf[VerticaDistributedFilesystemPartition].fileRanges(1) == ParquetFileRange(fname3,0,1,Some(0)))
        assert(partitions(3).asInstanceOf[VerticaDistributedFilesystemPartition].fileRanges(0) == ParquetFileRange(fname3,2,4,Some(1)))
    }
  }


  it should "Construct file range count map and pass include it in partitions" in {
    val partitionCount = 4
    val rowGroupPerFile = 5
    // With 3 files so 15 total row groups, partitions should end up containning rows as such: [4,4,4,3]

    val config = DistributedFilesystemReadConfig(logLevel = Level.ERROR, jdbcConfig = jdbcConfig, fileStoreConfig = fileStoreConfig, tablename = tablename, partitionCount = Some(partitionCount), metadata = Some(VerticaMetadata(new StructType())))

    val sessionId = "session-id"
    val sessionIdProvider = mock[SessionIdInterface]
    (sessionIdProvider.getId _).expects().returning(sessionId)

    val fileStoreLayer = mock[FileStoreLayerInterface]
    val expectedAddress = fileStoreConfig.address + "/" + sessionId + "/" + config.tablename.getFullTableName
    (fileStoreLayer.createDir _).expects(*).returning(Right())
    (fileStoreLayer.removeDir _).expects(*).returning(Right())

    // Files returned by filesystem (mock of what vertica would create
    val fname1 = expectedAddress+"/t1p1.parquet"
    val fname2 = expectedAddress+"/t1p2.parquet"
    val fname3 = expectedAddress+"/t1p3.parquet"
    val exportedFiles = Array[String](fname1, fname2 , fname3)
    (fileStoreLayer.getFileList _).expects(expectedAddress).returning(Right(exportedFiles))

    for (file <- exportedFiles) {
      (fileStoreLayer.getParquetFileMetadata _).expects(file).returning(Right(ParquetFileMetadata(file, rowGroupPerFile)))
    }

    val jdbcLayer = mock[JdbcLayerInterface]
    (jdbcLayer.execute _).expects(*).returning(Right())

    val pipe = new VerticaDistributedFilesystemReadPipe(config, fileStoreLayer, jdbcLayer, mock[SchemaToolsInterface], mock[CleanupUtilsInterface], sessionIdProvider)

    pipe.doPreReadSteps() match {
      case Left(_) => fail
      case Right(partitionInfo) =>
        val partitions = partitionInfo.partitionSeq
        assert(partitions.length == partitionCount)
        for(partition <- partitions){
          partition.asInstanceOf[VerticaDistributedFilesystemPartition].rangeCountMap match {
            case None => fail
            case Some(map) =>
              assert(map(fname1) == 2)
              assert(map(fname2) == 2)
              assert(map(fname3) == 2)
          }
        }
    }
  }

  it should "Return an error when there is a problem retrieving file list" in {
    val config = DistributedFilesystemReadConfig(logLevel = Level.ERROR, jdbcConfig = jdbcConfig, fileStoreConfig = fileStoreConfig, tablename = tablename, partitionCount = None, metadata = Some(VerticaMetadata(new StructType())))

    val fileStoreLayer = mock[FileStoreLayerInterface]
    (fileStoreLayer.createDir _).expects(*).returning(Right())
    (fileStoreLayer.removeDir _).expects(*).returning(Right())

    val jdbcLayer = mock[JdbcLayerInterface]
    (jdbcLayer.execute _).expects(*).returning(Right(()))

<<<<<<< HEAD
    val columnDef = ColumnDef("col1", java.sql.Types.REAL, "REAL", 32, 32, signed = false, nullable = true, metadata)

    val mockSchemaTools = mock[SchemaToolsInterface]
    (mockSchemaTools.getColumnInfo _).expects(*,tablename.name).returning(Right(List(columnDef)))

    val pipe = new VerticaDistributedFilesystemReadPipe(config, fileStoreLayer, jdbcLayer, mockSchemaTools)
=======
    val cleanupUtils = mock[CleanupUtilsInterface]
    (cleanupUtils.cleanupAll _).expects(*,*).returning(Right(()))

    val pipe = new VerticaDistributedFilesystemReadPipe(config, fileStoreLayer, jdbcLayer, mock[SchemaToolsInterface], cleanupUtils)
>>>>>>> 7997fcef

    (fileStoreLayer.getFileList _).expects(*).returning(Left(ConnectorError(FileSystemError)))

    pipe.doPreReadSteps() match {
      case Left(err) => assert(err.err == FileSystemError)
      case Right(_) => fail
    }
  }

  it should "Return an error when there are no files to create partitions from" in {
    val config = DistributedFilesystemReadConfig(logLevel = Level.ERROR, jdbcConfig = jdbcConfig, fileStoreConfig = fileStoreConfig, tablename = tablename, partitionCount = None, metadata = Some(VerticaMetadata(new StructType())))

    val fileStoreLayer = mock[FileStoreLayerInterface]
    val expectedAddress = fileStoreConfig.address + "/" + config.tablename.getFullTableName
    (fileStoreLayer.createDir _).expects(*).returning(Right())
    (fileStoreLayer.removeDir _).expects(*).returning(Right())

    // Files returned by filesystem (mock of what vertica would create
    val exportedFiles = Array[String]()
    (fileStoreLayer.getFileList _).expects(*).returning(Right(exportedFiles))

    val jdbcLayer = mock[JdbcLayerInterface]
    (jdbcLayer.execute _).expects(*).returning(Right())

<<<<<<< HEAD
    val columnDef = ColumnDef("col1", java.sql.Types.REAL, "REAL", 32, 32, signed = false, nullable = true, metadata)

    val mockSchemaTools = mock[SchemaToolsInterface]
    (mockSchemaTools.getColumnInfo _).expects(*,tablename.name).returning(Right(List(columnDef)))

    val pipe = new VerticaDistributedFilesystemReadPipe(config, fileStoreLayer, jdbcLayer, mockSchemaTools)
=======
    val cleanupUtils = mock[CleanupUtilsInterface]
    (cleanupUtils.cleanupAll _).expects(*,*).returning(Right(()))

    val pipe = new VerticaDistributedFilesystemReadPipe(config, fileStoreLayer, jdbcLayer, mock[SchemaToolsInterface], cleanupUtils)
>>>>>>> 7997fcef

    pipe.doPreReadSteps() match {
      case Left(err) => assert(err.err == PartitioningError)
      case Right(_) => fail
    }
  }

  it should "Use filestore layer to read data" in {
    val config = DistributedFilesystemReadConfig(logLevel = Level.ERROR, jdbcConfig = jdbcConfig, fileStoreConfig = fileStoreConfig, tablename = tablename, partitionCount = None, metadata = Some(VerticaMetadata(new StructType())))

    val filename = "test.parquet"
    val v1: Int = 1
    val v2: Float = 2.0f
    val data = DataBlock(List(InternalRow(v1, v2) ))

    val fileRange = ParquetFileRange(filename, 0, 1)
    val partition = VerticaDistributedFilesystemPartition(List(fileRange))

    val fileStoreLayer = mock[FileStoreLayerInterface]
    (fileStoreLayer.openReadParquetFile _).expects(fileRange).returning(Right())
    (fileStoreLayer.readDataFromParquetFile _).expects(*).returning(Right(data))
    (fileStoreLayer.closeReadParquetFile _).expects().returning(Right())

    val jdbcLayer = mock[JdbcLayerInterface]

    val pipe = new VerticaDistributedFilesystemReadPipe(config, fileStoreLayer, jdbcLayer, mock[SchemaToolsInterface], mock[CleanupUtilsInterface])
    pipe.dataSize = 2

    pipe.startPartitionRead(partition) match {
      case Left(_) => fail
      case Right(_) => ()
    }

    pipe.readData match {
      case Left(_) => fail
      case Right(data) =>
        assert(data.data.size == 1)
        assert(data.data(0).getInt(0) == v1)
        assert(data.data(0).getFloat(1) == v2)
    }

    pipe.endPartitionRead() match {
      case Left(_) => fail
      case Right(_) => ()
    }
  }

  it should "Use filestore layer to read from multiple files" in {
    val config = DistributedFilesystemReadConfig(logLevel = Level.ERROR, jdbcConfig = jdbcConfig, fileStoreConfig = fileStoreConfig, tablename = tablename, partitionCount = None, metadata = Some(VerticaMetadata(new StructType())))

    val v1: Int = 1
    val v2: Float = 2.0f
    val v3: Int = 2
    val data1 = DataBlock(List(InternalRow(v1, v2) ))
    val data2 = DataBlock(List(InternalRow(v3, v2) ))

    val filename1 = "test.parquet"
    val filename2 = "test2.parquet"
    val fileRange1 = ParquetFileRange(filename1, 0, 1)
    val fileRange2 = ParquetFileRange(filename2, 0, 1)
    val partition = VerticaDistributedFilesystemPartition(List(fileRange1, fileRange2))

    val fileStoreLayer = mock[FileStoreLayerInterface]
    (fileStoreLayer.openReadParquetFile _).expects(fileRange1).returning(Right())
    (fileStoreLayer.readDataFromParquetFile _).expects(*).returning(Right(data1))
    (fileStoreLayer.readDataFromParquetFile _).expects(*).returning(Left(ConnectorError(DoneReading)))
    (fileStoreLayer.closeReadParquetFile _).expects().returning(Right())
    (fileStoreLayer.openReadParquetFile _).expects(fileRange2).returning(Right())
    (fileStoreLayer.readDataFromParquetFile _).expects(*).returning(Right(data2))
    (fileStoreLayer.readDataFromParquetFile _).expects(*).returning(Left(ConnectorError(DoneReading)))
    (fileStoreLayer.closeReadParquetFile _).expects().returning(Right())

    val jdbcLayer = mock[JdbcLayerInterface]

    val pipe = new VerticaDistributedFilesystemReadPipe(config, fileStoreLayer, jdbcLayer, mock[SchemaToolsInterface], mock[CleanupUtilsInterface])
    pipe.dataSize = 2

    pipe.startPartitionRead(partition) match {
      case Left(_) => fail
      case Right(_) => ()
    }

    pipe.readData match {
      case Left(_) => fail
      case Right(data) =>
        assert(data.data.size == 1)
        assert(data.data(0).getInt(0) == v1)
        assert(data.data(0).getFloat(1) == v2)
    }

    pipe.readData match {
      case Left(_) => fail
      case Right(data) =>
        assert(data.data.size == 1)
        assert(data.data(0).getInt(0) == v3)
        assert(data.data(0).getFloat(1) == v2)
    }

    pipe.readData match {
      case Left(err) => assert(err.err == DoneReading)
      case Right(_) => fail
    }

    pipe.endPartitionRead() match {
      case Left(_) => fail
      case Right(_) => ()
    }
  }

  it should "Call cleanup when done reading files" in {
    val config = DistributedFilesystemReadConfig(logLevel = Level.ERROR, jdbcConfig = jdbcConfig, fileStoreConfig = fileStoreConfig, tablename = tablename, partitionCount = None, metadata = Some(VerticaMetadata(new StructType())))

    val v1: Int = 1
    val v2: Float = 2.0f
    val v3: Int = 2
    val data1 = DataBlock(List(InternalRow(v1, v2) ))
    val data2 = DataBlock(List(InternalRow(v3, v2) ))

    val filename1 = "test.parquet"
    val filename2 = "test2.parquet"
    val fileRange1 = ParquetFileRange(filename1, 0, 1, Some(0))
    val fileRange2 = ParquetFileRange(filename2, 0, 1, Some(0))
    val partition = VerticaDistributedFilesystemPartition(List(fileRange1, fileRange2), Some(Map(filename1 -> 1, filename2 -> 1)))

    val jdbcLayer = mock[JdbcLayerInterface]

    val fileStoreLayer = mock[FileStoreLayerInterface]
    (fileStoreLayer.openReadParquetFile _).expects(fileRange1).returning(Right())
    (fileStoreLayer.readDataFromParquetFile _).expects(*).returning(Right(data1))
    (fileStoreLayer.readDataFromParquetFile _).expects(*).returning(Left(ConnectorError(DoneReading)))
    (fileStoreLayer.closeReadParquetFile _).expects().returning(Right())
    (fileStoreLayer.openReadParquetFile _).expects(fileRange2).returning(Right())
    (fileStoreLayer.readDataFromParquetFile _).expects(*).returning(Right(data2))
    (fileStoreLayer.readDataFromParquetFile _).expects(*).returning(Left(ConnectorError(DoneReading)))
    (fileStoreLayer.closeReadParquetFile _).expects().returning(Right())

    // Should be called to clean up 2 files
    val cleanupUtils = mock[CleanupUtilsInterface]
    (cleanupUtils.checkAndCleanup _).expects(fileStoreLayer, FileCleanupInfo(filename1,0,1)).returning(Right(()))
    (cleanupUtils.checkAndCleanup _).expects(fileStoreLayer, FileCleanupInfo(filename2,0,1)).returning(Right(()))

    val pipe = new VerticaDistributedFilesystemReadPipe(config, fileStoreLayer, jdbcLayer, mock[SchemaToolsInterface], cleanupUtils)
    pipe.dataSize = 2

    pipe.startPartitionRead(partition)
    pipe.readData
    pipe.readData
    pipe.readData
    pipe.endPartitionRead
  }

  it should "Return an error if there is a partition type mismatch" in {
    val config = DistributedFilesystemReadConfig(logLevel = Level.ERROR, jdbcConfig = jdbcConfig, fileStoreConfig = fileStoreConfig, tablename = tablename, partitionCount = None, metadata = Some(VerticaMetadata(new StructType())))

    val partition = mock[VerticaPartition]

    val fileStoreLayer = mock[FileStoreLayerInterface]
    val jdbcLayer = mock[JdbcLayerInterface]

    val pipe = new VerticaDistributedFilesystemReadPipe(config, fileStoreLayer, jdbcLayer, mock[SchemaToolsInterface], mock[CleanupUtilsInterface])

    pipe.startPartitionRead(partition) match {
      case Left(err) => assert(err.err == InvalidPartition)
      case Right(_) => fail
    }
  }

  it should "Pass on errors from filestore layer on read start" in {
    val config = DistributedFilesystemReadConfig(logLevel = Level.ERROR, jdbcConfig = jdbcConfig, fileStoreConfig = fileStoreConfig, tablename = tablename, partitionCount = None, metadata = Some(VerticaMetadata(new StructType())))

    val filename = "test.parquet"
    val partition = VerticaDistributedFilesystemPartition(List(ParquetFileRange(filename, 0, 1)))

    val fileStoreLayer = mock[FileStoreLayerInterface]
    (fileStoreLayer.openReadParquetFile _).expects(*).returning(Left(ConnectorError(StagingFsUrlMissingError)))

    val jdbcLayer = mock[JdbcLayerInterface]

    val pipe = new VerticaDistributedFilesystemReadPipe(config, fileStoreLayer, jdbcLayer, mock[SchemaToolsInterface], mock[CleanupUtilsInterface])

    pipe.startPartitionRead(partition) match {
      case Left(err) => assert(err.err == StagingFsUrlMissingError)
      case Right(_) => fail
    }
  }

  it should "Pass on errors from filestore layer on read" in {
    val config = DistributedFilesystemReadConfig(logLevel = Level.ERROR, jdbcConfig = jdbcConfig, fileStoreConfig = fileStoreConfig, tablename = tablename, partitionCount = None, metadata = Some(VerticaMetadata(new StructType())))

    val filename = "test.parquet"
    val partition = VerticaDistributedFilesystemPartition(List(ParquetFileRange(filename, 0, 1)))

    val fileStoreLayer = mock[FileStoreLayerInterface]
    (fileStoreLayer.openReadParquetFile _).expects(*).returning(Right())
    (fileStoreLayer.readDataFromParquetFile _).expects(*).returning(Left(ConnectorError(StagingFsUrlMissingError)))

    val jdbcLayer = mock[JdbcLayerInterface]

    val pipe = new VerticaDistributedFilesystemReadPipe(config, fileStoreLayer, jdbcLayer, mock[SchemaToolsInterface], mock[CleanupUtilsInterface])

    pipe.startPartitionRead(partition) match {
      case Left(_) => fail
      case Right(_) => ()
    }

    pipe.readData match {
      case Left(err) => assert(err.err == StagingFsUrlMissingError)
      case Right(_) => fail
    }
  }

  it should "Pass on errors from filestore layer on read end" in {
    val config = DistributedFilesystemReadConfig(logLevel = Level.ERROR, jdbcConfig = jdbcConfig, fileStoreConfig = fileStoreConfig, tablename = tablename, partitionCount = None, metadata = Some(VerticaMetadata(new StructType())))

    val filename = "test.parquet"
    val v1: Int = 1
    val v2: Float = 2.0f
    val data = DataBlock(List(InternalRow(v1, v2) ))

    val partition = VerticaDistributedFilesystemPartition(List(ParquetFileRange(filename, 0, 1)))

    val fileStoreLayer = mock[FileStoreLayerInterface]
    (fileStoreLayer.openReadParquetFile _).expects(*).returning(Right())
    (fileStoreLayer.readDataFromParquetFile _).expects(*).returning(Right(data))
    (fileStoreLayer.closeReadParquetFile _).expects().returning(Left(ConnectorError(StagingFsUrlMissingError)))

    val jdbcLayer = mock[JdbcLayerInterface]

    val pipe = new VerticaDistributedFilesystemReadPipe(config, fileStoreLayer, jdbcLayer, mock[SchemaToolsInterface], mock[CleanupUtilsInterface])

    pipe.startPartitionRead(partition) match {
      case Left(_) => fail
      case Right(_) => ()
    }

    pipe.readData match {
      case Left(_) => fail
      case Right(_) => ()
    }

    pipe.endPartitionRead() match {
      case Left(err) => assert(err.err == StagingFsUrlMissingError)
      case Right(_) => fail
    }
  }

}<|MERGE_RESOLUTION|>--- conflicted
+++ resolved
@@ -94,7 +94,6 @@
     (fileStoreLayer.getParquetFileMetadata _).expects(*).returning(Right(ParquetFileMetadata("example", 4)))
 
     val jdbcLayer = mock[JdbcLayerInterface]
-<<<<<<< HEAD
     val expectedJdbcCommand = "EXPORT TO PARQUET(directory = 'hdfs://example-hdfs:8020/tmp/test/dummy', fileSizeMB = 512, rowGroupSizeMB = 64, fileMode = '777', dirMode = '777') AS SELECT col1 FROM dummy;"
     (jdbcLayer.execute _).expects(expectedJdbcCommand).returning(Right())
 
@@ -103,13 +102,7 @@
     val mockSchemaTools = mock[SchemaToolsInterface]
     (mockSchemaTools.getColumnInfo _).expects(*,tablename.name).returning(Right(List(columnDef)))
 
-    val pipe = new VerticaDistributedFilesystemReadPipe(config, fileStoreLayer, jdbcLayer, mockSchemaTools)
-=======
-    val expectedJdbcCommand = "EXPORT TO PARQUET(directory = 'hdfs://example-hdfs:8020/tmp/test/session-id/dummy', fileSizeMB = 512, rowGroupSizeMB = 64, fileMode = '777', dirMode = '777') AS SELECT * FROM dummy;"
-    (jdbcLayer.execute _).expects(expectedJdbcCommand).returning(Right())
-
-    val pipe = new VerticaDistributedFilesystemReadPipe(config, fileStoreLayer, jdbcLayer, mock[SchemaToolsInterface], mock[CleanupUtilsInterface], sessionIdProvider)
->>>>>>> 7997fcef
+    val pipe = new VerticaDistributedFilesystemReadPipe(config, fileStoreLayer, jdbcLayer, mockSchemaTools, mock[CleanupUtilsInterface], sessionIdProvider)
 
     pipe.doPreReadSteps() match {
       case Left(err) => fail(err.msg)
@@ -144,19 +137,15 @@
     val jdbcLayer = mock[JdbcLayerInterface]
     (jdbcLayer.execute _).expects(*).returning(Left(JDBCLayerError(ConnectionError)))
 
-<<<<<<< HEAD
     val columnDef = ColumnDef("col1", java.sql.Types.REAL, "REAL", 32, 32, signed = false, nullable = true, metadata)
 
     val mockSchemaTools = mock[SchemaToolsInterface]
     (mockSchemaTools.getColumnInfo _).expects(*,tablename.name).returning(Right(List(columnDef)))
 
-    val pipe = new VerticaDistributedFilesystemReadPipe(config, fileStoreLayer, jdbcLayer, mockSchemaTools)
-=======
     val cleanupUtils = mock[CleanupUtilsInterface]
     (cleanupUtils.cleanupAll _).expects(*,*).returning(Right(()))
 
-    val pipe = new VerticaDistributedFilesystemReadPipe(config, fileStoreLayer, jdbcLayer, mock[SchemaToolsInterface], cleanupUtils)
->>>>>>> 7997fcef
+    val pipe = new VerticaDistributedFilesystemReadPipe(config, fileStoreLayer, jdbcLayer, mockSchemaTools, cleanupUtils)
 
     pipe.doPreReadSteps() match {
       case Left(err) => assert(err.err == ExportFromVerticaError)
@@ -188,16 +177,12 @@
     val jdbcLayer = mock[JdbcLayerInterface]
     (jdbcLayer.execute _).expects(*).returning(Right())
 
-<<<<<<< HEAD
     val columnDef = ColumnDef("col1", java.sql.Types.REAL, "REAL", 32, 32, signed = false, nullable = true, metadata)
 
     val mockSchemaTools = mock[SchemaToolsInterface]
     (mockSchemaTools.getColumnInfo _).expects(*,tablename.name).returning(Right(List(columnDef)))
 
-    val pipe = new VerticaDistributedFilesystemReadPipe(config, fileStoreLayer, jdbcLayer, mockSchemaTools)
-=======
-    val pipe = new VerticaDistributedFilesystemReadPipe(config, fileStoreLayer, jdbcLayer, mock[SchemaToolsInterface], mock[CleanupUtilsInterface], sessionIdProvider)
->>>>>>> 7997fcef
+    val pipe = new VerticaDistributedFilesystemReadPipe(config, fileStoreLayer, jdbcLayer, mockSchemaTools, mock[CleanupUtilsInterface], sessionIdProvider)
 
     pipe.doPreReadSteps() match {
       case Left(_) => fail
@@ -244,16 +229,12 @@
     val jdbcLayer = mock[JdbcLayerInterface]
     (jdbcLayer.execute _).expects(*).returning(Right())
 
-<<<<<<< HEAD
     val columnDef = ColumnDef("col1", java.sql.Types.REAL, "REAL", 32, 32, signed = false, nullable = true, metadata)
 
     val mockSchemaTools = mock[SchemaToolsInterface]
     (mockSchemaTools.getColumnInfo _).expects(*,tablename.name).returning(Right(List(columnDef)))
 
-    val pipe = new VerticaDistributedFilesystemReadPipe(config, fileStoreLayer, jdbcLayer, mockSchemaTools)
-=======
-    val pipe = new VerticaDistributedFilesystemReadPipe(config, fileStoreLayer, jdbcLayer, mock[SchemaToolsInterface], mock[CleanupUtilsInterface], sessionIdProvider)
->>>>>>> 7997fcef
+    val pipe = new VerticaDistributedFilesystemReadPipe(config, fileStoreLayer, jdbcLayer, mockSchemaTools, mock[CleanupUtilsInterface], sessionIdProvider)
 
     pipe.doPreReadSteps() match {
       case Left(_) => fail
@@ -310,16 +291,12 @@
     val jdbcLayer = mock[JdbcLayerInterface]
     (jdbcLayer.execute _).expects(*).returning(Right())
 
-<<<<<<< HEAD
     val columnDef = ColumnDef("col1", java.sql.Types.REAL, "REAL", 32, 32, signed = false, nullable = true, metadata)
 
     val mockSchemaTools = mock[SchemaToolsInterface]
     (mockSchemaTools.getColumnInfo _).expects(*,tablename.name).returning(Right(List(columnDef)))
 
-    val pipe = new VerticaDistributedFilesystemReadPipe(config, fileStoreLayer, jdbcLayer, mockSchemaTools)
-=======
-    val pipe = new VerticaDistributedFilesystemReadPipe(config, fileStoreLayer, jdbcLayer, mock[SchemaToolsInterface], mock[CleanupUtilsInterface], sessionIdProvider)
->>>>>>> 7997fcef
+    val pipe = new VerticaDistributedFilesystemReadPipe(config, fileStoreLayer, jdbcLayer, mockSchemaTools, mock[CleanupUtilsInterface], sessionIdProvider)
 
     pipe.doPreReadSteps() match {
       case Left(_) => fail
@@ -395,19 +372,15 @@
     val jdbcLayer = mock[JdbcLayerInterface]
     (jdbcLayer.execute _).expects(*).returning(Right(()))
 
-<<<<<<< HEAD
     val columnDef = ColumnDef("col1", java.sql.Types.REAL, "REAL", 32, 32, signed = false, nullable = true, metadata)
 
     val mockSchemaTools = mock[SchemaToolsInterface]
     (mockSchemaTools.getColumnInfo _).expects(*,tablename.name).returning(Right(List(columnDef)))
 
-    val pipe = new VerticaDistributedFilesystemReadPipe(config, fileStoreLayer, jdbcLayer, mockSchemaTools)
-=======
     val cleanupUtils = mock[CleanupUtilsInterface]
     (cleanupUtils.cleanupAll _).expects(*,*).returning(Right(()))
 
-    val pipe = new VerticaDistributedFilesystemReadPipe(config, fileStoreLayer, jdbcLayer, mock[SchemaToolsInterface], cleanupUtils)
->>>>>>> 7997fcef
+    val pipe = new VerticaDistributedFilesystemReadPipe(config, fileStoreLayer, jdbcLayer, mockSchemaTools, cleanupUtils)
 
     (fileStoreLayer.getFileList _).expects(*).returning(Left(ConnectorError(FileSystemError)))
 
@@ -432,19 +405,15 @@
     val jdbcLayer = mock[JdbcLayerInterface]
     (jdbcLayer.execute _).expects(*).returning(Right())
 
-<<<<<<< HEAD
     val columnDef = ColumnDef("col1", java.sql.Types.REAL, "REAL", 32, 32, signed = false, nullable = true, metadata)
 
     val mockSchemaTools = mock[SchemaToolsInterface]
     (mockSchemaTools.getColumnInfo _).expects(*,tablename.name).returning(Right(List(columnDef)))
 
-    val pipe = new VerticaDistributedFilesystemReadPipe(config, fileStoreLayer, jdbcLayer, mockSchemaTools)
-=======
     val cleanupUtils = mock[CleanupUtilsInterface]
     (cleanupUtils.cleanupAll _).expects(*,*).returning(Right(()))
 
-    val pipe = new VerticaDistributedFilesystemReadPipe(config, fileStoreLayer, jdbcLayer, mock[SchemaToolsInterface], cleanupUtils)
->>>>>>> 7997fcef
+    val pipe = new VerticaDistributedFilesystemReadPipe(config, fileStoreLayer, jdbcLayer, mockSchemaTools, cleanupUtils)
 
     pipe.doPreReadSteps() match {
       case Left(err) => assert(err.err == PartitioningError)
