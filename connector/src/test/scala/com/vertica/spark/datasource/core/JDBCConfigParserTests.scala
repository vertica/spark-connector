// (c) Copyright [2020-2021] Micro Focus or one of its affiliates.
// Licensed under the Apache License, Version 2.0 (the "License");
// You may not use this file except in compliance with the License.
// You may obtain a copy of the License at
//
// http://www.apache.org/licenses/LICENSE-2.0
//
// Unless required by applicable law or agreed to in writing, software
// distributed under the License is distributed on an "AS IS" BASIS,
// WITHOUT WARRANTIES OR CONDITIONS OF ANY KIND, either express or implied.
// See the License for the specific language governing permissions and
// limitations under the License.

package com.vertica.spark.datasource.core

import cats.data.Validated.{Invalid, Valid}
import cats.implicits._
import org.scalatest.BeforeAndAfterAll
import org.scalatest.flatspec.AnyFlatSpec
<<<<<<< HEAD
=======
import ch.qos.logback.classic.Level
import com.vertica.spark.config.{BasicJdbcAuth, KerberosAuth}
>>>>>>> 54bb4c22
import org.scalamock.scalatest.MockFactory
import com.vertica.spark.util.error.{DbMissingError, HostMissingError, PasswordMissingError, UserMissingError}


class JDBCConfigParserTests extends AnyFlatSpec with BeforeAndAfterAll with MockFactory {

  it should "parse the JDBC config" in {
    val opts = Map(
                   "host" -> "1.1.1.1",
                   "port" -> "1234",
                   "db" -> "testdb",
                   "user" -> "user",
                   "password" -> "password"
    )

    DSConfigSetupUtils.validateAndGetJDBCConfig(opts) match {
      case Invalid(_) =>
        fail
      case Valid(jdbcConfig) =>
        assert(jdbcConfig.host == "1.1.1.1")
        assert(jdbcConfig.port == 1234)
        assert(jdbcConfig.db == "testdb")
<<<<<<< HEAD
        assert(jdbcConfig.username == "user")
        assert(jdbcConfig.password == "password")
=======
        assert(jdbcConfig.auth.asInstanceOf[BasicJdbcAuth].username == "user")
        assert(jdbcConfig.auth.asInstanceOf[BasicJdbcAuth].password == "password")
>>>>>>> 54bb4c22
    }
  }

  it should "parse the JDBC config with Kerberos" in {
    val opts = Map(
      "host" -> "1.1.1.1",
      "port" -> "1234",
      "db" -> "testdb",
      "user" -> "user",
      "kerberos_service_name" -> "vertica",
      "kerberos_host_name" -> "vertica.example.com",
      "jaas_config_name" -> "Client"
  )

    DSConfigSetupUtils.validateAndGetJDBCConfig(opts) match {
      case Invalid(_) =>
        fail
      case Valid(jdbcConfig) =>
        assert(jdbcConfig.host == "1.1.1.1")
        assert(jdbcConfig.port == 1234)
        assert(jdbcConfig.db == "testdb")
        assert(jdbcConfig.auth.asInstanceOf[KerberosAuth].username == "user")
        assert(jdbcConfig.auth.asInstanceOf[KerberosAuth].kerberosServiceName == "vertica")
        assert(jdbcConfig.auth.asInstanceOf[KerberosAuth].kerberosHostname == "vertica.example.com")
        assert(jdbcConfig.auth.asInstanceOf[KerberosAuth].jaasConfigName == "Client")
    }
  }

  it should "return several configuration errors" in {
    val opts = Map[String, String]()

    DSConfigSetupUtils.validateAndGetJDBCConfig(opts) match {
      case Invalid(errSeq) =>
        assert(errSeq.toNonEmptyList.size == 3)
        assert(!errSeq.filter(err => err == UserMissingError()).isEmpty)
        assert(!errSeq.filter(err => err == DbMissingError()).isEmpty)
        assert(!errSeq.filter(err => err == HostMissingError()).isEmpty)
      case Valid(_) =>
        fail // should not succeed
    }
  }
}<|MERGE_RESOLUTION|>--- conflicted
+++ resolved
@@ -17,11 +17,7 @@
 import cats.implicits._
 import org.scalatest.BeforeAndAfterAll
 import org.scalatest.flatspec.AnyFlatSpec
-<<<<<<< HEAD
-=======
-import ch.qos.logback.classic.Level
 import com.vertica.spark.config.{BasicJdbcAuth, KerberosAuth}
->>>>>>> 54bb4c22
 import org.scalamock.scalatest.MockFactory
 import com.vertica.spark.util.error.{DbMissingError, HostMissingError, PasswordMissingError, UserMissingError}
 
@@ -44,13 +40,8 @@
         assert(jdbcConfig.host == "1.1.1.1")
         assert(jdbcConfig.port == 1234)
         assert(jdbcConfig.db == "testdb")
-<<<<<<< HEAD
-        assert(jdbcConfig.username == "user")
-        assert(jdbcConfig.password == "password")
-=======
         assert(jdbcConfig.auth.asInstanceOf[BasicJdbcAuth].username == "user")
         assert(jdbcConfig.auth.asInstanceOf[BasicJdbcAuth].password == "password")
->>>>>>> 54bb4c22
     }
   }
 
