// (c) Copyright [2020-2021] Micro Focus or one of its affiliates.
// Licensed under the Apache License, Version 2.0 (the "License");
// You may not use this file except in compliance with the License.
// You may obtain a copy of the License at
//
// http://www.apache.org/licenses/LICENSE-2.0
//
// Unless required by applicable law or agreed to in writing, software
// distributed under the License is distributed on an "AS IS" BASIS,
// WITHOUT WARRANTIES OR CONDITIONS OF ANY KIND, either express or implied.
// See the License for the specific language governing permissions and
// limitations under the License.

package com.vertica.spark.datasource.v2

import org.scalatest.BeforeAndAfterAll
import org.scalatest.flatspec.AnyFlatSpec
import com.vertica.spark.datasource._
import org.apache.spark.sql.types._
import org.apache.spark.sql.connector.expressions.Transform
import org.apache.spark.sql.connector.catalog._
import org.scalamock.scalatest.MockFactory
import java.util

import cats.data.Validated.Valid
import cats.implicits.catsSyntaxValidatedIdBinCompat0
import com.vertica.spark.config.{DistributedFilesystemReadConfig, DistributedFilesystemWriteConfig, FileStoreConfig, JDBCConfig, ReadConfig, TableName, ValidFilePermissions, WriteConfig}

import scala.collection.JavaConversions._
import com.vertica.spark.datasource.core._
import com.vertica.spark.util.error.{ConnectorException, ErrorList, FileListEmptyPartitioningError, InitialSetupPartitioningError, IntermediaryStoreReaderNotInitializedError, IntermediaryStoreWriterNotInitializedError, SchemaDiscoveryError, UserMissingError}
import org.apache.spark.sql.catalyst.InternalRow
import org.apache.spark.sql.connector.read.InputPartition
import org.apache.spark.sql.connector.write.{LogicalWriteInfo, PhysicalWriteInfo}
import org.apache.spark.sql.sources.{Filter, GreaterThan, LessThan}
import org.apache.spark.sql.util.CaseInsensitiveStringMap

import collection.JavaConverters._
import scala.util.{Failure, Success, Try}

trait DummyReadPipe extends VerticaPipeInterface with VerticaPipeReadInterface

class VerticaV2SourceTests extends AnyFlatSpec with BeforeAndAfterAll with MockFactory{

  override def beforeAll(): Unit = {
  }

  override def afterAll(): Unit = {
  }

  val jOptions = new util.HashMap[String, String]()
  jOptions.put("table", "t1")
  val options = new CaseInsensitiveStringMap(jOptions)

  val tablename: TableName = TableName("testtable", None)
<<<<<<< HEAD
  val jdbcConfig: JDBCConfig = JDBCConfig("1.1.1.1", 1234, "test", "test", "test")
  val fileStoreConfig: FileStoreConfig = FileStoreConfig("hdfs://example-hdfs:8020/tmp/test")
  val readConfig: DistributedFilesystemReadConfig = DistributedFilesystemReadConfig(jdbcConfig = jdbcConfig, fileStoreConfig = fileStoreConfig,  tablename = tablename, partitionCount = None, metadata = None, ValidFilePermissions("777").getOrElse(throw new Exception("File perm error")))
  val writeConfig: DistributedFilesystemWriteConfig = DistributedFilesystemWriteConfig(jdbcConfig = jdbcConfig, fileStoreConfig = fileStoreConfig,  tablename = tablename, schema = new StructType(), targetTableSql = None, strlen = 1024, copyColumnList = None, sessionId = "id", failedRowPercentTolerance =  0.0f)
=======
  val jdbcConfig: JDBCConfig = JDBCConfig("1.1.1.1", 1234, "test", "test", "test", Level.ERROR)
  val fileStoreConfig: FileStoreConfig = FileStoreConfig("hdfs://example-hdfs:8020/tmp/test", Level.ERROR)
  val readConfig: DistributedFilesystemReadConfig = DistributedFilesystemReadConfig(logLevel = Level.ERROR, jdbcConfig = jdbcConfig, fileStoreConfig = fileStoreConfig,  tableSource = tablename, partitionCount = None, metadata = None, ValidFilePermissions("777").getOrElse(throw new Exception("File perm error")))
  val writeConfig: DistributedFilesystemWriteConfig = DistributedFilesystemWriteConfig(logLevel = Level.ERROR, jdbcConfig = jdbcConfig, fileStoreConfig = fileStoreConfig,  tablename = tablename, schema = new StructType(), targetTableSql = None, strlen = 1024, copyColumnList = None, sessionId = "id", failedRowPercentTolerance =  0.0f)
>>>>>>> b627f96a

  val intSchema = new StructType(Array(StructField("col1", IntegerType)))

  private val partition = VerticaDistributedFilesystemPartition(Seq(), None)

  it should "get no catalog options" in {
    VerticaDatasourceV2Catalog.getOptions match {
      case Some(_) => fail
      case None => ()
    }
  }

  it should "return a Vertica Table" in {
    val source = new VerticaSource()
    val table = source.getTable(new StructType(), Array[Transform](), jOptions)

    assert(table.isInstanceOf[VerticaTable])
  }

  it should "extract identifier from options" in {
    val source = new VerticaSource()

    val ident = source.extractIdentifier(options)

    assert(ident.name() == "t1")
  }

  it should "fail to extract catalog name without spark session" in {
    val source = new VerticaSource()

    Try {
      source.extractCatalog(options)
    } match {
      case Success(_) => fail
      case Failure(_) => ()
    }
  }

  it should "table returns scan builder" in {
    val readSetup = mock[DSConfigSetupInterface[ReadConfig]]
    (readSetup.validateAndGetConfig _).expects(options.toMap).returning(Valid(readConfig))

    val table = new VerticaTable(options, readSetup)

    table.newScanBuilder(options) match {
      case _: VerticaScanBuilder => ()
      case _ => fail("Wrong scan builder built")
    }

    // Call a second time, returns the same scan builder (only one call to the above mock required
    table.newScanBuilder(options) match {
      case _: VerticaScanBuilder => ()
      case _ => fail("Wrong scan builder built")
    }
  }


  it should "throws error getting scan builder" in {
    val readSetup = mock[DSConfigSetupInterface[ReadConfig]]
    (readSetup.validateAndGetConfig _).expects(options.toMap).returning(UserMissingError().invalidNec)

    val table = new VerticaTable(options, readSetup)

    Try {
      table.newScanBuilder(options)
    } match {
      case Success(_) => fail
      case Failure(e) => e.asInstanceOf[ConnectorException].error.asInstanceOf[ErrorList].errors.head match {
        case _: UserMissingError => ()
        case _ => fail
      }
    }
  }

  it should "table returns capabilities" in {
    val readSetup = mock[DSConfigSetupInterface[ReadConfig]]

    val table = new VerticaTable(options, readSetup)

    table.capabilities() == Set(TableCapability.BATCH_READ, TableCapability.BATCH_WRITE, TableCapability.OVERWRITE_BY_FILTER,
      TableCapability.TRUNCATE, TableCapability.ACCEPT_ANY_SCHEMA).asJava
  }

  it should "table returns schema" in {
    val readSetup = mock[DSConfigSetupInterface[ReadConfig]]
    (readSetup.validateAndGetConfig _).expects(options.toMap).returning(Valid(readConfig)).twice()
    (readSetup.getTableSchema _).expects(readConfig).returning(Right(intSchema))

    val table = new VerticaTable(options, readSetup)

    assert(table.schema() == intSchema)
  }

  it should "table returns empty table schema if no valid read of schema" in {
    val readSetup = mock[DSConfigSetupInterface[ReadConfig]]
    (readSetup.validateAndGetConfig _).expects(options.toMap).returning(SchemaDiscoveryError(None).invalidNec)

    val table = new VerticaTable(options, readSetup)

    assert(table.schema() == new StructType())
  }

  it should "push filters on read" in {
    val readSetup = mock[DSConfigSetupInterface[ReadConfig]]

    val scanBuilder = new VerticaScanBuilder(readConfig, readSetup)
    val filters: Array[Filter] = Array(GreaterThan("col1", 5), LessThan("col2", 20))

    val nonPushed = scanBuilder.pushFilters(filters)
    assert(nonPushed.length == 0)

    scanBuilder.pushedFilters().sameElements(filters)
  }

  it should "prune columns on read" in {
    val readSetup = mock[DSConfigSetupInterface[ReadConfig]]

    val scanBuilder = new VerticaScanBuilder(readConfig, readSetup)

    scanBuilder.pruneColumns(intSchema)

    val scan = scanBuilder.build()

    assert(scan.asInstanceOf[VerticaScan].getConfig.getRequiredSchema == intSchema)
  }

  it should "scan return input partitions" in {
    val partitions: Array[InputPartition] = Array(partition)

    val readSetup = mock[DSConfigSetupInterface[ReadConfig]]
    (readSetup.performInitialSetup _).expects(readConfig).returning(Right(Some(PartitionInfo(partitions))))

    val scan = new VerticaScan(readConfig, readSetup)

    assert(scan.planInputPartitions().sameElements(partitions))
  }

  it should "throw error on input partitions" in {
    val readSetup = mock[DSConfigSetupInterface[ReadConfig]]
    (readSetup.performInitialSetup _).expects(readConfig).returning(Left(FileListEmptyPartitioningError()))

    val scan = new VerticaScan(readConfig, readSetup)

    Try { scan.planInputPartitions() } match {
      case Success(_) => fail
      case Failure(e) => e.asInstanceOf[ConnectorException].error.isInstanceOf[FileListEmptyPartitioningError]
    }
  }

  it should "throw error on bad schema read" in {
    val readSetup = mock[DSConfigSetupInterface[ReadConfig]]
    (readSetup.getTableSchema _).expects(readConfig).returning(Left(SchemaDiscoveryError(None)))

    val scan = new VerticaScan(readConfig, readSetup)

    Try { scan.readSchema() } match {
      case Success(_) => fail
      case Success(_) => fail
      case Failure(e) => e.asInstanceOf[ConnectorException].error.isInstanceOf[SchemaDiscoveryError]
    }
  }

  it should "scan return error on partitions" in {
    val readSetup = mock[DSConfigSetupInterface[ReadConfig]]
    (readSetup.performInitialSetup _).expects(readConfig).returning(Left(FileListEmptyPartitioningError()))

    val scan = new VerticaScan(readConfig, readSetup)

    Try {
      scan.planInputPartitions()
    } match {
      case Success(_) => fail
      case Failure(e) => e.asInstanceOf[ConnectorException].error match {
        case _ : FileListEmptyPartitioningError => ()
        case _ => fail(e)
      }
    }
  }

  it should "throw error on empty partition info" in {
    val readSetup = mock[DSConfigSetupInterface[ReadConfig]]
    (readSetup.performInitialSetup _).expects(readConfig).returning(Right(None))

    val scan = new VerticaScan(readConfig, readSetup)

    Try { scan.planInputPartitions() } match {
      case Success(_) => fail
      case Failure(e) => e.asInstanceOf[ConnectorException].error.isInstanceOf[InitialSetupPartitioningError]
    }
  }

  it should "scan return reader factory" in {
    val readSetup = mock[DSConfigSetupInterface[ReadConfig]]

    val scan = new VerticaScan(readConfig, readSetup)

    assert(scan.createReaderFactory().isInstanceOf[VerticaReaderFactory])
  }

  it should "read from DSReader" in {
    val dsReader = mock[DSReaderInterface]
    (dsReader.openRead _).expects().returning(Right())
    (dsReader.readRow _).expects().returning(Right(Some(InternalRow(5))))
    (dsReader.readRow _).expects().returning(Right(Some(InternalRow(6))))
    (dsReader.readRow _).expects().returning(Right(Some(InternalRow(2))))
    (dsReader.readRow _).expects().returning(Right(Some(InternalRow(5))))
    (dsReader.readRow _).expects().returning(Right(None))
    (dsReader.closeRead _).expects().returning(Right())

    val batchReader = new VerticaBatchReader(readConfig, dsReader)

    var count = 0
    while(batchReader.next) {
      batchReader.get
      count += 1
    }

    assert(count == 4)

    batchReader.close()
  }


  it should "throw error in read" in {
    val dsReader = mock[DSReaderInterface]
    (dsReader.openRead _).expects().returning(Right())
    (dsReader.readRow _).expects().returning(Left(IntermediaryStoreReaderNotInitializedError()))

    val batchReader = new VerticaBatchReader(readConfig, dsReader)

    Try {
      batchReader.next
      batchReader.get
    } match {
      case Success(_) => fail
      case Failure(_) => ()
    }
  }

  it should "throw error in open read" in {
    val dsReader = mock[DSReaderInterface]
    (dsReader.openRead _).expects().returning(Left(IntermediaryStoreReaderNotInitializedError()))

    Try {
      new VerticaBatchReader(readConfig, dsReader)
    } match {
      case Success(_) => fail
      case Failure(_) => ()
    }
  }

  it should "throw error in close read" in {
    val dsReader = mock[DSReaderInterface]
    (dsReader.openRead _).expects().returning(Right())
    (dsReader.closeRead _).expects().returning(Left(IntermediaryStoreReaderNotInitializedError()))

    val batchReader = new VerticaBatchReader(readConfig, dsReader)

    Try {
      batchReader.close()
    } match {
      case Success(_) => fail
      case _ => ()
    }
  }

  it should "build vertica batch write" in {
    val info = mock[LogicalWriteInfo]
    (info.options _).expects().returning(options)

    val writeSetupInterface = mock[DSConfigSetupInterface[WriteConfig]]
    (writeSetupInterface.validateAndGetConfig _).expects(options.toMap).returning(writeConfig.validNec)
    (writeSetupInterface.performInitialSetup _).expects(writeConfig).returning(Right(None))

    val builder = new VerticaWriteBuilder(info, writeSetupInterface)

    assert(builder.buildForBatch().isInstanceOf[VerticaBatchWrite])
  }

  it should "throw error on creating write builder" in {
    val info = mock[LogicalWriteInfo]
    (info.options _).expects().returning(options)

    val writeSetupInterface = mock[DSConfigSetupInterface[WriteConfig]]
    (writeSetupInterface.validateAndGetConfig _).expects(options.toMap).returning(UserMissingError().invalidNec)

    Try { new VerticaWriteBuilder(info, writeSetupInterface) } match {
      case Success(_) => fail
      case Failure(_) => ()
    }
  }

  it should "throw error on creating batch write" in {
    val info = mock[LogicalWriteInfo]

    val writeSetupInterface = mock[DSConfigSetupInterface[WriteConfig]]
    (writeSetupInterface.performInitialSetup _).expects(writeConfig).returning(Left(UserMissingError()))

    Try { new VerticaBatchWrite(writeConfig, writeSetupInterface) } match {
      case Success(_) => fail
      case Failure(_) => ()
    }
  }

  it should "batch write creates writer factory" in {
    val writeSetupInterface = mock[DSConfigSetupInterface[WriteConfig]]
    (writeSetupInterface.performInitialSetup _).expects(writeConfig).returning(Right(None))
    val physicalInfo = mock[PhysicalWriteInfo]

    val batchWrite = new VerticaBatchWrite(writeConfig, writeSetupInterface)

    assert(batchWrite.createBatchWriterFactory(physicalInfo).isInstanceOf[VerticaWriterFactory])
  }

  it should "throw error on abort" in {
    val writeSetupInterface = mock[DSConfigSetupInterface[WriteConfig]]
    (writeSetupInterface.performInitialSetup _).expects(writeConfig).returning(Right(None))

    val batchWrite = new VerticaBatchWrite(writeConfig, writeSetupInterface)

    Try {
      batchWrite.abort(Array())
    } match {
      case Success(_) => fail
      case Failure(e) => e.asInstanceOf[ConnectorException].error.isInstanceOf[JobAbortedError]
    }
  }

  it should "batch writer writes" in {
    val dsWriter = mock[DSWriterInterface]
    (dsWriter.openWrite _).expects().returning(Right())
    (dsWriter.writeRow _).expects(InternalRow(5)).returning(Right())
    (dsWriter.writeRow _).expects(InternalRow(6)).returning(Right())
    (dsWriter.writeRow _).expects(InternalRow(7)).returning(Right())
    (dsWriter.writeRow _).expects(InternalRow(8)).returning(Right())
    (dsWriter.closeWrite _).expects().returning(Right())

    val batchWriter = new VerticaBatchWriter(writeConfig, dsWriter)
    batchWriter.write(InternalRow(5))
    batchWriter.write(InternalRow(6))
    batchWriter.write(InternalRow(7))
    batchWriter.write(InternalRow(8))

    assert(batchWriter.commit() == WriteSucceeded)
  }

  it should "throws error on write" in {
    val dsWriter = mock[DSWriterInterface]
    (dsWriter.openWrite _).expects().returning(Right())
    (dsWriter.writeRow _).expects(InternalRow(5)).returning(Left(IntermediaryStoreWriterNotInitializedError()))

    val batchWriter = new VerticaBatchWriter(writeConfig, dsWriter)

    Try {
      batchWriter.write(InternalRow(5))
    } match {
      case Success(_) => fail
      case Failure(e) => ()
    }
  }

  it should "throws error on open write" in {
    val dsWriter = mock[DSWriterInterface]
    (dsWriter.openWrite _).expects().returning(Left(IntermediaryStoreWriterNotInitializedError()))

    Try {
      new VerticaBatchWriter(writeConfig, dsWriter)
    } match {
      case Success(_) => fail
      case Failure(e) => ()
    }
  }

  it should "throws error on writer commit" in {
    val dsWriter = mock[DSWriterInterface]
    (dsWriter.openWrite _).expects().returning(Right())
    (dsWriter.closeWrite _).expects().returning(Left(IntermediaryStoreWriterNotInitializedError()))

    val batchWriter = new VerticaBatchWriter(writeConfig, dsWriter)

    Try {
      batchWriter.commit()
    } match {
      case Success(_) => fail
      case Failure(e) => ()
    }
  }

  /**
   * More relevant error thrown earlier in abort case
   */
  it should "throws no error on abort" in {
    val dsWriter = mock[DSWriterInterface]
    (dsWriter.openWrite _).expects().returning(Right())
    (dsWriter.closeWrite _).expects().returning(Left(IntermediaryStoreWriterNotInitializedError()))

    val batchWriter = new VerticaBatchWriter(writeConfig, dsWriter)

    Try {
      batchWriter.abort()
      batchWriter.close()
    } match {
      case Success(_) => ()
      case Failure(e) => fail(e)
    }
  }

  it should "catalog tests if table exists" in {
    val readSetup = mock[DSConfigSetupInterface[ReadConfig]]
    (readSetup.validateAndGetConfig _).expects(options.toMap).returning(Valid(readConfig)).twice()
    (readSetup.getTableSchema _).expects(readConfig).returning(Right(intSchema))

    val catalog = new VerticaDatasourceV2Catalog()
    catalog.readSetupInterface = readSetup

    catalog.initialize("VerticaTable", options)

    // Implementation currently based on config, not identifier
    assert(catalog.tableExists(mock[Identifier]))
  }

  it should "catalog loads table on load or create" in {
    val readSetup = mock[DSConfigSetupInterface[ReadConfig]]

    val catalog = new VerticaDatasourceV2Catalog()
    catalog.readSetupInterface = readSetup

    catalog.initialize("VerticaTable", options)

    assert(catalog.loadTable(mock[Identifier]).isInstanceOf[VerticaTable])
    assert(catalog.createTable(mock[Identifier], new StructType(), Array(), jOptions).isInstanceOf[VerticaTable])
  }

  it should "catalog does not support other operations" in {
    val readSetup = mock[DSConfigSetupInterface[ReadConfig]]

    val catalog = new VerticaDatasourceV2Catalog()
    catalog.readSetupInterface = readSetup

    Try { catalog.alterTable(mock[Identifier], mock[TableChange]) }
    match {
      case Success(_) => fail
      case Failure(e) => assert(e.isInstanceOf[NoCatalogException])
    }

    Try { catalog.renameTable(mock[Identifier], mock[Identifier]) }
    match {
      case Success(_) => fail
      case Failure(e) => assert(e.isInstanceOf[NoCatalogException])
    }

    Try { catalog.dropTable(mock[Identifier]) }
    match {
      case Success(_) => fail
      case Failure(e) => assert(e.isInstanceOf[NoCatalogException])
    }

    Try { catalog.listTables(Array()) }
    match {
      case Success(_) => fail
      case Failure(e) => assert(e.isInstanceOf[NoCatalogException])
    }
  }

  it should "get/set catalog options" in {
    val operationM = Map("thing" -> "thing")
    val opOpts = new CaseInsensitiveStringMap(operationM)

    VerticaDatasourceV2Catalog.setOptions(opOpts)

    assert(VerticaDatasourceV2Catalog.getOptions.get.containsKey("thing"))
  }
}<|MERGE_RESOLUTION|>--- conflicted
+++ resolved
@@ -53,17 +53,10 @@
   val options = new CaseInsensitiveStringMap(jOptions)
 
   val tablename: TableName = TableName("testtable", None)
-<<<<<<< HEAD
   val jdbcConfig: JDBCConfig = JDBCConfig("1.1.1.1", 1234, "test", "test", "test")
   val fileStoreConfig: FileStoreConfig = FileStoreConfig("hdfs://example-hdfs:8020/tmp/test")
-  val readConfig: DistributedFilesystemReadConfig = DistributedFilesystemReadConfig(jdbcConfig = jdbcConfig, fileStoreConfig = fileStoreConfig,  tablename = tablename, partitionCount = None, metadata = None, ValidFilePermissions("777").getOrElse(throw new Exception("File perm error")))
+  val readConfig: DistributedFilesystemReadConfig = DistributedFilesystemReadConfig(jdbcConfig = jdbcConfig, fileStoreConfig = fileStoreConfig,  tableSource = tablename, partitionCount = None, metadata = None, ValidFilePermissions("777").getOrElse(throw new Exception("File perm error")))
   val writeConfig: DistributedFilesystemWriteConfig = DistributedFilesystemWriteConfig(jdbcConfig = jdbcConfig, fileStoreConfig = fileStoreConfig,  tablename = tablename, schema = new StructType(), targetTableSql = None, strlen = 1024, copyColumnList = None, sessionId = "id", failedRowPercentTolerance =  0.0f)
-=======
-  val jdbcConfig: JDBCConfig = JDBCConfig("1.1.1.1", 1234, "test", "test", "test", Level.ERROR)
-  val fileStoreConfig: FileStoreConfig = FileStoreConfig("hdfs://example-hdfs:8020/tmp/test", Level.ERROR)
-  val readConfig: DistributedFilesystemReadConfig = DistributedFilesystemReadConfig(logLevel = Level.ERROR, jdbcConfig = jdbcConfig, fileStoreConfig = fileStoreConfig,  tableSource = tablename, partitionCount = None, metadata = None, ValidFilePermissions("777").getOrElse(throw new Exception("File perm error")))
-  val writeConfig: DistributedFilesystemWriteConfig = DistributedFilesystemWriteConfig(logLevel = Level.ERROR, jdbcConfig = jdbcConfig, fileStoreConfig = fileStoreConfig,  tablename = tablename, schema = new StructType(), targetTableSql = None, strlen = 1024, copyColumnList = None, sessionId = "id", failedRowPercentTolerance =  0.0f)
->>>>>>> b627f96a
 
   val intSchema = new StructType(Array(StructField("col1", IntegerType)))
 
