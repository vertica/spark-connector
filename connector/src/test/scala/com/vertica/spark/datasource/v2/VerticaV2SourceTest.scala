--- conflicted
+++ resolved
@@ -53,11 +53,10 @@
   val options = new CaseInsensitiveStringMap(jOptions)
 
   val tablename: TableName = TableName("testtable", None)
-<<<<<<< HEAD
-  val jdbcConfig: JDBCConfig = JDBCConfig("1.1.1.1", 1234, "test", BasicJdbcAuth("test", "test"), Level.ERROR)
-  val fileStoreConfig: FileStoreConfig = FileStoreConfig("hdfs://example-hdfs:8020/tmp/test", Level.ERROR)
-  val readConfig: DistributedFilesystemReadConfig = DistributedFilesystemReadConfig(logLevel = Level.ERROR, jdbcConfig = jdbcConfig, fileStoreConfig = fileStoreConfig,  tableSource = tablename, partitionCount = None, metadata = None, ValidFilePermissions("777").getOrElse(throw new Exception("File perm error")))
-  val writeConfig: DistributedFilesystemWriteConfig = DistributedFilesystemWriteConfig(logLevel = Level.ERROR,
+  val jdbcConfig: JDBCConfig = JDBCConfig("1.1.1.1", 1234, "test", BasicJdbcAuth("test", "test"))
+  val fileStoreConfig: FileStoreConfig = FileStoreConfig("hdfs://example-hdfs:8020/tmp/test")
+  val readConfig: DistributedFilesystemReadConfig = DistributedFilesystemReadConfig(jdbcConfig = jdbcConfig, fileStoreConfig = fileStoreConfig,  tableSource = tablename, partitionCount = None, metadata = None, ValidFilePermissions("777").getOrElse(throw new Exception("File perm error")))
+  val writeConfig: DistributedFilesystemWriteConfig = DistributedFilesystemWriteConfig(
     jdbcConfig = jdbcConfig,
     fileStoreConfig = fileStoreConfig,
     tablename = tablename,
@@ -68,12 +67,6 @@
     sessionId = "id",
     failedRowPercentTolerance =  0.0f,
     filePermissions = ValidFilePermissions("777").getOrElse(throw new Exception("File perm error")))
-=======
-  val jdbcConfig: JDBCConfig = JDBCConfig("1.1.1.1", 1234, "test", BasicJdbcAuth("test", "test"))
-  val fileStoreConfig: FileStoreConfig = FileStoreConfig("hdfs://example-hdfs:8020/tmp/test")
-  val readConfig: DistributedFilesystemReadConfig = DistributedFilesystemReadConfig(jdbcConfig = jdbcConfig, fileStoreConfig = fileStoreConfig,  tableSource = tablename, partitionCount = None, metadata = None, ValidFilePermissions("777").getOrElse(throw new Exception("File perm error")))
-  val writeConfig: DistributedFilesystemWriteConfig = DistributedFilesystemWriteConfig(jdbcConfig = jdbcConfig, fileStoreConfig = fileStoreConfig,  tablename = tablename, schema = new StructType(), targetTableSql = None, strlen = 1024, copyColumnList = None, sessionId = "id", failedRowPercentTolerance =  0.0f)
->>>>>>> 01fee8e8
 
   val intSchema = new StructType(Array(StructField("col1", IntegerType)))
 
