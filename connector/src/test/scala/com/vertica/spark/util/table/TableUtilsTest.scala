--- conflicted
+++ resolved
@@ -17,16 +17,10 @@
 
 import ch.qos.logback.classic.Level
 import com.vertica.spark.config.{LogProvider, TableName}
-<<<<<<< HEAD
-import com.vertica.spark.datasource.jdbc.{JdbcLayerInterface, JdbcLayerParam, JdbcLayerStringParam}
-import com.vertica.spark.util.error.ConnectorErrorType.{JobStatusCreateError, TableCheckError}
-import com.vertica.spark.util.error.{ConnectorError, JDBCLayerError}
-import com.vertica.spark.util.error.JdbcErrorType.ConnectionError
-=======
+import com.vertica.spark.datasource.jdbc.{JdbcLayerParam, JdbcLayerStringParam}
 import com.vertica.spark.datasource.jdbc.JdbcLayerInterface
 import com.vertica.spark.util.error.ErrorHandling.ConnectorResult
 import com.vertica.spark.util.error.{ConnectionError, JobStatusCreateError, TableCheckError}
->>>>>>> f1a334e4
 import com.vertica.spark.util.schema.SchemaToolsInterface
 import org.apache.spark.sql.types.{IntegerType, StructField, StructType}
 import org.scalamock.scalatest.MockFactory
@@ -97,14 +91,9 @@
 
     val jdbcLayerInterface = mock[JdbcLayerInterface]
     (jdbcLayerInterface.query _).expects(
-<<<<<<< HEAD
       *,
       *
-    ).returning(Left(JDBCLayerError(ConnectionError)))
-=======
-      "select count(*) from v_catalog.tables where table_schema ILIKE 'public' and table_name ILIKE 'dummy'"
     ).returning(Left(ConnectionError()))
->>>>>>> f1a334e4
 
     val schemaTools = mock[SchemaToolsInterface]
 
@@ -260,11 +249,7 @@
     (jdbcLayerInterface.query _).expects(
       *,*
     ).returning(Right(getTableResultSet(exists = false)))
-<<<<<<< HEAD
-    (jdbcLayerInterface.execute _).expects(*,*).returning(Left(JDBCLayerError(ConnectionError)))
-=======
-    (jdbcLayerInterface.execute _).expects(*).returning(Left(ConnectionError()))
->>>>>>> f1a334e4
+    (jdbcLayerInterface.execute _).expects(*,*).returning(Left(ConnectionError()))
 
     val schemaToolsInterface = mock[SchemaToolsInterface]
 
@@ -313,11 +298,7 @@
     val tablename = "dummy"
 
     val jdbcLayerInterface = mock[JdbcLayerInterface]
-<<<<<<< HEAD
-    (jdbcLayerInterface.execute _).expects("DROP TABLE IF EXISTS \"dummy\"", *).returning(Right(1))
-=======
-    (jdbcLayerInterface.execute _).expects("DROP TABLE IF EXISTS \"dummy\"").returning(Right(()))
->>>>>>> f1a334e4
+    (jdbcLayerInterface.execute _).expects("DROP TABLE IF EXISTS \"dummy\"", *).returning(Right())
 
     val schemaToolsInterface = mock[SchemaToolsInterface]
 
