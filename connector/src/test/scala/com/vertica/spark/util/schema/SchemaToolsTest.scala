--- conflicted
+++ resolved
@@ -19,12 +19,7 @@
 import java.sql.ResultSet
 import java.sql.ResultSetMetaData
 
-<<<<<<< HEAD
-import com.vertica.spark.config.LogProvider
-=======
-import ch.qos.logback.classic.Level
-import com.vertica.spark.config.{LogProvider, TableName, TableQuery}
->>>>>>> b627f96a
+import com.vertica.spark.config.{TableName, TableQuery}
 import com.vertica.spark.datasource.jdbc._
 import org.apache.spark.sql.types._
 import com.vertica.spark.util.error._
@@ -104,7 +99,7 @@
     mockColumnMetadata(rsmd, TestColumnDef(1, "col1", java.sql.Types.REAL, "REAL", 32, signed = false, nullable = true))
     mockColumnCount(rsmd, 1)
 
-    new SchemaTools(logProvider).readSchema(jdbcLayer, query) match {
+    (new SchemaTools).readSchema(jdbcLayer, query) match {
       case Left(err) => fail(err.toString())
       case Right(schema) =>
         val field = schema.fields(0)
