// (c) Copyright [2020-2021] Micro Focus or one of its affiliates.
// Licensed under the Apache License, Version 2.0 (the "License");
// You may not use this file except in compliance with the License.
// You may obtain a copy of the License at
//
// http://www.apache.org/licenses/LICENSE-2.0
//
// Unless required by applicable law or agreed to in writing, software
// distributed under the License is distributed on an "AS IS" BASIS,
// WITHOUT WARRANTIES OR CONDITIONS OF ANY KIND, either express or implied.
// See the License for the specific language governing permissions and
// limitations under the License.

package com.vertica.spark.util.schema

import com.vertica.spark.config.{TableName, TableQuery}
import com.vertica.spark.datasource.jdbc._
import com.vertica.spark.util.error._
import com.vertica.spark.util.query.VerticaTableTests
import com.vertica.spark.util.schema.ComplexTypesSchemaTools.VERTICA_NATIVE_ARRAY_BASE_ID
import org.apache.spark.sql.types._
import org.scalamock.scalatest.MockFactory
import org.scalatest.flatspec.AnyFlatSpec

import java.sql.{ResultSet, ResultSetMetaData}

case class TestColumnDef(index: Int, name: String, colType: Int, colTypeName: String, scale: Int, signed: Boolean, nullable: Boolean)

case class TestVerticaTableDef(name: String, schema: Option[String])

case class TestVerticaTypeDef(name: String = "",verticaTypeId: Long, jdbcTypeId: Long, typeName: String, size: Int, scale: Int, children: Seq[TestVerticaTypeDef] = List.empty)

/**
 * Tests functionality of schema tools: converting schema between JDBC and Spark types.
 *
 * Tests here not exhaustive of all possible options, covers common cases and edge cases. Integration tests should cover a wider selection of closer to real world cases of table schema.
 */
class SchemaToolsTests extends AnyFlatSpec with MockFactory with org.scalatest.OneInstancePerTest {

  private[schema] def mockJdbcDeps(tablename: TableName): (JdbcLayerInterface, ResultSet, ResultSetMetaData) = {
    val jdbcLayer = mock[JdbcLayerInterface]
    val resultSet = mock[ResultSet]
    val rsmd = mock[ResultSetMetaData]

    (jdbcLayer.query _).expects("SELECT * FROM " + tablename.getFullTableName + " WHERE 1=0", *).returning(Right(resultSet))
    (resultSet.getMetaData _).expects().returning(rsmd)
    (resultSet.close _).expects()

    (jdbcLayer, resultSet, rsmd)
  }

  private[schema] def mockJdbcDepsQuery(query: TableQuery): (JdbcLayerInterface, ResultSet, ResultSetMetaData) = {
    val jdbcLayer = mock[JdbcLayerInterface]
    val resultSet = mock[ResultSet]
    val rsmd = mock[ResultSetMetaData]

    (jdbcLayer.query _).expects("SELECT * FROM (" + query.query + ") AS x WHERE 1=0", *).returning(Right(resultSet))
    (resultSet.getMetaData _).expects().returning(rsmd)
    (resultSet.close _).expects()

    (jdbcLayer, resultSet, rsmd)

  }

  private[schema] def mockColumnMetadata(rsmd: ResultSetMetaData, col: TestColumnDef) = {
    (rsmd.getColumnLabel _).expects(col.index).returning(col.name)
    (rsmd.getColumnType _).expects(col.index).returning(col.colType)
    (rsmd.getColumnTypeName _).expects(col.index).returning(col.colTypeName)
    (rsmd.getScale _).expects(col.index).returning(col.scale)
    (rsmd.isSigned _).expects(col.index).returning(col.signed)
    (rsmd.isNullable _).expects(col.index).returning(if(col.nullable) ResultSetMetaData.columnNullable else ResultSetMetaData.columnNoNulls)
  }

  private[schema] def mockColumnCount(rsmd: ResultSetMetaData, count: Int): Unit = {
    (rsmd.getColumnCount _).expects().returning(count)
  }

  val tablename = TableName("\"testtable\"", None)

  it should "parse a single-column double schema" in {
    val (jdbcLayer, _, rsmd) = mockJdbcDeps(tablename)

    // Schema
    mockColumnMetadata(rsmd, TestColumnDef(1, "col1", java.sql.Types.REAL, "REAL", 32, signed = false, nullable = true))
    mockColumnCount(rsmd, 1)

    (new SchemaTools).readSchema(jdbcLayer, tablename) match {
      case Left(err) => fail(err.toString())
      case Right(schema) =>
        val field = schema.fields(0)
        assert(field.name == "col1")
        assert(field.nullable)
        assert(field.dataType == DoubleType)
    }
  }

  it should "parse schema of query" in {
    val query = TableQuery("SELECT * FROM t WHERE a > 1", "", None)
    val (jdbcLayer, _, rsmd) = mockJdbcDepsQuery(query)

    // Schema
    mockColumnMetadata(rsmd, TestColumnDef(1, "col1", java.sql.Types.REAL, "REAL", 32, signed = false, nullable = true))
    mockColumnCount(rsmd, 1)

    (new SchemaTools).readSchema(jdbcLayer, query) match {
      case Left(err) => fail(err.getFullContext)
      case Right(schema) =>
        val field = schema.fields(0)
        assert(field.name == "col1")
        assert(field.nullable)
        assert(field.dataType == DoubleType)
    }
  }

  it should "fail when query's schema contains complex types" in {
    val query = TableQuery("SELECT * FROM t WHERE a > 1", "", None)
    val (jdbcLayer, _, rsmd) = mockJdbcDepsQuery(query)

    // Schema
    mockColumnMetadata(rsmd, TestColumnDef(1, "col1", java.sql.Types.REAL, "REAL", 32, signed = false, nullable = true))
    mockColumnMetadata(rsmd, TestColumnDef(2, "col2", java.sql.Types.ARRAY, "ARRAY", 0, signed = false, nullable = true))
    mockColumnMetadata(rsmd, TestColumnDef(3, "col3", java.sql.Types.STRUCT, "STRUCT", 0, signed = false, nullable = true))
    mockColumnCount(rsmd, 3)

    (new SchemaTools).readSchema(jdbcLayer, query) match {
      case Left(err) =>
        assert(err.isInstanceOf[ErrorList])
        assert(err.asInstanceOf[ErrorList].errors.length == 2)
        err.asInstanceOf[ErrorList].errors.map(err => assert(err.isInstanceOf[QueryReturnsComplexTypes]))
        succeed
      case Right(schema) => fail("Expected to fail")
    }
  }

  it should "parse a multi-column schema" in {
    val (jdbcLayer, _, rsmd) = mockJdbcDeps(tablename)

    // Schema
    mockColumnMetadata(rsmd, TestColumnDef(1, "col1", java.sql.Types.REAL, "REAL", 32, signed = false, nullable = true))
    mockColumnMetadata(rsmd, TestColumnDef(2, "col2", java.sql.Types.VARCHAR, "VARCHAR", 0, signed = false, nullable = true))
    mockColumnMetadata(rsmd, TestColumnDef(3, "col3", java.sql.Types.BIGINT, "BIGINT", 0, signed = true, nullable = true))
    mockColumnCount(rsmd, 3)

    (new SchemaTools).readSchema(jdbcLayer, tablename) match {
      case Left(err) => fail(err.getFullContext)
      case Right(schema) =>
        val fields = schema.fields
        assert(fields(0).name == "col1")
        assert(fields(0).nullable)
        assert(fields(0).dataType == DoubleType)

        assert(fields(1).name == "col2")
        assert(fields(1).nullable)
        assert(fields(1).dataType == StringType)

        assert(fields(2).name == "col3")
        assert(fields(2).nullable)
        assert(fields(2).dataType == LongType)
    }
  }

  it should "parse BIGINT" in {
    val (jdbcLayer, _, rsmd) = mockJdbcDeps(tablename)

    // Signed BIGINT represented by long type
    mockColumnMetadata(rsmd, TestColumnDef(1, "col1", java.sql.Types.BIGINT, "BIGINT", 32, signed = true, nullable = true))
    // Unsigned BIGINT represented by decimal type without any digits after the 0
    mockColumnMetadata(rsmd, TestColumnDef(2, "col2", java.sql.Types.BIGINT, "BIGINT", 0, signed = false, nullable = true))
    mockColumnCount(rsmd, 2)

    (new SchemaTools).readSchema(jdbcLayer, tablename) match {
      case Left(_) => fail
      case Right(schema) =>
        val fields = schema.fields
        assert(fields(0).name == "col1")
        assert(fields(0).dataType == LongType)

        assert(fields(1).name == "col2")
        assert(fields(1).dataType == DecimalType(DecimalType.MAX_PRECISION,0))
    }
  }

  it should "parse decimal types" in {
    val (jdbcLayer, _, rsmd) = mockJdbcDeps(tablename)

    mockColumnMetadata(rsmd, TestColumnDef(1, "col1", java.sql.Types.NUMERIC, "NUMERIC", 32, signed = true, nullable = true))
    mockColumnMetadata(rsmd, TestColumnDef(2, "col2", java.sql.Types.DECIMAL, "VARCHAR", 16, signed = false, nullable = true))
    mockColumnCount(rsmd, 2)

    (new SchemaTools).readSchema(jdbcLayer, tablename) match {
      case Left(_) => fail
      case Right(schema) =>
        val fields = schema.fields
        assert(fields(0).name == "col1")
        assert(fields(0).dataType == DecimalType(DecimalType.MAX_PRECISION, 32))

        assert(fields(1).name == "col2")
        assert(fields(1).dataType == DecimalType(DecimalType.MAX_PRECISION, 16))
    }
  }

  it should "parse int types" in {
    val (jdbcLayer, _, rsmd) = mockJdbcDeps(tablename)

    mockColumnMetadata(rsmd, TestColumnDef(1, "col1", java.sql.Types.INTEGER, "INTEGER", 0, signed = true, nullable = true))
    mockColumnMetadata(rsmd, TestColumnDef(2, "col2", java.sql.Types.SMALLINT, "SMALLINT", 0, signed = false, nullable = true))
    mockColumnMetadata(rsmd, TestColumnDef(3, "col3", java.sql.Types.TINYINT, "TINYINT", 0, signed = false, nullable = true))
    mockColumnCount(rsmd, 3)

    (new SchemaTools).readSchema(jdbcLayer, tablename) match {
      case Left(_) => fail
      case Right(schema) =>
        val fields = schema.fields
        assert(fields(0).dataType == IntegerType)
        assert(fields(1).dataType == IntegerType)
        assert(fields(2).dataType == IntegerType)
    }
  }

  it should "parse binary types" in {
    val (jdbcLayer, _, rsmd) = mockJdbcDeps(tablename)

    mockColumnMetadata(rsmd, TestColumnDef(1, "col1", java.sql.Types.BINARY, "BINARY", 0, signed = true, nullable = true))
    mockColumnMetadata(rsmd, TestColumnDef(2, "col2", java.sql.Types.BLOB, "BLOB", 0, signed = false, nullable = true))
    mockColumnMetadata(rsmd, TestColumnDef(3, "col3", java.sql.Types.VARBINARY, "VARBINARY", 0, signed = false, nullable = true))
    mockColumnMetadata(rsmd, TestColumnDef(4, "col4", java.sql.Types.LONGVARBINARY, "LONGVARBINARY", 0, signed = false, nullable = true))
    mockColumnCount(rsmd, 4)

    (new SchemaTools).readSchema(jdbcLayer, tablename) match {
      case Left(_) => fail
      case Right(schema) =>
        val fields = schema.fields
        assert(fields(0).dataType == BinaryType)

        assert(fields(1).dataType == BinaryType)

        assert(fields(2).dataType == BinaryType)

        assert(fields(3).dataType == BinaryType)
    }
  }

  it should "parse boolean types" in {
    val (jdbcLayer, _, rsmd) = mockJdbcDeps(tablename)

    mockColumnMetadata(rsmd, TestColumnDef(1, "col1", java.sql.Types.BOOLEAN, "BOOLEAN", 0, signed = true, nullable = true))
    mockColumnMetadata(rsmd, TestColumnDef(2, "col2", java.sql.Types.BIT, "BIT", 0, signed = false, nullable = true))
    mockColumnCount(rsmd, 2)

    (new SchemaTools).readSchema(jdbcLayer, tablename) match {
      case Left(_) => fail
      case Right(schema) =>
        val fields = schema.fields
        assert(fields(0).name == "col1")
        assert(fields(0).dataType == BooleanType)

        assert(fields(1).name == "col2")
        assert(fields(1).dataType == BooleanType)
    }
  }

  it should "parse string types" in {
    val (jdbcLayer, _, rsmd) = mockJdbcDeps(tablename)

    // All these types are strings or to be converted as such
    mockColumnMetadata(rsmd, TestColumnDef(1, "col1", java.sql.Types.CHAR, "CHAR", 0, signed = true, nullable = true))
    mockColumnMetadata(rsmd, TestColumnDef(2, "col2", java.sql.Types.CLOB, "CLOB", 0, signed = false, nullable = true))
    mockColumnMetadata(rsmd, TestColumnDef(3, "col3", java.sql.Types.LONGNVARCHAR, "LONGNVARCHAR", 0, signed = false, nullable = true))
    mockColumnMetadata(rsmd, TestColumnDef(4, "col4", java.sql.Types.LONGVARCHAR, "LONGVARCHAR", 0, signed = false, nullable = true))
    mockColumnMetadata(rsmd, TestColumnDef(5, "col5", java.sql.Types.NCHAR, "NCHAR", 0, signed = false, nullable = true))
    mockColumnMetadata(rsmd, TestColumnDef(6, "col6", java.sql.Types.NCLOB, "NCLOB", 0, signed = false, nullable = true))
    mockColumnMetadata(rsmd, TestColumnDef(7, "col7", java.sql.Types.NVARCHAR, "NVARCHAR", 0, signed = false, nullable = true))
    mockColumnMetadata(rsmd, TestColumnDef(8, "col8", java.sql.Types.REF, "REF", 0, signed = false, nullable = true))
    mockColumnMetadata(rsmd, TestColumnDef(9, "col9", java.sql.Types.SQLXML, "SQLXML", 0, signed = false, nullable = true))
    mockColumnMetadata(rsmd, TestColumnDef(10, "col11", java.sql.Types.VARCHAR, "VARCHAR", 0, signed = false, nullable = true))
    mockColumnCount(rsmd, 10)

    (new SchemaTools).readSchema(jdbcLayer, tablename) match {
      case Left(err) =>
        println(err)
        fail
      case Right(schema) =>
        val fields = schema.fields
        assert(fields.length == 10)
        for(field <- fields) {
          assert(field.dataType == StringType)
        }
    }
  }

  it should "parse date type" in {
    val (jdbcLayer, _, rsmd) = mockJdbcDeps(tablename)

    mockColumnMetadata(rsmd, TestColumnDef(1, "col1", java.sql.Types.DATE, "DATE", 0, signed = true, nullable = true))
    mockColumnCount(rsmd, 1)

    (new SchemaTools).readSchema(jdbcLayer, tablename) match {
      case Left(_) => fail
      case Right(schema) =>
        val fields = schema.fields
        assert(fields.length == 1)
        assert(fields(0).dataType == DateType)
    }
  }

  it should "parse float type" in {
    val (jdbcLayer, _, rsmd) = mockJdbcDeps(tablename)

    mockColumnMetadata(rsmd, TestColumnDef(1, "col1", java.sql.Types.FLOAT, "FLOAT", 0, signed = true, nullable = true))
    mockColumnCount(rsmd, 1)

    (new SchemaTools).readSchema(jdbcLayer, tablename) match {
      case Left(_) => fail
      case Right(schema) =>
        val fields = schema.fields
        assert(fields.length == 1)
        assert(fields(0).dataType == FloatType)
    }
  }

  it should "parse timestamp type" in {
    val (jdbcLayer, _, rsmd) = mockJdbcDeps(tablename)

    mockColumnMetadata(rsmd, TestColumnDef(1, "col1", java.sql.Types.TIMESTAMP, "TIMESTAMP", 0, signed = true, nullable = true))
    mockColumnCount(rsmd, 1)

    (new SchemaTools).readSchema(jdbcLayer, tablename) match {
      case Left(_) => fail
      case Right(schema) =>
        val fields = schema.fields
        assert(fields.length == 1)
        assert(fields(0).dataType == TimestampType)
    }
  }

  it should "parse time type to string" in {
    val (jdbcLayer, _, rsmd) = mockJdbcDeps(tablename)

    mockColumnMetadata(rsmd, TestColumnDef(1, "col1", java.sql.Types.TIME, "TIME", 0, signed = true, nullable = true))
    mockColumnCount(rsmd, 1)

    (new SchemaTools).readSchema(jdbcLayer, tablename) match {
      case Left(_) => fail
      case Right(schema) =>
        val fields = schema.fields
        assert(fields.length == 1)
        assert(fields(0).dataType == StringType)
    }
  }

  it should "parse interval type to string" in {
    val (jdbcLayer, _, rsmd) = mockJdbcDeps(tablename)

    mockColumnMetadata(rsmd, TestColumnDef(1, "col1", java.sql.Types.OTHER, "interval", 0, signed = true, nullable = true))
    mockColumnCount(rsmd, 1)

    (new SchemaTools).readSchema(jdbcLayer, tablename) match {
      case Left(_) => fail
      case Right(schema) =>
        val fields = schema.fields
        assert(fields.length == 1)
        assert(fields(0).dataType == StringType)
    }
  }

  it should "parse uuid type to string" in {
    val (jdbcLayer, _, rsmd) = mockJdbcDeps(tablename)

    mockColumnMetadata(rsmd, TestColumnDef(1, "col1", java.sql.Types.OTHER, "uuid", 0, signed = true, nullable = true))
    mockColumnCount(rsmd, 1)

    (new SchemaTools).readSchema(jdbcLayer, tablename) match {
      case Left(_) => fail
      case Right(schema) =>
        val fields = schema.fields
        assert(fields.length == 1)
        assert(fields(0).dataType == StringType)
    }
  }

  it should "make column string" in {
    (new SchemaTools()).makeColumnsString(Nil, StructType(Nil))
    succeed
  }

  it should "parse other type with error" in {
    val (jdbcLayer, _, rsmd) = mockJdbcDeps(tablename)

    mockColumnMetadata(rsmd, TestColumnDef(1, "col1", java.sql.Types.OTHER, "asdf", 0, signed = true, nullable = true))
    mockColumnCount(rsmd, 1)

    (new SchemaTools).readSchema(jdbcLayer, tablename) match {
      case Left(e) => e.isInstanceOf[MissingSqlConversionError]
      case Right(_) => fail
    }
  }

  it should "parse rowid to long type" in {
    val (jdbcLayer, _, rsmd) = mockJdbcDeps(tablename)

    mockColumnMetadata(rsmd, TestColumnDef(1, "col1", java.sql.Types.ROWID, "ROWID", 0, signed = true, nullable = true))
    mockColumnCount(rsmd, 1)

    (new SchemaTools).readSchema(jdbcLayer, tablename) match {
      case Left(_) => fail
      case Right(schema) =>
        val fields = schema.fields
        assert(fields.length == 1)
        assert(fields(0).dataType == LongType)
    }
  }

  it should "parse double types" in {
    val (jdbcLayer, _, rsmd) = mockJdbcDeps(tablename)

    mockColumnMetadata(rsmd, TestColumnDef(1, "col1", java.sql.Types.DOUBLE, "DOUBLE", 0, signed = true, nullable = true))
    mockColumnMetadata(rsmd, TestColumnDef(2, "col2", java.sql.Types.REAL, "REAL", 0, signed = true, nullable = true))
    mockColumnCount(rsmd, 2)

    (new SchemaTools).readSchema(jdbcLayer, tablename) match {
      case Left(_) => fail
      case Right(schema) =>
        val fields = schema.fields
        assert(fields.length == 2)
        assert(fields(0).dataType == DoubleType)
        assert(fields(1).dataType == DoubleType)
    }
  }

  it should "parse 1D arrays" in {
    val (jdbcLayer, _, rsmd) = mockJdbcDeps(tablename)
    val testColDef = TestColumnDef(1, "col1", java.sql.Types.ARRAY, "ARRAY", 0,signed = false, nullable = true)
    mockColumnMetadata(rsmd, testColDef)
    mockColumnCount(rsmd, 1)

    val tbName = tablename.name.replaceAll("\"", "")
    val childTypeInfo = TestVerticaTypeDef("", 6, java.sql.Types.DECIMAL, "childTypeName", 0, 0)
    val verticaArrayId = VERTICA_NATIVE_ARRAY_BASE_ID + childTypeInfo.verticaTypeId
    val rootTypeDef = TestVerticaTypeDef("", verticaArrayId, java.sql.Types.ARRAY, "rootTypeName", 5, 2,List(childTypeInfo))

    // Query column type info
    VerticaTableTests.mockGetColumnInfo(testColDef.name, tbName, "", rootTypeDef.verticaTypeId, rootTypeDef.typeName, jdbcLayer, rootTypeDef.size, rootTypeDef.scale)

    // Query root type info
    val (_, rootRs) = VerticaTableTests.mockGetTypeInfo(verticaArrayId, jdbcLayer)
    VerticaTableTests.mockTypeInfoResult(rootTypeDef.verticaTypeId, rootTypeDef.typeName, rootTypeDef.jdbcTypeId, rootRs)
    (rootRs.next _).expects().returning(false)

    // Query element type info
    val (_, elementRs) = VerticaTableTests.mockGetTypeInfo(childTypeInfo.verticaTypeId, jdbcLayer)
    VerticaTableTests.mockTypeInfoResult(childTypeInfo.verticaTypeId, childTypeInfo.typeName, childTypeInfo.jdbcTypeId, elementRs)
    (elementRs.next _).expects().returning(false)

    (new SchemaTools).readSchema(jdbcLayer, tablename) match {
      case Left(error) =>  fail(error.getFullContext)
      case Right(schema) =>
        val fields = schema.fields
        assert(fields.length == 1)
        assert(fields(0).dataType.isInstanceOf[ArrayType])
        assert(fields(0).dataType.asInstanceOf[ArrayType]
          .elementType.isInstanceOf[DecimalType])
        assert(!fields(0).metadata.getBoolean(MetadataKey.IS_VERTICA_SET))
        assert(fields(0).dataType.asInstanceOf[ArrayType].elementType.asInstanceOf[DecimalType].precision == 5)
        assert(fields(0).dataType.asInstanceOf[ArrayType].elementType.asInstanceOf[DecimalType].scale == 2)
    }
  }

  it should "parse array[binary]" in {
    val (jdbcLayer, _, rsmd) = mockJdbcDeps(tablename)
    val testColDef = TestColumnDef(1, "col1", java.sql.Types.ARRAY, "ARRAY", 0,signed = false, nullable = true)
    mockColumnMetadata(rsmd, testColDef)
    mockColumnCount(rsmd, 1)

    val tbName = tablename.name.replaceAll("\"", "")
    val childTypeInfo = TestVerticaTypeDef("", 22, java.sql.Types.BINARY, "childTypeName", 0, 0)
    val verticaArrayId = VERTICA_NATIVE_ARRAY_BASE_ID + childTypeInfo.verticaTypeId
    val rootTypeInfo = TestVerticaTypeDef("", verticaArrayId, java.sql.Types.ARRAY, "rootTypeName", 5, 2,List(childTypeInfo))

    // Query column type info
    VerticaTableTests.mockGetColumnInfo(testColDef.name, tbName, "", rootTypeInfo.verticaTypeId, rootTypeInfo.typeName, jdbcLayer, rootTypeInfo.size, rootTypeInfo.scale)

    // Query root type info
    val (_, rootRs) = VerticaTableTests.mockGetTypeInfo(verticaArrayId, jdbcLayer)
    VerticaTableTests.mockTypeInfoResult(rootTypeInfo.verticaTypeId, rootTypeInfo.typeName, rootTypeInfo.jdbcTypeId, rootRs)
    (rootRs.next _).expects().returning(false)

    // Query element type info
    val (_, elementRs) = VerticaTableTests.mockGetTypeInfo(117, jdbcLayer)
    VerticaTableTests.mockTypeInfoResult(childTypeInfo.verticaTypeId, childTypeInfo.typeName, childTypeInfo.jdbcTypeId, elementRs)
    (elementRs.next _).expects().returning(false)

    (new SchemaTools).readSchema(jdbcLayer, tablename) match {
      case Left(error) =>  fail(error.getFullContext)
      case Right(schema) =>
        val fields = schema.fields
        assert(fields.length == 1)
        assert(fields(0).dataType.isInstanceOf[ArrayType])
        assert(fields(0).dataType.asInstanceOf[ArrayType]
          .elementType.isInstanceOf[BinaryType])
        assert(!fields(0).metadata.getBoolean(MetadataKey.IS_VERTICA_SET))
    }
  }

  it should "query columns in a table under a schema space" in {
    val schema = "schema"
    val tableSource = this.tablename.copy(dbschema = Some(schema))
    val (jdbcLayer, mockRs, rsmd) = mockJdbcDeps(tableSource)
    val testColDef = TestColumnDef(1, "col1", java.sql.Types.ARRAY, "ARRAY", 0, signed = false, nullable = true)
    mockColumnMetadata(rsmd, testColDef)
    mockColumnCount(rsmd, 1)

    val tbName = tableSource.name.replaceAll("\"", "")
    val childTypeInfo = TestVerticaTypeDef("", 6, java.sql.Types.BIGINT, "childTypeName", 0, 0)
    val verticaArrayId = ComplexTypesSchemaTools.VERTICA_NATIVE_ARRAY_BASE_ID + childTypeInfo.verticaTypeId
    val rootTypeDef = TestVerticaTypeDef("", verticaArrayId, java.sql.Types.ARRAY, "rootTypeName", 0, 0, List(childTypeInfo))

    // Query column type info
    VerticaTableTests.mockGetColumnInfo(testColDef.name, tbName, schema, rootTypeDef.verticaTypeId, rootTypeDef.typeName, jdbcLayer)

    // Query root type info
    val (_, typesRs) = VerticaTableTests.mockGetTypeInfo(rootTypeDef.verticaTypeId, jdbcLayer)
    VerticaTableTests.mockTypeInfoResult(rootTypeDef.verticaTypeId, rootTypeDef.typeName, rootTypeDef.jdbcTypeId, typesRs)
    (typesRs.next _).expects().returning(false)

    // Query element type info
    val (_, elementRs) = VerticaTableTests.mockGetTypeInfo(childTypeInfo.verticaTypeId, jdbcLayer)
    VerticaTableTests.mockTypeInfoResult(childTypeInfo.verticaTypeId, childTypeInfo.typeName, childTypeInfo.jdbcTypeId, elementRs)
    (elementRs.next _).expects().returning(false)

    (new SchemaTools).readSchema(jdbcLayer, tableSource) match {
      case Left(error) =>  fail(error.getFullContext)
      case Right(schema) =>
        val fields = schema.fields
        assert(fields.length == 1)
        assert(fields(0).dataType.isInstanceOf[ArrayType])
        assert(fields(0).dataType.asInstanceOf[ArrayType]
          .elementType.isInstanceOf[LongType])
        assert(!fields(0).metadata.getBoolean(MetadataKey.IS_VERTICA_SET))
    }
  }

  it should "correctly detect Vertica Set" in {
    val (jdbcLayer, mockRs, rsmd) = mockJdbcDeps(tablename)
    val testColDef = TestColumnDef(1, "col1", java.sql.Types.ARRAY, "ARRAY", 0, signed = false, nullable = true)
    mockColumnMetadata(rsmd, testColDef)
    mockColumnCount(rsmd, 1)

    val tbName = tablename.name.replaceAll("\"", "")
    val childTypeInfo = TestVerticaTypeDef("", 6, java.sql.Types.BIGINT, "childTypeName", 0, 0)
    val verticaArrayId = ComplexTypesSchemaTools.VERTICA_SET_BASE_ID + childTypeInfo.verticaTypeId
    val rootTypeDef = TestVerticaTypeDef("", verticaArrayId, java.sql.Types.ARRAY, "rootTypeName", 0, 0, List(childTypeInfo))

    // Query column type info
    VerticaTableTests.mockGetColumnInfo(testColDef.name, tbName, "", rootTypeDef.verticaTypeId, rootTypeDef.typeName, jdbcLayer)

    // Query root type info
    val (_, rootRs) = VerticaTableTests.mockGetTypeInfo(rootTypeDef.verticaTypeId, jdbcLayer)
    VerticaTableTests.mockTypeInfoResult(rootTypeDef.verticaTypeId, rootTypeDef.typeName, rootTypeDef.jdbcTypeId, rootRs)
    (rootRs.next _).expects().returning(false)

    // Query element type info
    val (_, typesRs) = VerticaTableTests.mockGetTypeInfo(childTypeInfo.verticaTypeId, jdbcLayer)
    VerticaTableTests.mockTypeInfoResult(childTypeInfo.verticaTypeId, childTypeInfo.typeName, childTypeInfo.jdbcTypeId, typesRs)
    (typesRs.next _).expects().returning(false)

    (new SchemaTools).readSchema(jdbcLayer, tablename) match {
      case Left(error) => fail(error.getFullContext)
      case Right(schema) =>
        val fields = schema.fields
        assert(fields.length == 1)
        assert(fields(0).dataType.isInstanceOf[ArrayType])
        assert(fields(0).dataType.asInstanceOf[ArrayType]
          .elementType.isInstanceOf[LongType])
        assert(fields(0).metadata.getBoolean(MetadataKey.IS_VERTICA_SET))
    }
  }

  it should "parse Vertica Row with primitive fields" in {
    val (jdbcLayer, _, rsmd) = mockJdbcDeps(tablename)
    val testColDef = TestColumnDef(1, "col1", java.sql.Types.STRUCT, "ROW", 0, signed = false, nullable = true)
    mockColumnMetadata(rsmd, testColDef)
    mockColumnCount(rsmd, 1)

    val tbName = tablename.name.replaceAll("\"", "")
    val field1 = TestVerticaTypeDef("f1", 6, java.sql.Types.BIGINT, "field1Type", 0, 0, List())
    val field2 = TestVerticaTypeDef("f2", 7, java.sql.Types.VARCHAR, "field2Type", 0, 0, List())
    val rootTypeDef = TestVerticaTypeDef("root", 123456789L, java.sql.Types.STRUCT, "row", 0, 0, List(field1, field2))

    // Query column type info
    VerticaTableTests.mockGetColumnInfo(testColDef.name, tbName, "", rootTypeDef.verticaTypeId, rootTypeDef.typeName, jdbcLayer)

    // Query Row Def
    val (_, structRs) = VerticaTableTests.mockGetComplexTypeInfo(rootTypeDef.verticaTypeId, jdbcLayer)
    VerticaTableTests.mockComplexTypeInfoResult(rootTypeDef, field1, structRs)
    VerticaTableTests.mockComplexTypeInfoResult(rootTypeDef, field2, structRs)
    (structRs.next _).expects().returning(false)

    val (_, field1Rs) = VerticaTableTests.mockGetTypeInfo(field1.verticaTypeId, jdbcLayer)
    VerticaTableTests.mockTypeInfoResult(field1, field1Rs)
    (field1Rs.next _).expects().returning(false)

    val (_, field2Rs) = VerticaTableTests.mockGetTypeInfo(field2.verticaTypeId, jdbcLayer)
    VerticaTableTests.mockTypeInfoResult(field2, field2Rs)
    (field2Rs.next _).expects().returning(false)

    (new SchemaTools).readSchema(jdbcLayer, tablename) match {
      case Left(error) =>  fail(error.getFullContext)
      case Right(schema) =>
        val fields = schema.fields
        assert(fields.length == 1)
        assert(fields.head.dataType.isInstanceOf[StructType])
        // Struct parsing is not yet supported
        assert(fields.head.dataType.asInstanceOf[StructType].fields.nonEmpty)
        assert(fields.head.dataType.asInstanceOf[StructType].fields(0).dataType.isInstanceOf[LongType])
        assert(fields.head.dataType.asInstanceOf[StructType].fields(1).dataType.isInstanceOf[StringType])
    }
  }

  it should "parse Vertica Row[Array]" in {
    val (jdbcLayer, _, rsmd) = mockJdbcDeps(tablename)
    val testColDef = TestColumnDef(1, "col1", java.sql.Types.STRUCT, "ROW", 0, signed = false, nullable = true)
    mockColumnMetadata(rsmd, testColDef)
    mockColumnCount(rsmd, 1)

    val tbName = tablename.name.replaceAll("\"", "")
    val element = TestVerticaTypeDef("element", 7, java.sql.Types.VARCHAR, "field2Type", 0, 0, List())
    val innerArray = TestVerticaTypeDef("innerArray", 123456789, java.sql.Types.ARRAY, "array", 0, 0, List(element))
    val arrayField = TestVerticaTypeDef("array", 222222222, java.sql.Types.ARRAY, "array", 0, 0, List(innerArray))
    val rootTypeDef = TestVerticaTypeDef("root", 111111111, java.sql.Types.STRUCT, "row", 0, 0, List(arrayField))

    // Query column type info
    VerticaTableTests.mockGetColumnInfo(testColDef.name, tbName, "", rootTypeDef.verticaTypeId, rootTypeDef.typeName, jdbcLayer)

    // Query Row Def
    val (_, structRs) = VerticaTableTests.mockGetComplexTypeInfo(rootTypeDef.verticaTypeId, jdbcLayer)
    VerticaTableTests.mockComplexTypeInfoResult(rootTypeDef, arrayField, "_ct_array" ,structRs)
    // VerticaTableTests.mockComplexTypeInfoResult(rootTypeDef, field2, structRs)
    (structRs.next _).expects().returning(false)

    // Query array type
    val (_, arrayRs) = VerticaTableTests.mockGetComplexTypeInfo(arrayField.verticaTypeId, jdbcLayer)
    VerticaTableTests.mockComplexTypeInfoResult(arrayField, innerArray, "_ct_array", arrayRs)
    (arrayRs.next _).expects().returning(false)

    // Query inner array type
    val (_, arrayRs3) = VerticaTableTests.mockGetComplexTypeInfo(innerArray.verticaTypeId, jdbcLayer)
    VerticaTableTests.mockComplexTypeInfoResult(innerArray, element, arrayRs3)
    (arrayRs3.next _).expects().returning(false)

    // Query element type
    val (_, elementRs) = VerticaTableTests.mockGetTypeInfo(element.verticaTypeId, jdbcLayer)
    VerticaTableTests.mockTypeInfoResult(element, elementRs)
    (elementRs.next _).expects().returning(false)

    (new SchemaTools).readSchema(jdbcLayer, tablename) match {
      case Left(error) =>  fail(error.getFullContext)
      case Right(schema) =>
        val fields = schema.fields
        assert(fields.length == 1)
        assert(fields.head.dataType.isInstanceOf[StructType])
        // Struct parsing is not yet supported
        assert(fields.head.dataType.asInstanceOf[StructType].fields.nonEmpty)
        assert(fields.head.dataType.asInstanceOf[StructType].fields(0).dataType.isInstanceOf[ArrayType])
    }
  }

  it should "error on type not found" in {
    val (jdbcLayer, _, rsmd) = mockJdbcDeps(tablename)
    val testColDef = TestColumnDef(1, "col1", java.sql.Types.ARRAY, "ARRAY", 0, signed = false, nullable = true)
    mockColumnMetadata(rsmd, testColDef)
    mockColumnCount(rsmd, 1)

    val tbName = tablename.name.replaceAll("\"", "")
    val childTypeInfo = TestVerticaTypeDef("", 6, java.sql.Types.BIGINT, "childTypeName", 0, 0)
    val verticaArrayId = VERTICA_NATIVE_ARRAY_BASE_ID + childTypeInfo.verticaTypeId
    val rootTypeDef = TestVerticaTypeDef("", verticaArrayId, java.sql.Types.ARRAY, "rootTypeName", 0, 0, List(childTypeInfo))

    // Query column type info
    VerticaTableTests.mockGetColumnInfo(testColDef.name, tbName, "", rootTypeDef.verticaTypeId, rootTypeDef.typeName, jdbcLayer)

    // Query root type info
    val (_, rootRs) = VerticaTableTests.mockGetTypeInfo(rootTypeDef.verticaTypeId, jdbcLayer)
    VerticaTableTests.mockTypeInfoResult(rootTypeDef.verticaTypeId, rootTypeDef.typeName, rootTypeDef.jdbcTypeId, rootRs)
    (rootRs.next _).expects().returning(false)

    // Query element type info but returns an empty result set
    val (_, typesRs) = VerticaTableTests.mockGetTypeInfo(childTypeInfo.verticaTypeId, jdbcLayer)
    (typesRs.next _).expects().returning(false)

    (new SchemaTools).readSchema(jdbcLayer, tablename) match {
      case Left(err) => succeed
      case Right(schema) => fail(schema.toString)
    }
  }

  it should "parse nested array" in {
    val (jdbcLayer,_, rsmd) = mockJdbcDeps(tablename)
    mockColumnMetadata(rsmd, TestColumnDef(1, "col1", java.sql.Types.BIGINT, "BIGINT", 0, signed = true, nullable = true))
    val nestedArrayColDef = TestColumnDef(2, "col2", java.sql.Types.ARRAY, "ARRAY", 0, signed = true, nullable = true)
    mockColumnMetadata(rsmd, nestedArrayColDef)
    mockColumnCount(rsmd, 2)

    val tbName = tablename.name.replaceAll("\"", "")
    val leaf = TestVerticaTypeDef("", 3, java.sql.Types.DECIMAL, "int", 5, 2)
    val childArray = TestVerticaTypeDef("", 2000000L, java.sql.Types.ARRAY, "array", 0, 0, List(leaf))
    val array = TestVerticaTypeDef("", 1000000L, java.sql.Types.ARRAY, "array", 0, 0, List(childArray))

    // Query column type info
    VerticaTableTests.mockGetColumnInfo(nestedArrayColDef.name, tbName, "", array.verticaTypeId, array.typeName, jdbcLayer)

    // Query root type info
    val (_, rootRs) = VerticaTableTests.mockGetComplexTypeInfo(array.verticaTypeId, jdbcLayer)
    VerticaTableTests.mockComplexTypeInfoResult(array, childArray, "_ct_array", rootRs)
    (rootRs.next _).expects().returning(false)

    // Query child type info
    val (_, childRs) = VerticaTableTests.mockGetComplexTypeInfo(childArray.verticaTypeId, jdbcLayer)
    VerticaTableTests.mockComplexTypeInfoResult(childArray, leaf, "int", childRs)
    (childRs.next _).expects().returning(false)

    // Query leaf type info
    val (_, leafRs) = VerticaTableTests.mockGetTypeInfo(childArray.children.head.verticaTypeId, jdbcLayer)
    VerticaTableTests.mockTypeInfoResult(leaf.verticaTypeId, leaf.typeName, leaf.jdbcTypeId, leafRs)
    (leafRs.next _).expects().returning(false)

    (new SchemaTools).readSchema(jdbcLayer, tablename) match {
      case Left(error) =>
        println(error)
        fail
      case Right(schema) =>
        val fields = schema.fields
        assert(fields.length == 2)
        assert(fields(0).dataType.isInstanceOf[LongType])

        val arrayDef = fields(1).dataType
        assert(arrayDef.isInstanceOf[ArrayType])
        val element1 = arrayDef.asInstanceOf[ArrayType].elementType
        assert(element1.isInstanceOf[ArrayType])
        val element2 = element1.asInstanceOf[ArrayType].elementType
        assert(element2.isInstanceOf[DecimalType])
        assert(!fields(1).metadata.getBoolean(MetadataKey.IS_VERTICA_SET))
        assert(element2.asInstanceOf[DecimalType].precision == 5)
        assert(element2.asInstanceOf[DecimalType].scale == 2)
    }
  }

  it should "parse array array[row]" in {
    val (jdbcLayer,_, rsmd) = mockJdbcDeps(tablename)
    mockColumnMetadata(rsmd, TestColumnDef(1, "col1", java.sql.Types.BIGINT, "BIGINT", 0, signed = true, nullable = true))
    val nestedArrayColDef = TestColumnDef(2, "col2", java.sql.Types.ARRAY, "ARRAY", 0, signed = true, nullable = true)
    mockColumnMetadata(rsmd, nestedArrayColDef)
    mockColumnCount(rsmd, 2)

    val tbName = tablename.name.replaceAll("\"", "")
    val field1 = TestVerticaTypeDef("key", 10, java.sql.Types.VARCHAR, "leafType", 5, 2)
    val field2 = TestVerticaTypeDef("value", 6, java.sql.Types.BIGINT, "leafType", 5, 2)
    val struct = TestVerticaTypeDef("", 2000000L, java.sql.Types.STRUCT, "row", 0, 0, List(field1, field2))
    val array = TestVerticaTypeDef("", 1000000L, java.sql.Types.ARRAY, "array", 0, 0, List(struct))

    // Query column type info
    VerticaTableTests.mockGetColumnInfo(nestedArrayColDef.name, tbName, "", array.verticaTypeId, array.typeName, jdbcLayer)

    // Query array type info
    val (_, arrayRs) = VerticaTableTests.mockGetComplexTypeInfo(array.verticaTypeId, jdbcLayer)
    VerticaTableTests.mockComplexTypeInfoResult(array, struct, "_ct_struct", arrayRs)
    (arrayRs.next _).expects().returning(false)

    // Query struct type info
    val (_, structRs) = VerticaTableTests.mockGetComplexTypeInfo(struct.verticaTypeId, jdbcLayer)
    VerticaTableTests.mockComplexTypeInfoResult(struct, field1, structRs)
    VerticaTableTests.mockComplexTypeInfoResult(struct, field2, structRs)
    (structRs.next _).expects().returning(false)

    // Query key type info
    val (_, field1Rs) = VerticaTableTests.mockGetTypeInfo(field1.verticaTypeId, jdbcLayer)
    VerticaTableTests.mockTypeInfoResult(field1, field1Rs)
    (field1Rs.next _).expects().returning(false)

    // Query value type info
    val (_, field2Rs) = VerticaTableTests.mockGetTypeInfo(field2.verticaTypeId, jdbcLayer)
    VerticaTableTests.mockTypeInfoResult(field2, field2Rs)
    (field2Rs.next _).expects().returning(false)

    (new SchemaTools).readSchema(jdbcLayer, tablename) match {
      case Left(error) =>
        println(error)
        fail
      case Right(schema) =>
        val fields = schema.fields
        assert(fields.length == 2)
        assert(fields(0).dataType.isInstanceOf[LongType])

        val arrayType = fields(1).dataType
        assert(arrayType.isInstanceOf[ArrayType])
        assert(!fields(1).metadata.getBoolean(MetadataKey.IS_VERTICA_SET))
        val structType = arrayType.asInstanceOf[ArrayType].elementType
        assert(structType.isInstanceOf[StructType])
        val keyType = structType.asInstanceOf[StructType].fields(0).dataType
        assert(keyType.isInstanceOf[StringType])
        val valueType = structType.asInstanceOf[StructType].fields(1).dataType
        assert(valueType.isInstanceOf[LongType])
    }
  }

  it should "error on unsupported types" in {
    val (jdbcLayer, _, rsmd) = mockJdbcDeps(tablename)

    mockColumnMetadata(rsmd, TestColumnDef(1, "col2", java.sql.Types.DATALINK, "DATALINK", 0, signed = true, nullable = true))
    mockColumnMetadata(rsmd, TestColumnDef(2, "col3", java.sql.Types.DISTINCT, "DISTINCT", 0, signed = true, nullable = true))
    mockColumnMetadata(rsmd, TestColumnDef(3, "col4", java.sql.Types.JAVA_OBJECT, "JAVA_OBJECT", 0, signed = true, nullable = true))
    mockColumnMetadata(rsmd, TestColumnDef(4, "col5", java.sql.Types.NULL, "NULL", 0, signed = true, nullable = true))
    mockColumnCount(rsmd, 4)

    (new SchemaTools).readSchema(jdbcLayer, tablename) match {
      case Left(err) => assert(err.getUnderlyingError match {
          case ErrorList(errors) => errors.size == 4
          case _ => false
        })
      case Right(_) => fail
    }
  }

  it should "fail when trying to parse invalid types" in {
    val (jdbcLayer, _, rsmd) = mockJdbcDeps(tablename)

    mockColumnMetadata(rsmd, TestColumnDef(1, "col1", 50000, "invalid-type", 16, signed = false, nullable = true))
    mockColumnMetadata(rsmd, TestColumnDef(2, "col2", 50000, "invalid-type", 16, signed = false, nullable = true))
    mockColumnCount(rsmd, 2)

    (new SchemaTools).readSchema(jdbcLayer, tablename) match {
      case Left(err) =>
        assert(err.getUnderlyingError match {
          case ErrorList(errors) => errors.size == 2
          case _ => false
        })
        assert(err.getUnderlyingError match {
          case ErrorList(errors) => errors.head match {
            case MissingSqlConversionError(_, _) => true
            case _ => false
          }
          case _ => false
        })
        assert(err.getUnderlyingError match {
          case ErrorList(errors) => errors.tail.head match {
            case MissingSqlConversionError(_, _) => true
            case _ => false
          }
          case _ => false
        })
      case Right(_) => fail
    }
  }

  it should "provide a good error message when trying to convert invalid SQL types to Spark types" in {
    val (jdbcLayer, _, rsmd) = mockJdbcDeps(tablename)

    mockColumnMetadata(rsmd, TestColumnDef(1, "col1", 50000, "invalid-type", 16, signed = false, nullable = true))
    mockColumnCount(rsmd, 1)

    (new SchemaTools).readSchema(jdbcLayer, tablename) match {
      case Left(err) =>
        err.getUnderlyingError match {
          case ErrorList(errors) => errors.toList.foreach(error => assert(error.getUserMessage ==
            "Could not find conversion for unsupported SQL type: invalid-type" +
            "\nSQL type value: 50000"))
          case _ => false
        }
      case Right(_) => fail
    }
  }

  it should "provide a good error message when trying to convert invalid Spark types to SQL types" in {
    (new SchemaTools).getVerticaTypeFromSparkType(CharType(0), 0, 0, Metadata.empty) match {
      case Left(err) =>
        err.getUnderlyingError match {
          case ErrorList(errors) => errors.toList.foreach(error => assert(error.getUserMessage ==
            "Could not find conversion for unsupported Spark type: CharType"))
          case _ => false
        }
      case Right(_) => fail
    }
  }

  it should "fail when there's an error connecting to database" in {
    val jdbcLayer = mock[JdbcLayerInterface]

    (jdbcLayer.query _).expects(*,*).returning(Left(ConnectionError(new Exception())))

    (new SchemaTools).readSchema(jdbcLayer, tablename) match {
      case Left(err) =>
        assert(err.getUnderlyingError match {
          case JdbcSchemaError(_) => true
          case _ => false
        })
      case Right(_) => fail
    }
  }

  it should "Convert basic spark types to vertica types" in {
    val schemaTools = new SchemaTools

    assert(schemaTools.getVerticaTypeFromSparkType(org.apache.spark.sql.types.BinaryType, 1, 0, Metadata.empty) == Right("VARBINARY(65000)"))
    assert(schemaTools.getVerticaTypeFromSparkType(org.apache.spark.sql.types.BooleanType, 1, 0, Metadata.empty) == Right("BOOLEAN"))
    assert(schemaTools.getVerticaTypeFromSparkType(org.apache.spark.sql.types.ByteType, 1, 0, Metadata.empty) == Right("TINYINT"))
    assert(schemaTools.getVerticaTypeFromSparkType(org.apache.spark.sql.types.DateType, 1, 0, Metadata.empty ) == Right("DATE"))
    assert(schemaTools.getVerticaTypeFromSparkType(org.apache.spark.sql.types.CalendarIntervalType, 1, 0, Metadata.empty) == Right("INTERVAL"))
    assert(schemaTools.getVerticaTypeFromSparkType(org.apache.spark.sql.types.DoubleType, 1 , 0, Metadata.empty) == Right("DOUBLE PRECISION"))
    assert(schemaTools.getVerticaTypeFromSparkType(org.apache.spark.sql.types.DecimalType(0, 0), 1 , 0, Metadata.empty) == Right("DECIMAL"))
    assert(schemaTools.getVerticaTypeFromSparkType(org.apache.spark.sql.types.DecimalType(5, 2), 1 , 0, Metadata.empty) == Right("DECIMAL(5, 2)"))
    assert(schemaTools.getVerticaTypeFromSparkType(org.apache.spark.sql.types.FloatType, 1, 0, Metadata.empty ) == Right("FLOAT"))
    assert(schemaTools.getVerticaTypeFromSparkType(org.apache.spark.sql.types.IntegerType, 1 , 0, Metadata.empty) == Right("INTEGER"))
    assert(schemaTools.getVerticaTypeFromSparkType(org.apache.spark.sql.types.LongType, 1 , 0, Metadata.empty) == Right("BIGINT"))
    assert(schemaTools.getVerticaTypeFromSparkType(org.apache.spark.sql.types.NullType, 1 , 0, Metadata.empty) == Right("null"))
    assert(schemaTools.getVerticaTypeFromSparkType(org.apache.spark.sql.types.ShortType, 1 , 0, Metadata.empty) == Right("SMALLINT"))
    assert(schemaTools.getVerticaTypeFromSparkType(org.apache.spark.sql.types.TimestampType, 1 , 0, Metadata.empty) == Right("TIMESTAMP"))
  }

  it should "Convert Spark Sql array to Vertica array" in {
    val schemaTools = new SchemaTools
    assert(schemaTools.getVerticaTypeFromSparkType(ArrayType(StringType), 0, 0, Metadata.empty) == Right("ARRAY[VARCHAR(0)]"))
    assert(schemaTools.getVerticaTypeFromSparkType(ArrayType(StringType), 0, 2, Metadata.empty) == Right("ARRAY[VARCHAR(0),2]"))
    assert(schemaTools.getVerticaTypeFromSparkType(ArrayType(ArrayType(StringType)), 100, 2, Metadata.empty) == Right("ARRAY[ARRAY[VARCHAR(100),2],2]"))
  }

  it should "Convert Spark Set to Vertica Set" in {
    val metadata = new MetadataBuilder().putBoolean(MetadataKey.IS_VERTICA_SET, true).build
    val schemaTools = new SchemaTools
    assert(schemaTools.getVerticaTypeFromSparkType(ArrayType(StringType), 0, 0, metadata) == Right("SET[VARCHAR(0)]"))
    assert(schemaTools.getVerticaTypeFromSparkType(ArrayType(StringType), 0, 2,  metadata) == Right("SET[VARCHAR(0),2]"))
    assert(schemaTools.getVerticaTypeFromSparkType(ArrayType(StringType), 0, 0, Metadata.empty) == Right("ARRAY[VARCHAR(0)]"))
    assert(schemaTools.getVerticaTypeFromSparkType(ArrayType(StringType), 0, 2, Metadata.empty) == Right("ARRAY[VARCHAR(0),2]"))
  }

  it should "Convert struct to Vertica row" in {
    val schemaTools = new SchemaTools
    val primitiveRow = StructType(Array(
      StructField("col1", IntegerType, false, Metadata.empty),
      StructField("col2", IntegerType, false, Metadata.empty)))
    assert(schemaTools.getVerticaTypeFromSparkType(primitiveRow, 0, 0, Metadata.empty)
      == Right("ROW(\"col1\" INTEGER, \"col2\" INTEGER)"))

    val nativeArrayRow = StructType(Array(StructField("col1", ArrayType(IntegerType), true, Metadata.empty)))
    assert(schemaTools.getVerticaTypeFromSparkType(nativeArrayRow, 0, 0, Metadata.empty)
      == Right("ROW(\"col1\" ARRAY[INTEGER])"))

    val nestedRows = StructType(Array(
      StructField("col1", StructType(Array(
        StructField("field1", IntegerType, true, Metadata.empty)
      )), true, Metadata.empty),
    ))
    assert(schemaTools.getVerticaTypeFromSparkType(nestedRows, 0, 0, Metadata.empty)
      == Right("ROW(\"col1\" ROW(\"field1\" INTEGER))"))
  }

  it should "Provide error message on unknown element type conversion to vertica" in {
    (new SchemaTools).getVerticaTypeFromSparkType(ArrayType(CharType(0)),0,0, Metadata.empty) match {
      case Left(err) =>
        err.getUnderlyingError match {
          case ErrorList(errors) => errors.toList.foreach(error => assert(error.getUserMessage ==
            "Could not find conversion for unsupported Spark type: CharType"))
          case _ => false
        }
      case Right(_) => fail
    }
  }

  it should "Convert string types to vertica type properly" in {
    val schemaTools = new SchemaTools

    assert(schemaTools.getVerticaTypeFromSparkType(org.apache.spark.sql.types.StringType, 1024, 0, Metadata.empty) == Right("VARCHAR(1024)"))
    assert(schemaTools.getVerticaTypeFromSparkType(org.apache.spark.sql.types.StringType, 5000, 0, Metadata.empty) == Right("VARCHAR(5000)"))
    assert(schemaTools.getVerticaTypeFromSparkType(org.apache.spark.sql.types.StringType, 65000, 0, Metadata.empty) == Right("VARCHAR(65000)"))
    assert(schemaTools.getVerticaTypeFromSparkType(org.apache.spark.sql.types.StringType, 100000, 0, Metadata.empty) == Right("LONG VARCHAR(100000)"))
  }

  it should "Return a list of column names to use for copy statement" in {
    val (jdbcLayer, _, rsmd) = mockJdbcDeps(tablename)

    val schema = new StructType(Array(StructField("col1", DateType, nullable = true), StructField("col2", IntegerType, nullable = true)))
    mockColumnMetadata(rsmd, TestColumnDef(1, "col1", java.sql.Types.DATE, "DATE", 0, signed = true, nullable = true))
    mockColumnMetadata(rsmd, TestColumnDef(2, "col2", java.sql.Types.INTEGER, "INTEGER", 0, signed = true, nullable = true))
    mockColumnCount(rsmd, 2)

    val schemaTools = new SchemaTools

    schemaTools.getCopyColumnList(jdbcLayer, tablename, schema) match {
      case Left(err) => fail(err.getFullContext)
      case Right(str) => assert(str == "(\"col1\",\"col2\")")
    }
  }

  it should "Return an updated column type" in {
    val schema = new StructType(Array(StructField("name", StringType), StructField("age", IntegerType)))
    val schemaTools= new SchemaTools
    val col = "\"name\" varchar"
    val colName = "\"name\""
    val updatedField = schemaTools.updateFieldDataType(col, colName, schema, 1024, 0)
    assert(updatedField == "\"name\" VARCHAR(1024)")
  }

  it should "Return the same column type" in {
    val schema = new StructType(Array(StructField("name", StringType)))
    val schemaTools= new SchemaTools
    val col = "\"age\" integer"
    val colName = "\"age\""
    val updatedField = schemaTools.updateFieldDataType(col, colName, schema, 1024, 0)
    assert(updatedField == "\"age\" integer")
  }

  it should "Return an updated column type for an unknown col type" in {
    val schema = new StructType(Array(StructField("name", StringType), StructField("age", IntegerType)))
    val schemaTools= new SchemaTools
    val col = "\"age\" UNKNOWN"
    val colName = "\"age\""
    val updatedField = schemaTools.updateFieldDataType(col, colName, schema, 1024, 0)
    assert(updatedField == "\"age\" INTEGER")
  }

  it should "Return an updated create external table statement" in {
    val schema = new StructType(Array(StructField("date", DateType, nullable = true), StructField("region", IntegerType, nullable = true)))
    val createExternalTableStmt = "create external table \"sales\"(" +
      "\"tx_id\" int," +
      "\"date\" UNKNOWN," +
      "\"region\" varchar" +
      ") as copy from \'/data/\' parquet"
    val schemaTools = new SchemaTools
    schemaTools.inferExternalTableSchema(createExternalTableStmt, schema, "sales", 100, 0) match {
      case Left(err) =>
        fail(err.getFullContext)
      case Right(str) =>
        assert(str == "create external table sales(\"tx_id\" int,\"date\" DATE,\"region\" INTEGER) as copy from \'/data/\' parquet")
    }
  }

  it should "Return an error if partial schema doesn't match partitioned columns" in {
    val schema = new StructType(Array(StructField("foo", DateType, nullable = true), StructField("bar", StringType, nullable = true)))
    val createExternalTableStmt = "create external table \"sales\"(" +
      "\"tx_id\" int," +
      "\"date\" UNKNOWN," +
      "\"region\" UNKNOWN" +
      ") as copy from \'/data/\' parquet"
    val schemaTools = new SchemaTools
    schemaTools.inferExternalTableSchema(createExternalTableStmt, schema, "sales", 100, 0) match {
      case Left(err) => err.isInstanceOf[UnknownColumnTypesError]
      case Right(str) => fail
    }
  }

  private val primitiveCol = StructField("col1", IntegerType)
  private val nativeArrayCol = StructField("col1", ArrayType(IntegerType))
  private val complexArrayCol = StructField("col1", ArrayType(ArrayType(IntegerType)))
  private val mapCol = StructField("col1", MapType(IntegerType, IntegerType))
  private val rowCol = StructField("col1", StructType(Array(StructField("col2", IntegerType))))

  it should "Error when schema only contains complex types columns" in {
    val schemaTools = new SchemaTools()

    val failingSchema = StructType(Array(complexArrayCol, mapCol, rowCol))
    assert(schemaTools.checkValidTableSchema(failingSchema)
      == Left(InvalidTableSchemaComplexType()))

    val passingSchema1 = StructType(Array(primitiveCol, complexArrayCol, mapCol, rowCol))
    assert(schemaTools.checkValidTableSchema(passingSchema1) == Right())

    val passingSchema2 = StructType(Array(nativeArrayCol, complexArrayCol, mapCol, rowCol))
    assert(schemaTools.checkValidTableSchema(passingSchema2) == Right())

    val passingSchema3 = StructType(Array(nativeArrayCol, primitiveCol))
    assert(schemaTools.checkValidTableSchema(passingSchema3) == Right())
  }

  it should "Error on empty schema" in {
    val emptySchema = new StructType(Array())
    assert(new SchemaTools().checkValidTableSchema(emptySchema) == Left(EmptySchemaError()))
  }


  it should "Cast Vertica SET to ARRAY in column string" in {
    val requiredSchema = StructType(Nil)

    val typeName="COL_TYPE_NAME"
    val elementDef = ColumnDef("element", java.sql.Types.BIGINT, typeName, 0, 0, true, false, Metadata.empty)

    val colName = "col1"
    val metadata = new MetadataBuilder().putBoolean(MetadataKey.IS_VERTICA_SET, true).build()
    val colDef = List(ColumnDef(colName, java.sql.Types.ARRAY, "SET", 0, 0, true, false, metadata, List(elementDef)))

    val colsString = new SchemaTools().makeColumnsString(colDef, requiredSchema)
    println(colsString)
    val expected = s"""("$colName"::ARRAY[$typeName]) as "$colName""""
    println(expected)
    assert(colsString.trim().equals(expected))
  }

  it should "Convert Spark MapType to Vertica Map" in {
    val schemaTools = new SchemaTools
    val expected = s"MAP<VARCHAR(1024), INTEGER>"

    val mapType = new MapType(StringType, IntegerType, true)
    assert(schemaTools.getVerticaTypeFromSparkType(mapType, 1024, 0, Metadata.empty)
      == Right(expected))
  }

  it should "Error on converting MapType that uses complex type" in {
    val schemaTools = new SchemaTools

    val mapType1 = new MapType(ArrayType(StringType), IntegerType, true)
    schemaTools.getVerticaTypeFromSparkType(mapType1, 1024, 0, Metadata.empty) match {
      case Right(_) => fail("Expected schema error")
      case Left(error) => assert(error.isInstanceOf[MapDataTypeConversionError])
    }

    val mapType3 = new MapType(IntegerType, ArrayType(StringType), true)
    schemaTools.getVerticaTypeFromSparkType(mapType3, 1024, 0, Metadata.empty) match {
      case Right(_) => fail("Expected schema error")
      case Left(error) => assert(error.isInstanceOf[MapDataTypeConversionError])
    }

    val mapType2 = new MapType(MapType(IntegerType, IntegerType), ArrayType(IntegerType), true)
    schemaTools.getVerticaTypeFromSparkType(mapType2, 1024, 0, Metadata.empty) match {
      case Right(_) => fail("Expected schema error")
      case Left(error) => assert(error.isInstanceOf[MapDataTypeConversionError])
        println(error.getFullContext)
    }
  }

  it should "Check for map containing complex type" in {
    val schemaTools = new SchemaTools

    val mapType1 = new MapType(ArrayType(StringType), IntegerType, true)
    val mapType2 = new MapType(StringType, ArrayType(IntegerType), true)
    val schema2 = StructType(Array(
      StructField("col1", IntegerType),
      StructField("col2", mapType2),
      StructField("col3", mapType1)
    ))

    schemaTools.checkValidTableSchema(schema2) match {
      case Right(_) => fail("Expected connector error")
      case Left(error) => error match {
        case ErrorList(errors) =>
          assert(errors.length == 2)
          assert(errors.head.isInstanceOf[InvalidMapSchemaError])
          assert(errors.tail.head.isInstanceOf[InvalidMapSchemaError])
        case ConnectionError(_) =>
      }
    }
  }

<<<<<<< HEAD
  it should "add schema to query" in {
    val query = "SELECT * From dftest join    dftest2 on dftest.a = dftest2.b where x = 1"
    assert(new SchemaTools().addDbSchemaToQuery(query, Some("schema"))
      == "SELECT * From schema.dftest join    dftest2 on dftest.a = dftest2.b where x = 1")
  }

  it should "not add schema to query with sub-query in FROM clause" in {
    val query = "SELECT * from (select * from) where x = 1"
    assert(new SchemaTools().addDbSchemaToQuery(query, Some("schema")) == query)
  }

  it should "not add schema to query when already present" in {
    val query = "SELECT * from test.dftest where x = 1"
    assert(new SchemaTools().addDbSchemaToQuery(query, Some("schema")) == query)
  }

  it should "not add schema to query with schema and database are already present" in {
    val query = "SELECT * from db.test.dftest where x = 1"
    assert(new SchemaTools().addDbSchemaToQuery(query, Some("schema")) == query)
  }

  it should "add schema to query with literal table name" in {
    val query = "SELECT * From \"dftest\" join dftest2 on dftest.a = dftest2.b where x = 1"
    assert(new SchemaTools().addDbSchemaToQuery(query, Some("schema"))
      == "SELECT * From schema.\"dftest\" join dftest2 on dftest.a = dftest2.b where x = 1")
  }

  it should "not add schema to query with literal table name, schema, and database" in {
    val query = "SELECT * From \"data.base\".\"test\".\"df.test\" join dftest2 on dftest.a = dftest2.b where x = 1"
    assert(new SchemaTools().addDbSchemaToQuery(query, Some("schema")) == query)
  }

  it should "not add schema to query with some literal table name, schema, and database" in {
    val query = "SELECT * From database.\"schema\".dftest join dftest2 on dftest.a = dftest2.b where x = 1"
    assert(new SchemaTools().addDbSchemaToQuery(query, Some("schema")) == query)
=======
  it should "build column def string with empty column name containing no quotations" in {
    val schema = StructType(Array(StructField("", IntegerType)))

    new SchemaTools().makeTableColumnDefs(schema, 0, 0) match {
      case Left(e) => fail("Expected to succeed")
      case Right(str) =>
        assert(str == " (INTEGER)")
    }
  }

  it should "build row column def with empty field name" in {
    val schema = StructType(Array(
      StructField("col1", StructType(Array(
        StructField("", IntegerType),
        StructField("", StringType),
        StructField("cat", IntegerType),
      )))
    ))

    new SchemaTools().makeTableColumnDefs(schema, 0, 0) match {
      case Left(e) => fail("Expected to succeed")
      case Right(str) =>
        assert(str == " (\"col1\" ROW(INTEGER, VARCHAR(0), \"cat\" INTEGER))")
    }
  }

  it should "error on empty column name" in {
    val schema = StructType(Array(
      StructField("col1", StructType(Array(
        StructField("", IntegerType),
        StructField("cat", IntegerType),
      ))),
      StructField("", StringType)
    ))

    new SchemaTools().checkValidTableSchema(schema) match {
      case Left(exp) => assert(exp.isInstanceOf[BlankColumnNamesError])
      case Right(_) => fail("expected to fail")
    }
  }

  it should "error on names with only white space" in {
    val schema = StructType(Array(
      StructField("col1", StructType(Array(
        StructField("", IntegerType),
        StructField("cat", IntegerType),
      ))),
      StructField("   ", StringType)
    ))

    new SchemaTools().checkValidTableSchema(schema) match {
      case Left(exp) => assert(exp.isInstanceOf[BlankColumnNamesError])
      case Right(_) => fail("expected to fail")
    }
>>>>>>> c1385710
  }
}
// For package private access without instantiation
object SchemaToolsTests extends SchemaToolsTests<|MERGE_RESOLUTION|>--- conflicted
+++ resolved
@@ -1147,7 +1147,6 @@
     }
   }
 
-<<<<<<< HEAD
   it should "add schema to query" in {
     val query = "SELECT * From dftest join    dftest2 on dftest.a = dftest2.b where x = 1"
     assert(new SchemaTools().addDbSchemaToQuery(query, Some("schema"))
@@ -1183,7 +1182,8 @@
   it should "not add schema to query with some literal table name, schema, and database" in {
     val query = "SELECT * From database.\"schema\".dftest join dftest2 on dftest.a = dftest2.b where x = 1"
     assert(new SchemaTools().addDbSchemaToQuery(query, Some("schema")) == query)
-=======
+  }
+
   it should "build column def string with empty column name containing no quotations" in {
     val schema = StructType(Array(StructField("", IntegerType)))
 
@@ -1238,7 +1238,6 @@
       case Left(exp) => assert(exp.isInstanceOf[BlankColumnNamesError])
       case Right(_) => fail("expected to fail")
     }
->>>>>>> c1385710
   }
 }
 // For package private access without instantiation
