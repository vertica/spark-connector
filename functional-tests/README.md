# Spark Connector - Functional Integration Tests

This project is in place to run a series of tests of the connector against a real Vertica database.

Configuration is specified with application.conf (HOCON format)

## How to run the tests
From the functional-tests directory, run the following commands:
```
mkdir lib
cd ../connector && sbt assembly && cp target/scala-2.12/spark-vertica-connector-assembly-3.3.0.jar ../functional-tests/lib && cd ../functional-tests
```
This will create a lib folder and then build and copy the connector JAR file to it.

### Using HDFS:
From the project's docker directory:
```
cd ../docker
./sandbox-clientenv.sh
```
This will create a docker image for a client container and docker containers for a sandbox client environment and single-node clusters for both Vertica and HDFS.

### Starting Functional Testing

In the sandbox environment, change your working directory to functional-tests
```
cd spark-connector/functional-tests
```

Use `sbt` to start the sbt server from the command line. Enter `run` to execute the default test suites. You can specify arguments to modify you test run. For more details, use `run -h`.

As an example, to include large data tests into the run, use `run -l`. Using `run -s ComplexTypeTests` will only execute ComplexTypeTests.

To run a specific test in a suite, use option `-t` to specify a test name. For example `run -s ComplexTypeTests -t "<test-name-here>"` will execute the specified tests in the suite. Note that option `-t` has to be used with option `-s`.

<<<<<<< HEAD
### Stand-alone cluster testing

Assemble the functional test into a fat jar with `sbt assembly`. Note that you should do this outside of the docker container as it will be extremely
slow. Instead, navigate to the `functional-tests` folder on your local machine to build the jar. Since the `spark-connector` folder is mounted onto the containers,
the built jar will also be available on the container as well.

Assuming you are in the sandbox environment, navigate to `spark-connector/functional-tests` and use `submit-functional-test.sh`. This will submit the assembled functional 
test to our 2-nodes cluster running on our docker environment.

Once submitted, verify through the [web ui](localhost:8080) and the [jobs ui](localhost:4040) that the application was submitted.
Our functional test, without any arguments, will create multiple spark sessions; You should expect multiple applications executing sequentially.

`submit-functional-test.sh` will always use the functional test option `-r`. You can also pass other functional test options as a string to the script. 
For example, to run a single test suite on our cluster, use `./submit-functional-test.sh "-s EndToEndTests"`. This will equivalent to `sbt "run -r -s EndToEndTests"`
=======
### Testing against S3:

Set the appropriate S3-credentials to `application.conf` file or the environment variables. Refer to these connector options on the project's [README](https://github.com/vertica/spark-connector#readme):
```
aws_access_key_id
aws_secret_access_key
aws_region
aws_session_token
aws_credentials_provider
aws_endpoint
aws_enable_ssl
aws_enable_path_style
```
Make sure your update the option `filepath` to your S3 bucket as well.
>>>>>>> 99d5894c

Alternatively, you can use the configuration used in our S3 example if you want to test against our Minio container.

If a different version of Spark is used, make sure to also update `hadoop-aws` to the appropriate version for the hadoop install used.

### Using GCS:
Follow the [GCS manual](../GCSUserManual.md) to obtain the needed credentials. Then, add the following connector options to `application.conf`:
```
gcs_hmac_key_id
gcs_hmac_key_secret
gcs_service_key_id
gcs_service_key
gcs_service_email
```
<<<<<<< HEAD
Make sure your update the option `filepath` to your GCS bucket as well. 

### 
=======
Make sure your update the option `filepath` to your GCS bucket as well.

### Submitting Functional Test

Assemble the functional test into a fat jar with `sbt assembly`. Assuming you are in the sandbox environment, navigate to `spark-connector/functional-tests` and use `submit-functional-test.sh`. This will start a stand-alone cluster and submit our assembled test application to it.
>>>>>>> 99d5894c
<|MERGE_RESOLUTION|>--- conflicted
+++ resolved
@@ -33,7 +33,6 @@
 
 To run a specific test in a suite, use option `-t` to specify a test name. For example `run -s ComplexTypeTests -t "<test-name-here>"` will execute the specified tests in the suite. Note that option `-t` has to be used with option `-s`.
 
-<<<<<<< HEAD
 ### Stand-alone cluster testing
 
 Assemble the functional test into a fat jar with `sbt assembly`. Note that you should do this outside of the docker container as it will be extremely
@@ -48,7 +47,6 @@
 
 `submit-functional-test.sh` will always use the functional test option `-r`. You can also pass other functional test options as a string to the script. 
 For example, to run a single test suite on our cluster, use `./submit-functional-test.sh "-s EndToEndTests"`. This will equivalent to `sbt "run -r -s EndToEndTests"`
-=======
 ### Testing against S3:
 
 Set the appropriate S3-credentials to `application.conf` file or the environment variables. Refer to these connector options on the project's [README](https://github.com/vertica/spark-connector#readme):
@@ -63,7 +61,6 @@
 aws_enable_path_style
 ```
 Make sure your update the option `filepath` to your S3 bucket as well.
->>>>>>> 99d5894c
 
 Alternatively, you can use the configuration used in our S3 example if you want to test against our Minio container.
 
@@ -78,14 +75,4 @@
 gcs_service_key
 gcs_service_email
 ```
-<<<<<<< HEAD
-Make sure your update the option `filepath` to your GCS bucket as well. 
-
-### 
-=======
-Make sure your update the option `filepath` to your GCS bucket as well.
-
-### Submitting Functional Test
-
-Assemble the functional test into a fat jar with `sbt assembly`. Assuming you are in the sandbox environment, navigate to `spark-connector/functional-tests` and use `submit-functional-test.sh`. This will start a stand-alone cluster and submit our assembled test application to it.
->>>>>>> 99d5894c
+Make sure your update the option `filepath` to your GCS bucket as well.