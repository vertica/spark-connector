--- conflicted
+++ resolved
@@ -29,9 +29,6 @@
 
 To execute the default functional tests, use `sbt run` from the command line.
 
-<<<<<<< HEAD
-By default, a set of functional test suites will be executed, but you can specify arguments to modify you test run. For example, `sbt run -l` will add LargeDataTests to the test suites for execution. Use `sbt run -h` for a list of arguments. 
-=======
 By default, a set of functional test suites will be executed, but you can specify arguments to modify you test run. For example, `sbt run -l` will add LargeDataTests to the test suites for execution. For more detail, use `sbt run -h`.
 
 As an example, to include large data tests into the run, use `sbt run -l`.
@@ -39,7 +36,6 @@
 Using `sbt -s ComplexTypeTests` will only execute ComplexTypeTests. 
 
 To run a specific test in a suite, use option `-t` to specify a test name. For example `sbt -s ComplexTypeTests -t "<test-name-here>"` will execute the specified tests in the suite. Note that option `-t` has to be used in conjunction with `-s`.
->>>>>>> f0af9b24
 
 ### Using S3:
 Set the appropriate S3-credentials in the application.conf file. Refer to the following connector options on the project's [README](https://github.com/vertica/spark-connector#readme):
