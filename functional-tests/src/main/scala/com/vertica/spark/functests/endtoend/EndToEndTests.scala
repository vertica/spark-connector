--- conflicted
+++ resolved
@@ -4142,7 +4142,28 @@
     TestUtils.dropTable(conn, tableName)
   }
 
-<<<<<<< HEAD
+
+  it should "error on empty column names" in {
+    val tableName = "dftest"
+    val schema = new StructType(Array(StructField("", IntegerType)))
+    val data = Seq(Row(1,Row(77)))
+    val df = spark.createDataFrame(spark.sparkContext.parallelize(data), schema)
+    try {
+      df.write.format("com.vertica.spark.datasource.VerticaSource")
+        .options(writeOpts + ("table" -> tableName))
+        .mode(SaveMode.Overwrite)
+        .save()
+    }
+    catch{
+      case ConnectorException(error) => error match {
+        case BlankColumnNamesError() => succeed
+        case _ => fail
+      }
+    }
+
+    TestUtils.dropTable(conn, tableName)
+  }
+
   it should "read a table using query option with dbschema option" in {
     val schema = "test"
     val tableName = "dftest"
@@ -4303,28 +4324,6 @@
     } finally {
       TestUtils.cascadeDropSchema(schema, conn)
     }
-=======
-
-  it should "error on empty column names" in {
-    val tableName = "dftest"
-    val schema = new StructType(Array(StructField("", IntegerType)))
-    val data = Seq(Row(1,Row(77)))
-    val df = spark.createDataFrame(spark.sparkContext.parallelize(data), schema)
-    try {
-      df.write.format("com.vertica.spark.datasource.VerticaSource")
-        .options(writeOpts + ("table" -> tableName))
-        .mode(SaveMode.Overwrite)
-        .save()
-    }
-    catch{
-      case ConnectorException(error) => error match {
-        case BlankColumnNamesError() => succeed
-        case _ => fail
-      }
-    }
-
-    TestUtils.dropTable(conn, tableName)
->>>>>>> c1385710
   }
 
 }
