// (c) Copyright [2020-2021] Micro Focus or one of its affiliates.
// Licensed under the Apache License, Version 2.0 (the "License");
// You may not use this file except in compliance with the License.
// You may obtain a copy of the License at
//
// http://www.apache.org/licenses/LICENSE-2.0
//
// Unless required by applicable law or agreed to in writing, software
// distributed under the License is distributed on an "AS IS" BASIS,
// WITHOUT WARRANTIES OR CONDITIONS OF ANY KIND, either express or implied.
// See the License for the specific language governing permissions and
// limitations under the License.

package com.vertica.spark.functests

import java.sql.Connection

import com.vertica.spark.config.{FileStoreConfig, JDBCConfig}
import org.scalatest.flatspec.AnyFlatSpec
import com.vertica.spark.datasource.core.{DataBlock, ParquetFileRange}
import com.vertica.spark.datasource.fs.HadoopFileStoreLayer
import com.vertica.spark.datasource.jdbc.{JdbcLayerInterface, VerticaJdbcLayer}
import org.apache.hadoop.conf.Configuration
import org.apache.hadoop.fs.Path
import org.apache.hadoop.fs.permission.FsPermission
import org.apache.spark.sql.SparkSession
import org.apache.spark.sql.catalyst.InternalRow
import org.apache.spark.sql.types._
import org.scalatest.BeforeAndAfterAll

/**
 * Tests basic functionality of the VerticaHDFSLayer
 *
 * Should ensure that reading from HDFS works correctly, as well as other operations, such as creating/removing files/directories and listing files.
 */

class HDFSTests(val fsCfg: FileStoreConfig, val jdbcCfg: JDBCConfig) extends AnyFlatSpec with BeforeAndAfterAll {
<<<<<<< HEAD
  private lazy val spark = SparkSession.builder()
    .master("local[*]")
    .appName("Vertica Connector Test Prototype")
    .getOrCreate()
=======
>>>>>>> f0af9b24

  private lazy val (spark, fsLayer, dirTestCfg, df) = {
    val spark = SparkSession.builder()
      .master("local[*]")
      .appName("Vertica Connector Test Prototype")
      .getOrCreate()
    val df = spark.range(100).toDF("number")
    val schema = df.schema
    val dirTestCfg: FileStoreConfig = fsCfg.copy(baseAddress = fsCfg.address + "dirtest/")
    val fsLayer = new HadoopFileStoreLayer(dirTestCfg, Some(schema))
    (spark, fsLayer, dirTestCfg, df)
  }

  var jdbcLayer : JdbcLayerInterface = _
  val perms = "777"

  override def beforeAll(): Unit = {
    jdbcLayer = new VerticaJdbcLayer(jdbcCfg)
    jdbcLayer.configureSession(fsLayer) match {
      case Right(_) => ()
      case Left(err) => throw new Exception("HDFSTests: Failed to configure session for JDBC layer:\n" + err.getFullContext)
    }
  }

  override def afterAll(): Unit = {
    val rootDir= fsCfg.address.stripSuffix("filestoretest")
    fsLayer.removeDir(rootDir)
    spark.close()
  }

  it should "create, list, and remove files from HDFS correctly" in {
    val path = dirTestCfg.address
    fsLayer.removeDir(path)
    val unitOrError = for {
      _ <- fsLayer.createDir(path, perms)
      _ <- fsLayer.createFile(path + "test.parquet")
      fileList1 <- fsLayer.getFileList(path)
      _ = fileList1.foreach(file => assert(file == path + "test.parquet"))
      _ <- fsLayer.removeFile(path + "test.parquet")
      fileList2 <- fsLayer.getFileList(path)
      _ = assert(fileList2.isEmpty)
      _ <- fsLayer.removeDir(path)
    } yield ()

    unitOrError match {
      case Right(_) => ()
      case Left(error) => fail(error.getFullContext)
    }
  }

  it should "Create dir with correct permissions" in {
    val path = dirTestCfg.address
    fsLayer.removeDir(path)
    fsLayer.createDir(path, "777")

    val p = new Path(path)
    val fs = p.getFileSystem(new Configuration())

    val perms = fs.getFileStatus(p).getPermission
    assert(perms.equals(new FsPermission("777")))
  }

  it should "correctly read data from HDFS" in {
    fsLayer.removeFile(fsCfg.address)
    df.coalesce(1).write.format("parquet").mode("append").save(fsCfg.address)

    val dataOrError = for {
      files <- fsLayer.getFileList(fsCfg.address)
      _ <- fsLayer.openReadParquetFile(ParquetFileRange(files.filter(fname => fname.endsWith(".parquet")).head,0,0))
      data <- fsLayer.readDataFromParquetFile(100)
      _ <- fsLayer.closeReadParquetFile()
    } yield data

    dataOrError match {
      case Right(dataBlock) => dataBlock.data
          .map(row => row.get(0, LongType).asInstanceOf[Long])
          .sorted
          .zipWithIndex
          .foreach { case (rowValue, idx) => assert(rowValue == idx.toLong) }
      case Left(error) => fail(error.getFullContext)
    }

    fsLayer.removeFile(fsCfg.address)
    fsLayer.createDir(fsCfg.address, perms)
  }

  it should "return an error when reading and the reader is uninitialized." in {
    val dataOrError = fsLayer.readDataFromParquetFile(100)
    dataOrError match {
      case Right(_) => fail
      case Left(_) => ()
    }
  }

  it should "return an error when closing a read and the reader is uninitialized." in {
    val dataOrError = fsLayer.closeReadParquetFile()
    dataOrError match {
      case Right(_) => fail
      case Left(_) => ()
    }
  }

  it should "return an error when reading and the schema has not been set in the config" in {
    val dataOrError = fsLayer.readDataFromParquetFile(100)
    dataOrError match {
      case Right(_) => fail
      case Left(_) => ()
    }
  }

  it should "write then read a parquet file" in {
    val intSchema = new StructType(Array(StructField("a", IntegerType)))
    val fsLayer = new HadoopFileStoreLayer(dirTestCfg, Some(intSchema))
    val path = fsCfg.address
    val filename = path + "testwriteread.parquet"

    fsLayer.openWriteParquetFile(filename)
    fsLayer.writeDataToParquetFile(DataBlock((0 until 100).map(a => InternalRow(a)).toList)) match {
      case Left(err) => fail(err.getFullContext)
      case Right(_) => ()
    }
    fsLayer.closeWriteParquetFile()

    assert(fsLayer.fileExists(filename).right.getOrElse(false))

    fsLayer.openReadParquetFile(ParquetFileRange(filename, 0, 0, None))
    val dataOrError = fsLayer.readDataFromParquetFile(100)
    fsLayer.closeReadParquetFile()


    dataOrError match {
      case Right(dataBlock) =>
        assert(dataBlock.data.size == 100)
        dataBlock.data
        .map(row => row.get(0, IntegerType).asInstanceOf[Integer])
        .sorted
        .zipWithIndex
        .foreach { case (rowValue, idx) => assert(rowValue == idx.toInt) }
      case Left(error) => fail(error.getFullContext)
    }

  }


  it should "write then copy into vertica" in {
    val intSchema = new StructType(Array(StructField("a", IntegerType)))
    val fsLayer = new HadoopFileStoreLayer(dirTestCfg, Some(intSchema))

    val path = fsCfg.address
    val filename = path + "testwriteload.parquet"

    fsLayer.openWriteParquetFile(filename)
    fsLayer.writeDataToParquetFile(DataBlock((0 until 100).map(a => InternalRow(a)).toList)) match {
      case Left(err) => fail(err.getFullContext)
      case Right(_) => ()
    }
    fsLayer.closeWriteParquetFile()

    assert(fsLayer.fileExists(filename).right.getOrElse(false))

    val tablename = "testwriteload"
    // Create table
    val conn: Connection = TestUtils.getJDBCConnection(jdbcCfg)
    TestUtils.createTableBySQL(conn, tablename, "create table " + tablename + " (a int)")

    val copyStmt = s"COPY $tablename FROM '$filename' ON ANY NODE parquet"
    jdbcLayer.execute(copyStmt) match {
      case Left(err) => fail(err.getFullContext)
      case Right(_) => ()
    }

    // Verify proper copy of data
    var results = List[Int]()
    jdbcLayer.query("SELECT * FROM " + tablename + ";") match {
      case Right(rs) =>
        for(_ <- 1 to 100) {
          assert(rs.next())
          results = results :+ rs.getInt(1)
        }
      case Left(err) => fail(err.getFullContext)
    }

    results.sorted
      .zipWithIndex
      .foreach { case (rowValue, idx) => assert(rowValue == idx.toInt) }
  }


  it should "write a timestamp then copy into vertica" in {
    val timestampSchema = new StructType(Array(StructField("a", TimestampType)))
    val fsLayer = new HadoopFileStoreLayer(dirTestCfg, Some(timestampSchema))
    val path = fsCfg.address
    val filename = path + "testwritetimestamp.parquet"

    val timestampInMicros = System.currentTimeMillis() * 1000

    fsLayer.openWriteParquetFile(filename)
    fsLayer.writeDataToParquetFile(DataBlock(List(InternalRow(timestampInMicros)))) match {
      case Left(err) => fail(err.getFullContext)
      case Right(_) => ()
    }
    fsLayer.closeWriteParquetFile()

    assert(fsLayer.fileExists(filename).right.getOrElse(false))

    val tablename = "testwritetimestamp"
    // Create table
    val conn: Connection = TestUtils.getJDBCConnection(jdbcCfg)
    TestUtils.createTableBySQL(conn, tablename, "create table " + tablename + " (a timestamp)")

    val copyStmt = s"COPY $tablename FROM '$filename' ON ANY NODE parquet"
    jdbcLayer.execute(copyStmt) match {
      case Left(err) => fail(err.getFullContext)
      case Right(_) => ()
    }

    jdbcLayer.query("SELECT count(*) FROM " + tablename + ";") match {
      case Right(rs) =>
        assert(rs.next())
        assert(rs.getInt(1) == 1)
      case Left(err) => fail(err.getFullContext)
    }
  }


}<|MERGE_RESOLUTION|>--- conflicted
+++ resolved
@@ -35,13 +35,6 @@
  */
 
 class HDFSTests(val fsCfg: FileStoreConfig, val jdbcCfg: JDBCConfig) extends AnyFlatSpec with BeforeAndAfterAll {
-<<<<<<< HEAD
-  private lazy val spark = SparkSession.builder()
-    .master("local[*]")
-    .appName("Vertica Connector Test Prototype")
-    .getOrCreate()
-=======
->>>>>>> f0af9b24
 
   private lazy val (spark, fsLayer, dirTestCfg, df) = {
     val spark = SparkSession.builder()
