// (c) Copyright [2020-2021] Micro Focus or one of its affiliates.
// Licensed under the Apache License, Version 2.0 (the "License");
// You may not use this file except in compliance with the License.
// You may obtain a copy of the License at
//
// http://www.apache.org/licenses/LICENSE-2.0
//
// Unless required by applicable law or agreed to in writing, software
// distributed under the License is distributed on an "AS IS" BASIS,
// WITHOUT WARRANTIES OR CONDITIONS OF ANY KIND, either express or implied.
// See the License for the specific language governing permissions and
// limitations under the License.

package com.vertica.spark.functests

import java.sql.{Connection, Date, Statement, Timestamp}
import com.vertica.spark.config.{FileStoreConfig, JDBCConfig}
import com.vertica.spark.util.error._
<<<<<<< HEAD
import com.vertica.spark.util.schema.{MetadataKey, SchemaTools}
=======
import com.vertica.spark.util.schema.MetadataKey
>>>>>>> 31e3364c
import com.vertica.spark.datasource.fs.HadoopFileStoreLayer
import org.apache.log4j.Logger
import org.apache.spark.SparkException
import org.apache.spark.sql.catalyst.analysis.TableAlreadyExistsException
import org.apache.spark.sql.types.{ArrayType, BinaryType, BooleanType, ByteType, DateType, Decimal, DecimalType, DoubleType, FloatType, IntegerType, LongType, MetadataBuilder, ShortType, StringType, StructField, StructType, TimestampType}
import org.apache.spark.sql.{AnalysisException, DataFrame, Row, SaveMode, SparkSession}
import org.scalatest.{BeforeAndAfterAll, BeforeAndAfterEach}
import org.scalatest.flatspec.AnyFlatSpec
import org.apache.spark.sql.functions._

import scala.collection.mutable

class EndToEndTests(readOpts: Map[String, String], writeOpts: Map[String, String], jdbcConfig: JDBCConfig, fileStoreConfig: FileStoreConfig) extends AnyFlatSpec with BeforeAndAfterAll with BeforeAndAfterEach {

  val conn: Connection = TestUtils.getJDBCConnection(jdbcConfig)

  val numSparkPartitions = 4
  val fsConfig: FileStoreConfig = FileStoreConfig(readOpts("staging_fs_url"), "", false, fileStoreConfig.awsOptions)
  val fsLayer = new HadoopFileStoreLayer(fsConfig, None)

  private val spark = SparkSession.builder()
    .master("local[*]")
    .appName("Vertica Connector Test Prototype")
    .config("spark.executor.extraJavaOptions", "-Dcom.amazonaws.services.s3.enableV4=true")
    .config("spark.driver.extraJavaOptions", "-Dcom.amazonaws.services.s3.enableV4=true")
    .getOrCreate()

  override def afterEach(): Unit ={
    val anyFiles= fsLayer.getFileList(fsConfig.address)
    anyFiles match {
      case Right(files) => assert(files.isEmpty)
      case Left(_) => fail("Error getting file list from " + fsConfig.address)
    }
  }

  override def afterAll(): Unit = {
    spark.close()
    conn.close()
  }

  it should "read data from Vertica" in {
    val tableName1 = "dftest1"
    val stmt = conn.createStatement
    val n = 1
    TestUtils.createTableBySQL(conn, tableName1, "create table " + tableName1 + " (a int)")

    val insert = "insert into "+ tableName1 + " values(2)"
    TestUtils.populateTableBySQL(stmt, insert, n)

    val df: DataFrame = spark.read.format("com.vertica.spark.datasource.VerticaSource").options(readOpts + ("table" -> tableName1)).load()

    assert(df.count() == 1)
    df.rdd.foreach(row => assert(row.getAs[Long](0) == 2))
    TestUtils.dropTable(conn, tableName1)
  }

  it should "read nothing from empty table" in {
    val tableName1 = "dftest1"
    val stmt = conn.createStatement
    val n = 1
    TestUtils.createTableBySQL(conn, tableName1, "create table " + tableName1 + " (a int)")

    val df: DataFrame = spark.read.format("com.vertica.spark.datasource.VerticaSource").options(readOpts + ("table" -> tableName1)).load()

    assert(df.count() == 0)
    TestUtils.dropTable(conn, tableName1)
  }

  it should "read data from Vertica using query option" in {
    val tableName1 = "dftest1"
    val stmt = conn.createStatement
    val n = 1
    TestUtils.createTableBySQL(conn, tableName1, "create table " + tableName1 + " (a int)")

    val insert = "insert into "+ tableName1 + " values(2)"
    TestUtils.populateTableBySQL(stmt, insert, n)

    val query = "select * from " + tableName1

    val df: DataFrame = spark.read.format("com.vertica.spark.datasource.VerticaSource").options(readOpts + ("query" -> query)).load()

    assert(df.count() == 1)
    df.rdd.foreach(row => assert(row.getAs[Long](0) == 2))
    TestUtils.dropTable(conn, tableName1)
  }

  it should "read data from Vertica using join" in {
    val n = 1

    val tableName1 = "dftest1"
    TestUtils.createTableBySQL(conn, tableName1, "create table " + tableName1 + " (a int)")

    val tableName2 = "dftest2"
    TestUtils.createTableBySQL(conn, tableName2, "create table " + tableName2 + " (b int)")

    val stmt = conn.createStatement
    val insert = "insert into "+ tableName1 + " values(2)"
    TestUtils.populateTableBySQL(stmt, insert, n)
    val insert2 = "insert into "+ tableName2 + " values(2)"
    TestUtils.populateTableBySQL(stmt, insert2, n)

    val query = "select * from " + tableName1 + " inner join " + tableName2 + " on " +
      tableName1 + ".a = " + tableName2 + ".b"

    val df: DataFrame = spark.read.format("com.vertica.spark.datasource.VerticaSource").options(readOpts + ("query" -> query)).load()

    assert(df.count() == 1)
    assert(df.columns.length == 2)
    TestUtils.dropTable(conn, tableName1)
    TestUtils.dropTable(conn, tableName2)
  }

  it should "read data from Vertica using aggregation query" in {
    val tableName1 = "dftest1"
    val stmt = conn.createStatement
    val n = 2
    TestUtils.createTableBySQL(conn, tableName1, "create table " + tableName1 + " (a int)")

    val insert = "insert into "+ tableName1 + " values(2)"
    TestUtils.populateTableBySQL(stmt, insert, n)

    val query = "select sum(a) from " + tableName1

    val df: DataFrame = spark.read.format("com.vertica.spark.datasource.VerticaSource").options(readOpts + ("query" -> query)).load()

    assert(df.count() == 1)
    df.rdd.foreach(row => assert(row.getAs[Long](0) == 4))
    TestUtils.dropTable(conn, tableName1)
  }

  it should "read data from Vertica using reserved keywords as col names" in {
    val tableName1 = "dftest1"
    val stmt = conn.createStatement
    val n = 1
    TestUtils.createTableBySQL(conn, tableName1, "create table " + tableName1 + " (\"check\" int, \"timestamp\" int)")

    val insert = "insert into "+ tableName1 + " values(2, 3)"
    TestUtils.populateTableBySQL(stmt, insert, n)

    val df: DataFrame = spark.read.format("com.vertica.spark.datasource.VerticaSource").options(readOpts + ("table" -> tableName1) ).load()

    assert(df.count() == 1)
    df.rdd.foreach(row => assert(row.getAs[Long](0) == 2))
    TestUtils.dropTable(conn, tableName1)
  }

    it should "read data from Vertica with special chars in col names" in {
    val tableName1 = "dftest1"
    val stmt = conn.createStatement
    val n = 1
    TestUtils.createTableBySQL(conn, tableName1, "create table " + tableName1 + " (\"⺐hњeͶck\" int, \"time†tamp\" int)")

    val insert = "insert into "+ tableName1 + " values(2, 3)"
    TestUtils.populateTableBySQL(stmt, insert, n)

    val df: DataFrame = spark.read.format("com.vertica.spark.datasource.VerticaSource").options(readOpts + ("table" -> tableName1) ).load()

    assert(df.count() == 1)
    df.rdd.foreach(row => assert(row.getAs[Long](0) == 2))
    TestUtils.dropTable(conn, tableName1)
  }
  
  it should "read 20 rows of data from Vertica" in {
    val tableName1 = "dftest1"
    val stmt = conn.createStatement
    val n = 20
    TestUtils.createTableBySQL(conn, tableName1, "create table " + tableName1 + " (a int)")

    val insert = "insert into "+ tableName1 + " values(2)"
    TestUtils.populateTableBySQL(stmt, insert, n)

    val df: DataFrame = spark.read.format("com.vertica.spark.datasource.VerticaSource").options(readOpts + ("table" -> tableName1)).load()

    assert(df.count() == 20)
    df.rdd.foreach(row => assert(row.getAs[Long](0) == 2))
    TestUtils.dropTable(conn, tableName1)
  }

  it should "perform aggregations" in {
    val tableName1 = "dftest1"
    val stmt = conn.createStatement
    val n = 20
    TestUtils.createTableBySQL(conn, tableName1, "create table " + tableName1 + " (a int, b int)")

    val insert = "insert into "+ tableName1 + " values(2, 3)"
    TestUtils.populateTableBySQL(stmt, insert, n)
    val insert2 = "insert into "+ tableName1 + " values(4, 7)"
    TestUtils.populateTableBySQL(stmt, insert2, n)

    val df: DataFrame = spark.read.format("com.vertica.spark.datasource.VerticaSource").options(readOpts + ("table" -> tableName1)).load()

    val sumDf = df.agg(sum("a") as "sum", avg("b") as "avg", max("b") as "max")
    assert(sumDf.head.get(0) == 2*n + 4*n)
    assert(sumDf.head.get(1) == 5)
    assert(sumDf.head.get(2) == 7)
    TestUtils.dropTable(conn, tableName1)
  }

  it should "df alias and join" in {
    val tableName1 = "dftest1"
    val stmt = conn.createStatement
    val n = 20
    TestUtils.createTableBySQL(conn, tableName1, "create table " + tableName1 + " (a int, b int)")

    val insert = "insert into "+ tableName1 + " values(2, 3)"
    TestUtils.populateTableBySQL(stmt, insert, n)
    val insert2 = "insert into "+ tableName1 + " values(3, 7)"
    TestUtils.populateTableBySQL(stmt, insert2, n)

    val df: DataFrame = spark.read.format("com.vertica.spark.datasource.VerticaSource").options(readOpts + ("table" -> tableName1)).load()

    println("Getting count")
    println("Count: " + df.count())


    println("Getting as1")
    val df_as1 = df.as("df1")

    println("Getting as2")
    val df_as2 = df.as("df2")

    println("Joining")
    val joined_df = df_as1.join(
      df_as2, col("df1.a") === col("df2.b"), "inner")
    assert(joined_df.collect().length == n*n)
    TestUtils.dropTable(conn, tableName1)
  }



  it should "collect results" in {
    val tableName1 = "dftest1"
    val stmt = conn.createStatement
    val n = 20
    TestUtils.createTableBySQL(conn, tableName1, "create table " + tableName1 + " (a int, b int, c float)")

    val insert = "insert into "+ tableName1 + " values(2, 3, 5.5)"
    TestUtils.populateTableBySQL(stmt, insert, n)
    val insert2 = "insert into "+ tableName1 + " values(3, 7, 2.2)"
    TestUtils.populateTableBySQL(stmt, insert2, n)

    val df: DataFrame = spark.read.format("com.vertica.spark.datasource.VerticaSource").options(readOpts + ("table" -> tableName1)).load()

    val arr = df.collect()

    assert(arr.length == n*2)
    TestUtils.dropTable(conn, tableName1)
  }

  it should "return column names" in {
    val tableName1 = "dftest1"
    val stmt = conn.createStatement
    val n = 20
    TestUtils.createTableBySQL(conn, tableName1, "create table " + tableName1 + " (a int, b int, c float)")

    val insert = "insert into "+ tableName1 + " values(2, 3, 5.5)"
    TestUtils.populateTableBySQL(stmt, insert, n)
    val insert2 = "insert into "+ tableName1 + " values(3, 7, 2.2)"
    TestUtils.populateTableBySQL(stmt, insert2, n)

    val df: DataFrame = spark.read.format("com.vertica.spark.datasource.VerticaSource").options(readOpts + ("table" -> tableName1)).load()

    val cols = df.columns
    assert(cols(0) == "a")
    assert(cols(1) == "b")
    assert(cols(2) == "c")
    TestUtils.dropTable(conn, tableName1)
  }

  it should "sort" in {
    val tableName1 = "dftest1"
    val stmt = conn.createStatement
    val n = 20
    TestUtils.createTableBySQL(conn, tableName1, "create table " + tableName1 + " (a int, b int, c float)")

    val insert = "insert into "+ tableName1 + " values(2, 3, 5.5)"
    TestUtils.populateTableBySQL(stmt, insert, n)
    val insert2 = "insert into "+ tableName1 + " values(3, 7, 2.2)"
    TestUtils.populateTableBySQL(stmt, insert2, n)
    val insert3 = "insert into "+ tableName1 + " values(5, 2, 10.0)"
    TestUtils.populateTableBySQL(stmt, insert3, n)

    val df: DataFrame = spark.read.format("com.vertica.spark.datasource.VerticaSource").options(readOpts + ("table" -> tableName1)).load()

    assert(df.sort("a").head.get(1) == 3)
    assert(df.sort("b").head.get(0) == 5)
    assert(df.sort("c").head.get(0) == 3)
    TestUtils.dropTable(conn, tableName1)
  }

  it should "get distinct elements" in {
    val tableName1 = "dftest1"
    val stmt = conn.createStatement
    val n = 20
    TestUtils.createTableBySQL(conn, tableName1, "create table " + tableName1 + " (a int, b int, c float)")

    val insert = "insert into "+ tableName1 + " values(2, 3, 5.5)"
    TestUtils.populateTableBySQL(stmt, insert, n)
    val insert2 = "insert into "+ tableName1 + " values(3, 7, 2.2)"
    TestUtils.populateTableBySQL(stmt, insert2, n)
    val insert3 = "insert into "+ tableName1 + " values(5, 2, 10.0)"
    TestUtils.populateTableBySQL(stmt, insert3, n)

    val df: DataFrame = spark.read.format("com.vertica.spark.datasource.VerticaSource").options(readOpts + ("table" -> tableName1)).load()

    assert(df.distinct().count() == 3)
    TestUtils.dropTable(conn, tableName1)
  }

  it should "drop and take" in {
    val tableName1 = "dftest1"
    val stmt = conn.createStatement
    val n = 20
    TestUtils.createTableBySQL(conn, tableName1, "create table " + tableName1 + " (a int, b int, c float)")

    val insert = "insert into "+ tableName1 + " values(2, 3, 5.5)"
    TestUtils.populateTableBySQL(stmt, insert, n)
    val insert2 = "insert into "+ tableName1 + " values(3, 7, 2.2)"
    TestUtils.populateTableBySQL(stmt, insert2, n)
    val insert3 = "insert into "+ tableName1 + " values(5, 2, 10.0)"
    TestUtils.populateTableBySQL(stmt, insert3, n)

    val df: DataFrame = spark.read.format("com.vertica.spark.datasource.VerticaSource").options(readOpts + ("table" -> tableName1)).load()

    val dfMinusCols = df.drop("a").drop("c")
    assert(dfMinusCols.distinct().sort("b").take(1)(0).get(0) == 2)
    TestUtils.dropTable(conn, tableName1)
  }

  it should "support data frame schema" in {

    val tableName1 = "dftest1"
    val stmt = conn.createStatement
    val n = 1
    TestUtils.createTableBySQL(conn, tableName1, "create table " + tableName1 + " (a int, b float)")

    val insert = "insert into "+ tableName1 + " values(1, 2.2)"
    TestUtils.populateTableBySQL(stmt, insert, n)

    val df = spark.read.format("com.vertica.spark.datasource.VerticaSource").options(readOpts + ("table" -> tableName1)).load()

    val schema = df.schema
    info("table schema: " + schema)
    val sc = StructType(Array(StructField("a",LongType,nullable = true), StructField("b",DoubleType,nullable = true)))

    assert(schema.toString equals sc.toString)
    TestUtils.dropTable(conn, tableName1)
  }

  it should "support data frame projection" in {
    val tableName1 = "dftest1"
    val stmt = conn.createStatement
    val n = 3
    TestUtils.createTableBySQL(conn, tableName1, "create table " + tableName1 + " (a int, b float)")
    val insert = "insert into "+ tableName1 + " values(1, 2.2)"
    TestUtils.populateTableBySQL(stmt, insert, n)

    val df: DataFrame = spark.read.format("com.vertica.spark.datasource.VerticaSource").options(readOpts + ("table" -> tableName1)).load()

    val filtered = df.select(df("a"))
    val count = filtered.count()

    assert(count == n)
    assert(filtered.columns.mkString equals Array("a").mkString)
    TestUtils.dropTable(conn, tableName1)
  }

  it should "support data frame filter" in {

    val tableName1 = "dftest1"

    val stmt = conn.createStatement
    val n = 3
    TestUtils.createTableBySQL(conn, tableName1, "create table " + tableName1 + " (a int, b float)")
    val insert = "insert into "+ tableName1 + " values(1, 2.2)"
    TestUtils.populateTableBySQL(stmt, insert, n)
    val insert2 = "insert into "+ tableName1 + " values(3, 4.4)"
    TestUtils.populateTableBySQL(stmt, insert2, n)
    val df: DataFrame = spark.read.format("com.vertica.spark.datasource.VerticaSource").options(readOpts + ("table" -> tableName1)).load()
    val filtered = df.filter(df("a")> 2).where(df("b") > 3.3)
    val count = filtered.count()

    assert(count == n)
    TestUtils.dropTable(conn, tableName1)
  }

  it should "load data from Vertica table that is [SEGMENTED] on [ALL] nodes" in {
    val tableName1 = "dftest1"

    val n = 40
    TestUtils.createTable(conn, tableName1, numOfRows = n)

    val r = TestUtils.doCount(spark, readOpts + ("table" -> tableName1))

    assert(r == n)
    TestUtils.dropTable(conn, tableName1)
  }

  it should "load data from Vertica table that is [UNSEGMENTED] on [ALL] nodes" in {
    val tableName1 = "dftest1"

    val n = 40

    TestUtils.createTable(conn, tableName1, isSegmented = false, numOfRows = n)
    val r = TestUtils.doCount(spark, readOpts + ("table" -> tableName1))

    assert(r == n)
    TestUtils.dropTable(conn, tableName1)
  }

  it should "load data from Vertica table that is [SEGMENTED] on [SOME] nodes for [arbitrary partition number]" in {
    val tableName1 = "t1"

    val n = 40
    val nodes = TestUtils.getNodeNames(conn)
    TestUtils.createTablePartialNodes(conn, tableName1, isSegmented = true, numOfRows = n, nodes.splitAt(3)._1)

    for (p <- 1 until numSparkPartitions) {
      info("Number of Partition : " + p)
      val r = TestUtils.doCount(spark, readOpts + ("table" -> tableName1))
      assert(r == n)
    }
    TestUtils.dropTable(conn, tableName1)
  }

  it should "load data from Vertica table that is [SEGMENTED] on [Some] nodes" in {
    val tableName1 = "dftest1"

    val n = 40
    val nodes = TestUtils.getNodeNames(conn)
    TestUtils.createTablePartialNodes(conn, tableName1, isSegmented = true, numOfRows = n, nodes.splitAt(3)._1)
    val r = TestUtils.doCount(spark, readOpts + ("table" -> tableName1))

    assert(r == n)
    TestUtils.dropTable(conn, tableName1)
  }

  it should "load data from Vertica table that is [UNSEGMENTED] on [Some] nodes" in {
    val tableName1 = "dftest1"

    val n = 10
    val nodes = TestUtils.getNodeNames(conn)
    TestUtils.createTablePartialNodes(conn, tableName1, isSegmented = true, numOfRows = n, nodes.splitAt(3)._1)
    val r = TestUtils.doCount(spark, readOpts + ("table" -> tableName1))

    assert(r == n)
    TestUtils.dropTable(conn, tableName1)
  }

  it should "load data from Vertica table that is [UNSEGMENTED] on [One] nodes for [arbitrary partition number]" in {
    val tableName1 = "t1"

    val n = 40
    val nodes = TestUtils.getNodeNames(conn)
    val stmt = conn.createStatement()
    stmt.execute("SELECT MARK_DESIGN_KSAFE(0);")
    TestUtils.createTablePartialNodes(conn, tableName1, isSegmented = false, numOfRows = n, nodes.splitAt(3)._1)

    for (p <- 1 until numSparkPartitions) {
      info("Number of Partition : " + p)
      val r = TestUtils.doCount(spark, readOpts + ("table" -> tableName1, "num_partitions" -> p.toString))
      assert(r == n)
    }
    stmt.execute("drop table " + tableName1)
    stmt.execute("SELECT MARK_DESIGN_KSAFE(1);")
  }

  it should "load data from Vertica for [all Binary data types] of Vertica" in {
    val tableName1 = "t1"

    val n = 40
    val stmt = conn.createStatement
    TestUtils.createTableBySQL(conn, tableName1, "create table " + tableName1 + " (a binary, b varbinary, c long varbinary, d bytea, e raw)")
    val insert = "insert into "+ tableName1 + " values(hex_to_binary('0xff'), HEX_TO_BINARY('0xFFFF'), HEX_TO_BINARY('0xF00F'), HEX_TO_BINARY('0xF00F'), HEX_TO_BINARY('0xF00F'))"
    TestUtils.populateTableBySQL(stmt, insert, n)

    val r = TestUtils.doCount(spark, readOpts + ("table" -> tableName1))

    assert(r == n)

    stmt.execute("drop table " + tableName1)
  }

  it should "load data from Vertica for [all Boolean data types] of Vertica" in {
    val tableName1 = "t1"

    val n = 40
    val stmt = conn.createStatement
    TestUtils.createTableBySQL(conn, tableName1, "create table " + tableName1 + " (a boolean, b boolean)")
    val insert = "insert into "+ tableName1 + " values('t',0)"
    TestUtils.populateTableBySQL(stmt, insert, n)

    val r = TestUtils.doCount(spark, readOpts + ("table" -> tableName1))

    assert(r == n)

    stmt.execute("drop table " + tableName1)
  }

  it should "load data from Vertica for [all Character data types] of Vertica" in {
    val tableName1 = "t1"

    val n = 40
    val stmt = conn.createStatement
    TestUtils.createTableBySQL(conn, tableName1, "create table " + tableName1 + " (a CHARACTER , b CHARACTER(10), c VARCHAR (20), d  CHARACTER VARYING(30) )")
    val insert = "insert into "+ tableName1 + " values('a', 'efghi', 'jklm', 'nopqrst')"
    TestUtils.populateTableBySQL(stmt, insert, n)

    val r = TestUtils.doCount(spark, readOpts + ("table" -> tableName1))

    assert(r == n)

    stmt.execute("drop table " + tableName1)
  }

  it should "load data from Vertica for [all Date/Time data types] of Vertica" in {
    val tableName1 = "t1"

    val n = 40
    val stmt = conn.createStatement
    TestUtils.createTableBySQL(conn, tableName1, "create table " + tableName1 + " (a DATE , b TIME (10), c TIMETZ (20), d  TIMESTAMP, e TIMESTAMPTZ , f INTERVAL DAY TO SECOND, g  INTERVAL YEAR TO MONTH  )")
    val insert = "insert into "+ tableName1 + " values('1/8/1999', '2004-10-19 10:23:54', '23:59:59.999999-14', '2004-10-19 10:23:54', '2004-10-19 10:23:54+02', '1 day 6 hours', '1 year 6 months')"
    TestUtils.populateTableBySQL(stmt, insert, n)

    val r = TestUtils.doCount(spark, readOpts + ("table" -> tableName1))

    assert(r == n)

    stmt.execute("drop table " + tableName1)
  }

  it should "load data from Vertica for [all Long data types] of Vertica" in {
    val tableName1 = "t1"

    val n = 40
    val stmt = conn.createStatement
    TestUtils.createTableBySQL(conn, tableName1, "create table " + tableName1 + " (a LONG VARBINARY(100) , b LONG VARCHAR  (120)  )")
    val insert = "insert into "+ tableName1 + " values('abcde', 'fghijk')"
    TestUtils.populateTableBySQL(stmt, insert, n)

    val r = TestUtils.doCount(spark, readOpts + ("table" -> tableName1))

    assert(r == n)

    stmt.execute("drop table " + tableName1)
  }

  it should "load data from Vertica for [Int data types] of Vertica" in {
    val tableName1 = "t1"

    val n = 10
    val stmt = conn.createStatement
    TestUtils.createTableBySQL(conn, tableName1, "create table " + tableName1 + " (a INTEGER  , b SMALLINT , c BIGINT, d INT8     )")
    val insert = "insert into "+ tableName1 + " values(1,2,3,4)"
    TestUtils.populateTableBySQL(stmt, insert, n)

    val r = TestUtils.doCount(spark, readOpts + ("table" -> tableName1))

    assert(r == n)

    stmt.execute("drop table " + tableName1)
  }

  it should "load data from Vertica for [Double data types] of Vertica" in {
    val tableName1 = "t1"

    val n = 10
    val stmt = conn.createStatement
    TestUtils.createTableBySQL(conn, tableName1, "create table " + tableName1 + " (a DOUBLE PRECISION, b FLOAT, c FLOAT(20), d FLOAT8, e REAL    )")
    val insert = "insert into "+ tableName1 + " values(1.1, 2.2, 3.3, 4.4, 5.5)"
    TestUtils.populateTableBySQL(stmt, insert, n)

    val r = TestUtils.doCount(spark, readOpts + ("table" -> tableName1))

    assert(r == n)

    stmt.execute("drop table " + tableName1)
  }

  it should "load data from Vertica for [Numeric data types] of Vertica" in {
    val tableName1 = "t1"

    val n = 10
    val stmt = conn.createStatement
    TestUtils.createTableBySQL(conn, tableName1, "create table " + tableName1 + " (a NUMERIC(5,2), b DECIMAL, c NUMBER, d MONEY(6,3)     )")
    val insert = "insert into "+ tableName1 + " values(1.1, 2.2, 3.3, 4.4)"
    TestUtils.populateTableBySQL(stmt, insert, n)

    val r = TestUtils.doCount(spark, readOpts + ("table" -> tableName1))

    assert(r == n)

    stmt.execute("drop table " + tableName1)
  }

  it should "load data from Vertica with a DATE-type pushdown filter" in {
    val tableName1 = "dftest1"
    val stmt = conn.createStatement()
    val n = 3

    TestUtils.createTableBySQL(conn, tableName1, "create table " + tableName1 + " (a DATE, b float)")

    var insert = "insert into "+ tableName1 + " values('1977-02-01', 2.2)"
    TestUtils.populateTableBySQL(stmt, insert, n)
    insert = "insert into "+ tableName1 + " values('2077-02-01', 2.2)"
    TestUtils.populateTableBySQL(stmt, insert, n + 1)

    val df: DataFrame = spark.read.format("com.vertica.spark.datasource.VerticaSource").options(readOpts + ("table" -> tableName1)).load()

    val dfFiltered1 = df.filter("a < cast('2001-01-01' as date)")
    val dfFiltered2 = df.filter("a > cast('2001-01-01' as DATE)")

    val executionPlan1 = dfFiltered1.queryExecution.executedPlan.toString()
    val executionPlan2 = dfFiltered2.queryExecution.executedPlan.toString()

    assert(executionPlan1.contains("RuntimeFilters: []") || !executionPlan1.contains("Filters"))
    assert(executionPlan2.contains("RuntimeFilters: []") || !executionPlan2.contains("Filters"))

    val r = dfFiltered1.count
    val r2 = dfFiltered2.count

    assert(r == n)
    assert(r2 == (n + 1))

    stmt.execute("drop table " + tableName1)
    fsLayer.removeDir(fsConfig.address)
    // Need to recreate the root directory for the afterEach assertion check
    fsLayer.createDir(fsConfig.address, "777")
  }

  it should "load data from Vertica with a String-type pushdown filter" in {
    val tableName1 = "dftest1"
    val stmt = conn.createStatement()
    val n = 3

    TestUtils.createTableBySQL(conn, tableName1, "create table " + tableName1 + " (a varchar(10), b float)")

    var insert = "insert into "+ tableName1 + " values('abc', 2.2)"
    TestUtils.populateTableBySQL(stmt, insert, n)
    insert = "insert into "+ tableName1 + " values('cde', 2.2)"
    TestUtils.populateTableBySQL(stmt, insert, n + 1)

    val df: DataFrame = spark.read.format("com.vertica.spark.datasource.VerticaSource").options(readOpts + ("table" -> tableName1)).load()

    val dfFiltered1 = df.filter("a = 'abc'")
    val dfFiltered2 = df.filter("a = 'cde'")

    val r = dfFiltered1.count
    val r2 = dfFiltered2.count

    val executionPlan1 = dfFiltered1.queryExecution.executedPlan.toString()
    val executionPlan2 = dfFiltered2.queryExecution.executedPlan.toString()

    assert(executionPlan1.contains("RuntimeFilters: []") || !executionPlan1.contains("Filters"))
    assert(executionPlan2.contains("RuntimeFilters: []") || !executionPlan2.contains("Filters"))

    assert(r == n)
    assert(r2 == (n + 1))

    stmt.execute("drop table " + tableName1)
    fsLayer.removeDir(fsConfig.address)
    // Need to recreate the root directory for the afterEach assertion check
    fsLayer.createDir(fsConfig.address, "777")
  }

  it should "load data from Vertica with a column projection pushdown" in {
    val tableName1 = "dftest1"
    val stmt = conn.createStatement()
    val n = 3

    TestUtils.createTableBySQL(conn, tableName1, "create table " + tableName1 + " (includeMe TIMESTAMP, excludeMe float)")

    var insert = "insert into "+ tableName1 + " values(TIMESTAMP '2010-03-25 12:47:32.62', 2.2)"
    TestUtils.populateTableBySQL(stmt, insert, n)
    insert = "insert into "+ tableName1 + " values(TIMESTAMP '2010-03-25 12:55:49.123456', 2.2)"
    TestUtils.populateTableBySQL(stmt, insert, n + 1)

    val df: DataFrame = spark.read.format("com.vertica.spark.datasource.VerticaSource").options(readOpts + ("table" -> tableName1)).load()

    val dr = df.select("includeMe")

    val executedPlanString = dr
      .queryExecution
      .executedPlan
      .toString()

    assert(!executedPlanString.contains("excludeMe"))
    assert(executedPlanString.contains("includeMe"))

    dr.show
    stmt.execute("drop table " + tableName1)
    fsLayer.removeDir(fsConfig.address)
    // Need to recreate the root directory for the afterEach assertion check
    fsLayer.createDir(fsConfig.address, "777")
  }

  it should "load data from Vertica with multiple column projection pushdowns" in {
    val tableName1 = "dftest1"
    val stmt = conn.createStatement()
    val n = 3

    TestUtils.createTableBySQL(conn, tableName1, "create table " + tableName1 + " (includeMe TIMESTAMP, excludeMe float, meToo VARCHAR)")

    var insert = "insert into "+ tableName1 + " values(TIMESTAMP '2010-03-25 12:47:32.62', 2.2, 'hello')"
    TestUtils.populateTableBySQL(stmt, insert, n)
    insert = "insert into "+ tableName1 + " values(TIMESTAMP '2010-03-25 12:55:49.123456', 2.2, 'oatmeal')"
    TestUtils.populateTableBySQL(stmt, insert, n + 1)

    val df: DataFrame = spark.read.format("com.vertica.spark.datasource.VerticaSource").options(readOpts + ("table" -> tableName1)).load()

    val dr = df.select("includeMe", "meToo")

    val executedPlanString = dr
      .queryExecution
      .executedPlan
      .toString()

    assert(!executedPlanString.contains("excludeMe"))
    assert(executedPlanString.contains("includeMe"))
    assert(executedPlanString.contains("meToo"))

    dr.show
    stmt.execute("drop table " + tableName1)
    fsLayer.removeDir(fsConfig.address)
    // Need to recreate the root directory for the afterEach assertion check
    fsLayer.createDir(fsConfig.address, "777")
  }

  it should "load data from Vertica with select * projection pushdown" in {
    val tableName1 = "dftest1"
    val stmt = conn.createStatement()
    val n = 3

    TestUtils.createTableBySQL(conn, tableName1, "create table " + tableName1 + " (includeMe TIMESTAMP, meToo float)")

    var insert = "insert into "+ tableName1 + " values(TIMESTAMP '2010-03-25 12:47:32.62', 2.2)"
    TestUtils.populateTableBySQL(stmt, insert, n)
    insert = "insert into "+ tableName1 + " values(TIMESTAMP '2010-03-25 12:55:49.123456', 2.2)"
    TestUtils.populateTableBySQL(stmt, insert, n + 1)

    val df: DataFrame = spark.read.format("com.vertica.spark.datasource.VerticaSource").options(readOpts + ("table" -> tableName1)).load()

    val dr = df.select("*")

    val executedPlanString = dr
      .queryExecution
      .executedPlan
      .toString()

    assert(executedPlanString.contains("includeMe"))
    assert(executedPlanString.contains("meToo"))

    dr.show
    stmt.execute("drop table " + tableName1)

    fsLayer.removeDir(fsConfig.address)
    // Need to recreate the root directory for the afterEach assertion check
    fsLayer.createDir(fsConfig.address, "777")
  }

  it should "load data from Vertica with no column projection pushdown" in {
    val tableName1 = "dftest1"
    val stmt = conn.createStatement()
    val n = 3

    TestUtils.createTableBySQL(conn, tableName1, "create table " + tableName1 + " (includeMe TIMESTAMP, meToo float)")

    var insert = "insert into "+ tableName1 + " values(TIMESTAMP '2010-03-25 12:47:32.62', 2.2)"
    TestUtils.populateTableBySQL(stmt, insert, n)
    insert = "insert into "+ tableName1 + " values(TIMESTAMP '2010-03-25 12:55:49.123456', 2.2)"
    TestUtils.populateTableBySQL(stmt, insert, n + 1)

    val df: DataFrame = spark.read.format("com.vertica.spark.datasource.VerticaSource").options(readOpts + ("table" -> tableName1)).load()

    val executedPlanString = df
      .queryExecution
      .executedPlan
      .toString()

    assert(executedPlanString.contains("includeMe"))
    assert(executedPlanString.contains("meToo"))

    df.show
    stmt.execute("drop table " + tableName1)

    fsLayer.removeDir(fsConfig.address)
    // Need to recreate the root directory for the afterEach assertion check
    fsLayer.createDir(fsConfig.address, "777")
  }

  it should "load data from Vertica with a column projection pushdown with the correct values" in {
    val tableName1 = "dftest1"
    val stmt = conn.createStatement()
    val n = 3

    TestUtils.createTableBySQL(conn, tableName1, "create table " + tableName1 + " (excludeMe INTEGER, includeMe INTEGER)")

    var insert = "insert into "+ tableName1 + " values(1, 2)"
    TestUtils.populateTableBySQL(stmt, insert, n)
    insert = "insert into "+ tableName1 + " values(5, 3)"
    TestUtils.populateTableBySQL(stmt, insert, n + 1)

    val df: DataFrame = spark.read.format("com.vertica.spark.datasource.VerticaSource").options(readOpts + ("table" -> tableName1)).load()

    val dr = df.select("includeMe")

    val executedPlanString = dr
      .queryExecution
      .executedPlan
      .toString()

    assert(!executedPlanString.contains("excludeMe"))
    assert(executedPlanString.contains("includeMe"))

    assert(dr.collect().sortBy(_.getLong(0)).mkString(",") == "[2],[2],[2],[3],[3],[3],[3]")

    stmt.execute("drop table " + tableName1)
    fsLayer.removeDir(fsConfig.address)
    // Need to recreate the root directory for the afterEach assertion check
    fsLayer.createDir(fsConfig.address, "777")
  }

  it should "load data from Vertica with a filter pushdown with the correct values" in {
    val tableName1 = "dftest1"
    val stmt = conn.createStatement()
    val n = 3

    TestUtils.createTableBySQL(conn, tableName1, "create table " + tableName1 + " (a INTEGER, b INTEGER)")

    var insert = "insert into "+ tableName1 + " values(4, 6)"
    TestUtils.populateTableBySQL(stmt, insert, n)
    insert = "insert into "+ tableName1 + " values(23, 7)"
    TestUtils.populateTableBySQL(stmt, insert, n + 1)

    val df: DataFrame = spark.read.format("com.vertica.spark.datasource.VerticaSource").options(readOpts + ("table" -> tableName1)).load()

    val dfFiltered = df.filter("a < 10")

    val r = dfFiltered.count

    val executionPlan = dfFiltered.queryExecution.executedPlan.toString()

    assert(executionPlan.contains("RuntimeFilters: []") || !executionPlan.contains("Filters"))

    assert(r == n)

    assert(dfFiltered.collect().mkString(",") == "[4,6],[4,6],[4,6]")

    stmt.execute("drop table " + tableName1)

    fsLayer.removeDir(fsConfig.address)
    // Need to recreate the root directory for the afterEach assertion check
    fsLayer.createDir(fsConfig.address, "777")
  }

  it should "fetch the correct results when startsWith and endsWith functions are used" in {
    val tableName1 = "dftest1"

    val n = 10
    val stmt = conn.createStatement
    TestUtils.createTableBySQL(conn, tableName1, "create table " + tableName1 + " (a varchar, b integer)")
    var insert = "insert into "+ tableName1 + " values('christmas', 5)"
    TestUtils.populateTableBySQL(stmt, insert, n/2)

    insert = "insert into "+ tableName1 + " values('hannukah', 10)"
    TestUtils.populateTableBySQL(stmt, insert, n/2)

    val df: DataFrame = spark.read.format("com.vertica.spark.datasource.VerticaSource").options(readOpts + ("table" -> tableName1)).load()

    val r = df.filter(df("a").startsWith("chr")).count

    assert(r == n/2)

    val s = df.filter(df("a").endsWith("kah")).count
    assert(s == n/2)

    stmt.execute("drop table " + tableName1)
  }


  it should "fetch the correct results when custom, non-integer segmentation is used" in {
    val tableName1 = "custom_segexpr_table"

    val n = 10
    val stmt = conn.createStatement
    TestUtils.createTableBySQL(conn, tableName1, "create table " + tableName1 + " (a varchar, b integer) segmented by mod(b, 3) all nodes")
    var insert = "insert into "+ tableName1 + " values('christmas', NULL)"
    TestUtils.populateTableBySQL(stmt, insert, 1)

    insert = "insert into "+ tableName1 + " values('hannukah', 10)"
    TestUtils.populateTableBySQL(stmt, insert, n-1)

    val df: DataFrame = spark.read.format("com.vertica.spark.datasource.VerticaSource").options(readOpts + ("table" -> tableName1)).load()

    val r = df.cache.count

    assert(r == n)

    val s = df.filter("b is NULL").count

    assert(s == 1)

    stmt.execute("drop table " + tableName1)
  }

  it should "work when using isin or in" in {
    val tableName1 = "test_in_clause"

    val (i,j,n) = (2,3,5)
    val stmt = conn.createStatement
    TestUtils.createTableBySQL(conn, tableName1, "create table " + tableName1 + " (a varchar, b integer)")
    var insert = "insert into "+ tableName1 + " values('christmas', 5)"
    TestUtils.populateTableBySQL(stmt, insert, i)

    insert = "insert into "+ tableName1 + " values('hannukah', 10)"
    TestUtils.populateTableBySQL(stmt, insert, j)

    val df: DataFrame = spark.read.format("com.vertica.spark.datasource.VerticaSource").options(readOpts + ("table" -> tableName1)).load()

    val r = df.filter("a in ('christmas','hannukah','foo')").count
    val u = df.filter(df.col("a").isin("christmas","hannukah","foo")).count

    assert(r == n)
    assert(u == n)

    val s = df.filter("b in (3,4,5)").count
    val t = df.filter("b in (2,6,10)").count

    assert(s == i)
    assert(t == j)

    stmt.execute("drop table " + tableName1)
  }

  it should "be able to handle interval types" in {
    val tableName1 = "dftest"
    val stmt = conn.createStatement()
    val n = 1

    TestUtils.createTableBySQL(conn, tableName1, "create table " + tableName1 + " (f INTERVAL DAY TO SECOND, g INTERVAL YEAR TO MONTH)")

    val insert = "insert into "+ tableName1 + " values('1 day 6 hours', '1 year 6 months')"
    TestUtils.populateTableBySQL(stmt, insert, n)

    val df: DataFrame = spark.read.format("com.vertica.spark.datasource.VerticaSource").options(readOpts + ("table" -> tableName1)).load()

    assert(df.cache.count == n)
    stmt.execute("drop table " + tableName1)
  }

  it should "be able to handle the UUID type" in {
    val tableName1 = "dftest"
    val stmt = conn.createStatement()
    val n = 1

    TestUtils.createTableBySQL(conn, tableName1, "create table " + tableName1 + " (f uuid)")

    val insert = "insert into " + tableName1 + " values('6bbf0744-74b4-46b9-bb05-53905d4538e7')"
    TestUtils.populateTableBySQL(stmt, insert, n)

    val df: DataFrame = spark.read.format("com.vertica.spark.datasource.VerticaSource").options(readOpts + ("table" -> tableName1)).load()

    assert(df.cache.count == n)
    stmt.execute("drop table " + tableName1)
  }

  it should "load data from Vertica with a TIMESTAMP-type pushdown filter" in {
    val tableName1 = "dftest1"
    val stmt = conn.createStatement()
    val n = 3

    TestUtils.createTableBySQL(conn, tableName1, "create table " + tableName1 + " (a TIMESTAMP, b float)")

    var insert = "insert into "+ tableName1 + " values(TIMESTAMP '2010-03-25 12:47:32.62', 2.2)"
    TestUtils.populateTableBySQL(stmt, insert, n)
    insert = "insert into "+ tableName1 + " values(TIMESTAMP '2010-03-25 12:55:49.123456', 2.2)"
    TestUtils.populateTableBySQL(stmt, insert, n + 1)

    val df: DataFrame = spark.read.format("com.vertica.spark.datasource.VerticaSource").options(readOpts + ("table" -> tableName1)).load()

    val dr = df.filter("a = cast('2010-03-25 12:55:49.123456' AS TIMESTAMP)")
    val r = dr.count

    val executionPlan = dr.queryExecution.executedPlan.toString()

    assert(executionPlan.contains("RuntimeFilters: []") || !executionPlan.contains("Filters"))

    assert(r == n + 1)

    dr.show
    stmt.execute("drop table " + tableName1)
    if(fsLayer.getFileList(fsConfig.address).right.get.nonEmpty) {
      fsLayer.removeDir(fsConfig.address)
      // Need to recreate the root directory for the afterEach assertion check
      fsLayer.createDir(fsConfig.address, "777")
    }

  }

  it should "write data to Vertica" in {
    val tableName = "basicWriteTest"
    val schema = new StructType(Array(StructField("col1", IntegerType)))

    val data = Seq(Row(77))
    val df = spark.createDataFrame(spark.sparkContext.parallelize(data), schema)
    println(df.toString())
    val mode = SaveMode.Overwrite

    df.write.format("com.vertica.spark.datasource.VerticaSource").options(writeOpts + ("table" -> tableName)).mode(mode).save()

    val stmt = conn.createStatement()
    val query = "SELECT * FROM " + tableName
    try {
      val rs = stmt.executeQuery(query)
      assert (rs.next)
      assert (rs.getInt(1) ==  77)
    }
    catch{
      case err : Exception => fail(err)
    }
    finally {
      stmt.close()
    }

    TestUtils.dropTable(conn, tableName)
  }

  it should "write data to Vertica and record job to status table" in {
    TestUtils.dropTable(conn, "S2V_JOB_STATUS_USER_" + readOpts.get("user").getOrElse("").toUpperCase())

    val tableName = "basicWriteTestWithJobStatus"
    val schema = new StructType(Array(StructField("col1", IntegerType)))

    val value = 77
    val data = Seq(Row(value))
    val df = spark.createDataFrame(spark.sparkContext.parallelize(data), schema)
    println(df.toString())
    val mode = SaveMode.Overwrite
    val opts = writeOpts + ("table" -> tableName, "save_job_status_table" -> "true")

    val stmt = conn.createStatement()
    try {
      df.write.format("com.vertica.spark.datasource.VerticaSource")
        .options(opts)
        .mode(mode)
        .save()

      val newRowCount = getJobStatusTableRowCount(tableName, stmt)
      assert(newRowCount == 1)
    }
    catch {
      case err: Exception => fail(err)
    }
    finally {
      stmt.close()
    }

    TestUtils.dropTable(conn, tableName)
  }

  private def getJobStatusTableRowCount(targetTableName:String, stmt:Statement): Int = {
    val query = "SELECT COUNT (1) FROM S2V_JOB_STATUS_USER_" + writeOpts("user") +
      " WHERE target_table_name = '" + targetTableName + "'"
    val rs = stmt.executeQuery(query)
    var count:Int = 0
    if (rs.next) {
      count = rs.getInt(1)
    }
    rs.close()
    count
  }

  it should "write int and string rows to Vertica" in {
    val tableName = "basicWriteTest"
    val schema = new StructType(Array(StructField("col1", IntegerType),
      StructField("col2", IntegerType),
      StructField("col3", StringType)
    ))

    val data = Seq(Row(77, 77, "hello"), Row(88, 0, "goodbye"))
    val df = spark.createDataFrame(spark.sparkContext.parallelize(data), schema)
    val mode = SaveMode.Overwrite

    df.write.format("com.vertica.spark.datasource.VerticaSource").options(writeOpts + ("table" -> tableName)).mode(mode).save()

    val stmt = conn.createStatement()
    val query = "SELECT * FROM " + tableName
    try {
      val rs = stmt.executeQuery(query)
      assert (rs.next)
      val first = rs.getInt(1)
      if(first == 77) {
        assert(rs.getInt(2) == 77)
        assert(rs.getString(3) == "hello")
      }
      if(first == 88) {
        assert(rs.getInt(2) == 0)
        assert(rs.getString(3) == "goodbye")
      }
    }
    catch{
      case err : Exception => fail(err)
    }
    finally {
      stmt.close()
    }

    TestUtils.dropTable(conn, tableName)
  }

  private def escapeSql(v: String) = v.replace("\"", "\"\"")

  it should "write data to Vertica using reserved keywords" in {
    val tableName = "basicWriteTest"
    val schema = new StructType(Array(StructField("check", IntegerType), StructField("timestamp", IntegerType)))

    val data = Seq(Row(77, 88))
    val df = spark.createDataFrame(spark.sparkContext.parallelize(data), schema)
    println(df.toString())
    val mode = SaveMode.Overwrite

    df.write.format("com.vertica.spark.datasource.VerticaSource").options(writeOpts + ("table" -> tableName)).mode(mode).save()

    val stmt = conn.createStatement()
    val query = "SELECT * FROM " + tableName
    try {
      val rs = stmt.executeQuery(query)
      assert (rs.next)
      assert (rs.getInt(1) ==  77)
    }
    catch{
      case err : Exception => fail(err)
    }
    finally {
      stmt.close()
    }

    TestUtils.dropTable(conn, tableName)
  }

  it should "fail to inject SQL w/ tablename to drop table" in {
    val tableName = "blah; DROP TABLE blah2; SELECT * FROM "
    val schema = new StructType(Array(StructField("col1", IntegerType)))

    val data = Seq(Row(77))
    val df = spark.createDataFrame(spark.sparkContext.parallelize(data), schema)
    println(df.toString())
    val mode = SaveMode.Overwrite

    df.write.format("com.vertica.spark.datasource.VerticaSource").options(writeOpts + ("table" -> tableName)).mode(mode).save()

    val stmt = conn.createStatement()
    val query = "SELECT * FROM \"" + tableName + "\""
    try {
      val rs = stmt.executeQuery(query)
      assert (rs.next)
      assert (rs.getInt(1) ==  77)
    }
    catch{
      case err : Exception => fail(err)
    }
    finally {
      stmt.close()
    }

    TestUtils.dropTable(conn, tableName)
  }

  it should "fail to inject SQL w/ tablename using \" to drop table" in {
    val tableName = "blah\"; DROP TABLE blah2; SELECT * FROM \""
    val schema = new StructType(Array(StructField("col1", IntegerType)))

    val data = Seq(Row(77))
    val df = spark.createDataFrame(spark.sparkContext.parallelize(data), schema)
    println(df.toString())
    val mode = SaveMode.Overwrite

    df.write.format("com.vertica.spark.datasource.VerticaSource").options(writeOpts + ("table" -> tableName)).mode(mode).save()

    val stmt = conn.createStatement()
    val query = "SELECT * FROM \"" + escapeSql(tableName) + "\""
    try {
      val rs = stmt.executeQuery(query)
      assert (rs.next)
      assert (rs.getInt(1) ==  77)
    }
    catch{
      case err : Exception => fail(err)
    }
    finally {
      stmt.close()
    }

    TestUtils.dropTable(conn, escapeSql(tableName))
  }

  it should "fail to inject SQL w/ tablename using ' to drop table" in {
    val tableName = "blah'; DROP TABLE blah2; SELECT * FROM '"
    val schema = new StructType(Array(StructField("col1", IntegerType)))

    val data = Seq(Row(77))
    val df = spark.createDataFrame(spark.sparkContext.parallelize(data), schema)
    println(df.toString())
    val mode = SaveMode.Overwrite

    df.write.format("com.vertica.spark.datasource.VerticaSource").options(writeOpts + ("table" -> tableName)).mode(mode).save()

    val stmt = conn.createStatement()
    val query = "SELECT * FROM \"" + tableName + "\""
    try {
      val rs = stmt.executeQuery(query)
      assert (rs.next)
      assert (rs.getInt(1) ==  77)
    }
    catch{
      case err : Exception => fail(err)
    }
    finally {
      stmt.close()
    }

    TestUtils.dropTable(conn, tableName)
  }

  it should "create a dataframe and load all 100 rows successfully for SaveMode.Overwrite" in {
    val tableName = "s2vdevtest01"
    TestUtils.dropTable(conn, tableName)

    // else local file path within this project.
    val datafile = "src/main/resources/datafile-100cols-100rows.csv"
    val testdata = spark.sparkContext.textFile(datafile)

    val schema = TestUtils.getKmeans100colFloatSchema
    val rowRDD = TestUtils.getKmeans100colFloatRowRDD(testdata)
    val df = spark.createDataFrame(rowRDD,schema)
    val numDfRows = df.count()

    val start = System.currentTimeMillis()
    val mode = SaveMode.Overwrite
    df.write.format("com.vertica.spark.datasource.VerticaSource").options(writeOpts + ("table" -> tableName)).mode(mode).save()
    val end = System.currentTimeMillis()
    println("Save time=" + (end-start)/1000.0 + " seconds.")

    var rowsLoaded = 0
    val stmt = conn.createStatement()
    val query = "SELECT COUNT(*) AS count FROM " + tableName
    try {
      val rs = stmt.executeQuery(query)
      if (rs.next) { rowsLoaded = rs.getInt("count") }
      }
    finally {
      stmt.close()
    }
    assert ( rowsLoaded == numDfRows )

    TestUtils.dropTable(conn, tableName)
  }

  it should "create a dataframe and load all 100 rows successfully for SaveMode.Append" in {
    val tableName = "s2vdevtest02"

    // else local file path within this project.
    val datafile = "src/main/resources/datafile-100cols-100rows.csv"
    val testdata = spark.sparkContext.textFile(datafile)

    val options = writeOpts + ("table" -> tableName)

    val schema = TestUtils.getKmeans100colFloatSchema
    val rowRDD = TestUtils.getKmeans100colFloatRowRDD(testdata)
    val df = spark.createDataFrame(rowRDD,schema)
    val numDfRows = df.count()

    var rowsExisting = 0
    var stmt = conn.createStatement()
    var query = "SELECT COUNT(*) AS count FROM " + options("table")
    try {
      val rs = stmt.executeQuery(query)
      if (rs.next) {
        rowsExisting = rs.getInt("count")
      }
    }
    catch {
      case e: Exception => rowsExisting = 0
    }
    finally {
      stmt.close()
    }

    val mode = SaveMode.Append
    val start = System.currentTimeMillis()
    df.write.format("com.vertica.spark.datasource.VerticaSource").options(options).mode(mode).save()
    val end = System.currentTimeMillis()
    println("Save time=" + (end-start)/1000.0 + " seconds.")

    var totalRows = 0
    stmt = conn.createStatement()
    try {
      query = "SELECT COUNT(*) AS count FROM " + options("table")
      val rs = stmt.executeQuery(query)
      if (rs.next) { totalRows = rs.getInt("count") }
    }
    finally {
      stmt.close()
    }
    assert (totalRows == (numDfRows + rowsExisting))

    TestUtils.dropTable(conn, tableName)
  }

  it should "create a dataframe with different types and Overwrite mode" in {
    val tableName = "s2vdevtest03"
    TestUtils.dropTable(conn, tableName)

    val diffTypesText = spark.sparkContext.textFile("src/main/resources/diffTypesORC.txt")
    val rowRDD = diffTypesText.map(_.split(",")).map(p => Row(p(0), p(1).toInt, p(2).toBoolean, p(3).toFloat))
    val schema = StructType(Array(
      StructField("txt",StringType,nullable=true),
      StructField("a",IntegerType,nullable=true),
      StructField("b",BooleanType,nullable=true),
      StructField("float",FloatType,nullable=false)
    ))

    val options = writeOpts + ("table" -> tableName)

    val df = spark.createDataFrame(rowRDD,schema)
    val numDfRows = df.count()
    df.show

    // ALL save modes should work
    // SaveMode.Overwrite, SaveMode.Append, SaveMode.ErrorIfExists
    val log = Logger.getLogger(getClass.getName)
    log.info(s"Test options:" + options.toString)

    val start = System.currentTimeMillis()
    val mode = SaveMode.Overwrite
    df.write.format("com.vertica.spark.datasource.VerticaSource").options(options).mode(mode).save()
    val end = System.currentTimeMillis()
    println("Save time=" + (end-start)/1000.0 + " seconds.")

    var rowsLoaded = 0
    val stmt = conn.createStatement()
    val query = "SELECT COUNT(*) AS count FROM " + options("table")
    try {
      val rs = stmt.executeQuery(query)
      if (rs.next) {
        rowsLoaded = rs.getInt("count")
      }
    }
    finally {
      stmt.close()
    }
    assert ( rowsLoaded == numDfRows)

    TestUtils.dropTable(conn, tableName)
  }

  it should "create a dataframe with different types and Append mode" in {
    var stmt = conn.createStatement()

    val tableName = "s2vdevtest03"

    TestUtils.createTableBySQL(conn, tableName, "create table " + tableName + " (txt VARCHAR(1024), a INTEGER, b BOOLEAN, float FLOAT)")

    val diffTypesText = spark.sparkContext.textFile("src/main/resources/diffTypesORC.txt")
    val rowRDD = diffTypesText.map(_.split(",")).map(p => Row(p(0), p(1).toInt, p(2).toBoolean, p(3).toFloat))
    val schema = StructType(Array(
      StructField("txt",StringType,nullable=true),
      StructField("a",IntegerType,nullable=true),
      StructField("b",BooleanType,nullable=true),
      StructField("float",FloatType,nullable=false)
    ))
    val df = spark.createDataFrame(rowRDD,schema)
    val numDfRows = df.count()
    df.show

    val options = writeOpts + ("table" -> tableName)
    val mode = SaveMode.Append

    var rows_exist = 0
    if (mode == SaveMode.Append) {
      stmt = conn.createStatement()
      val query = "SELECT COUNT(*) AS count FROM " + options("table")
      try {
        val rs = stmt.executeQuery(query)
        if (rs.next) {
          rows_exist = rs.getInt("count")
        }
      }
      finally {
        stmt.close()
      }
    }

    val start = System.currentTimeMillis()
    df.write.format("com.vertica.spark.datasource.VerticaSource").options(options).mode(mode).save()
    val end = System.currentTimeMillis()
    println("Save time=" + (end-start)/1000.0 + " seconds.")

    var rowsLoaded = 0
    stmt = conn.createStatement()
    try {
      val query = "SELECT COUNT(*) AS count FROM " + options("table")
      val rs = stmt.executeQuery(query)
      if (rs.next) { rowsLoaded = rs.getInt("count") }
    }
    finally {
      stmt.close()
    }
    assert ( rowsLoaded == (rows_exist + numDfRows) )

    TestUtils.dropTable(conn, tableName)
  }

  it should "save a dataframe under specified schema in Overwrite mode" in {
    var stmt = conn.createStatement()

    val tableName = "s2vdevtest05"
    val dbschema = "S2VTestSchema"
    stmt.executeUpdate("DROP SCHEMA IF EXISTS " + dbschema + " CASCADE")
    stmt.executeUpdate("CREATE SCHEMA " + dbschema)

    val diffTypesText = spark.sparkContext.textFile("src/main/resources/diffTypesORC.txt")
    val rowRDD = diffTypesText.map(_.split(",")).map(p => Row(p(0), p(1).toInt, p(2).toBoolean, p(3).toFloat))
    val schema = StructType(Array(
      StructField("txt",StringType,nullable=true),
      StructField("a",IntegerType,nullable=true),
      StructField("b",BooleanType,nullable=true),
      StructField("float",FloatType,nullable=false)
    ))
    val df = spark.createDataFrame(rowRDD,schema)
    val numDfRows = df.count()
    df.show

    val options = writeOpts + ("table" -> tableName, "dbschema" -> dbschema)
    val mode = SaveMode.Overwrite

    var rows_exist = 0
    if (mode == SaveMode.Append) {
      stmt = conn.createStatement()
      val query = "SELECT COUNT(*) AS count FROM " + options("dbschema") + "." + options("table")
      try {
        val rs = stmt.executeQuery(query)
        if (rs.next) {
          rows_exist = rs.getInt("count")
        }
      }
      finally {
        stmt.close()
      }
    }

    val start = System.currentTimeMillis()
    df.write.format("com.vertica.spark.datasource.VerticaSource").options(options).mode(mode).save()
    val end = System.currentTimeMillis()
    println("Save time=" + (end-start)/1000.0 + " seconds.")

    var rowsLoaded = 0
    stmt = conn.createStatement()
    val query = "SELECT COUNT(*) AS count FROM " + options("dbschema") + "." + options("table")
    try {
      val rs = stmt.executeQuery(query)
      if (rs.next) {
        rowsLoaded = rs.getInt("count")
      }
    }
    finally {
      stmt.close()
    }
    assert ( rowsLoaded == (rows_exist + numDfRows) )

    TestUtils.dropTable(conn, tableName, Some(dbschema))
  }

  it should "save a dataframe under specified schema in Append mode" in {
    var stmt = conn.createStatement()

    val tableName = "s2vdevtest06"
    val dbschema = "S2VTestSchema"

    // the schema was created above in Test 06
    //stmt.executeUpdate("DROP SCHEMA IF EXISTS " + dbschema + " CASCADE")
    //stmt.executeUpdate("CREATE SCHEMA " + dbschema)
    TestUtils.createTableBySQL(conn, tableName, "create table " + dbschema + "." + tableName + " (txt VARCHAR(1024), a INTEGER, b BOOLEAN, float FLOAT)")

    val diffTypesText = spark.sparkContext.textFile("src/main/resources/diffTypesORC.txt")
    val rowRDD = diffTypesText.map(_.split(",")).map(p => Row(p(0), p(1).toInt, p(2).toBoolean, p(3).toFloat))
    val schema = StructType(Array(
      StructField("txt",StringType,nullable=true),
      StructField("a",IntegerType,nullable=true),
      StructField("b",BooleanType,nullable=true),
      StructField("float",FloatType,nullable=false)
    ))
    val df = spark.createDataFrame(rowRDD,schema)
    val numDfRows = df.count()
    df.show

    val options = writeOpts + ("table" -> tableName, "dbschema" -> dbschema)
    val mode = SaveMode.Append

    var rows_exist = 0
    if (mode == SaveMode.Append) {
      stmt = conn.createStatement()
      val query = "SELECT COUNT(*) AS count FROM " + options("dbschema") + "." + options("table")
      val rs = stmt.executeQuery(query)
      if (rs.next) { rows_exist = rs.getInt("count") }
      stmt.close()
    }

    val start = System.currentTimeMillis()
    df.write.format("com.vertica.spark.datasource.VerticaSource").options(options).mode(mode).save()
    val end = System.currentTimeMillis()
    println("Save time=" + (end-start)/1000.0 + " seconds.")

    var rows = 0
    stmt = conn.createStatement()
    val query = "SELECT COUNT(*) AS count FROM " + options("dbschema") + "." + options("table")
    try {
      val rs = stmt.executeQuery(query)
      if (rs.next) {
        rows = rs.getInt("count")
      }
    }
    finally {
      stmt.close()
    }
    assert ( rows == (rows_exist + numDfRows) )
    TestUtils.dropTable(conn, tableName, Some(dbschema))
  }

  def checkErrorType(ex: Option[Exception], errTypeHandler: ConnectorError => Boolean): Unit = {
    ex match {
      case None => fail("Expected error.")
      case Some(exception) =>
        val err: ConnectorError = exception match {
          case e: SparkException =>
            assert(e.getCause.isInstanceOf[ConnectorException])
            exception.asInstanceOf[SparkException].getCause.asInstanceOf[ConnectorException].error.getUnderlyingError

          case e: ConnectorException =>
            e.error.getUnderlyingError

          case _ => fail("Exception type was neither SparkException nor ConnectorException.")
        }

        if (!errTypeHandler(err)) {
          fail("Error type did not match expected. Actual error: " + err.getFullContext)
        }
    }
  }

  it should "read dataframe with 1D array" in {
    val tableName1 = "dftest_array"
    val n = 1
    val stmt = conn.createStatement
    TestUtils.createTableBySQL(conn, tableName1, "create table " + tableName1 + " (a array[int])")

    val insert = "insert into "+ tableName1 + " values(array[2])"
    TestUtils.populateTableBySQL(stmt, insert, n)

    try{
      val df: DataFrame = spark.read.format("com.vertica.spark.datasource.VerticaSource").options(readOpts + ("table" -> tableName1)).load()
      assert(df.count() == 1)
      assert(df.schema.fields(0).dataType.isInstanceOf[ArrayType])
      val dataType = df.schema.fields(0).dataType.asInstanceOf[ArrayType]
      assert(dataType.elementType.isInstanceOf[LongType])
      df.rdd.foreach(row => assert(row.getAs[mutable.WrappedArray[Long]](0)(0) == 2))
    }catch {
      case e: Exception => fail(e)
    }finally {
      stmt.close()
    }
    TestUtils.dropTable(conn, tableName1)
  }

  it should "read Vertica SET as ARRAY" in {
    val tableName1 = "dftest_array"
<<<<<<< HEAD
    val n = 1
    val stmt = conn.createStatement
    TestUtils.createTableBySQL(conn, tableName1, "create table " + tableName1 + " (a SET[int])")

    val insert = "insert into "+ tableName1 + " values(set[2])"
=======
    val n = 10
    val stmt = conn.createStatement
    TestUtils.createTableBySQL(conn, tableName1, "create table " + tableName1 + " (a SET[int])")
    val insert = "insert into "+ tableName1 + " values(set[0,1,2,3,4,5])"
>>>>>>> 31e3364c
    TestUtils.populateTableBySQL(stmt, insert, n)

    try{
      val df: DataFrame = spark.read.format("com.vertica.spark.datasource.VerticaSource").options(readOpts + ("table" -> tableName1)).load()

<<<<<<< HEAD
      assert(df.count() == 1)
=======
      assert(df.count() == n)
>>>>>>> 31e3364c
      val arrayCol = df.schema.fields(0)
      assert(arrayCol.dataType.isInstanceOf[ArrayType])
      assert(arrayCol.metadata.getBoolean(MetadataKey.IS_VERTICA_SET))
      val elementDataType = arrayCol.dataType.asInstanceOf[ArrayType]
      assert(elementDataType.elementType.isInstanceOf[LongType])
<<<<<<< HEAD
      df.rdd.foreach(row => assert(row.getAs[mutable.WrappedArray[Long]](0)(0) == 2))
=======
      df.rdd.foreach(row => {
        assert(row.get(0).isInstanceOf[mutable.WrappedArray[Long]])
        val array = row.getAs[mutable.WrappedArray[Long]](0)
        (0 to 5).foreach(i => {
          assert(array(i) == i)
        })
      }
      )
>>>>>>> 31e3364c
    }catch {
      case e: Exception => fail(e)
    }finally {
      stmt.close()
<<<<<<< HEAD
    }
    TestUtils.dropTable(conn, tableName1)
=======
      TestUtils.dropTable(conn, tableName1)
    }
>>>>>>> 31e3364c
  }


  it should "write 1D array" in {
    val tableName = "native_array_write_test"
    val colName = "col1"
    val schema = new StructType(Array(StructField(colName, ArrayType(IntegerType))))

    val data = Seq(Row(Array(88,99,111)))
    val df = spark.createDataFrame(spark.sparkContext.parallelize(data), schema)
    println(df.toString())
    val mode = SaveMode.Overwrite

    df.write.format("com.vertica.spark.datasource.VerticaSource").options(writeOpts + ("table" -> tableName)).mode(mode).save()

    val stmt = conn.createStatement()
    val query = s"SELECT $colName FROM " + tableName
    try {
      val rs = stmt.executeQuery(query)
      assert (rs.next)
      val array = rs.getArray(colName).getArray.asInstanceOf[Array[AnyRef]]
      assert(array(0) == 88L)
      assert(array(1) == 99L)
      assert(array(2) == 111L)
      val columnRs = stmt.executeQuery(s"select data_type_length from columns where table_name='$tableName' and column_name='$colName'")
      assert(columnRs.next)
      assert(columnRs.getLong("data_type_length") == 65000L)
    }
    catch{
      case err : Exception => fail(err)
    }
    finally {
      stmt.close()
    }

    TestUtils.dropTable(conn, tableName)
  }

  it should "write SET to Vertica" in {
    val tableName = "dftest"
    val colName = "col1"
    val metadata = new MetadataBuilder().putBoolean(MetadataKey.IS_VERTICA_SET, true).build
    val schema = new StructType(Array(StructField(colName, ArrayType(IntegerType), metadata = metadata)))

    val data = Seq(Row(Array(88,99,111)))
    val df = spark.createDataFrame(spark.sparkContext.parallelize(data), schema)
    println(df.toString())
    val mode = SaveMode.Overwrite

    df.write.format("com.vertica.spark.datasource.VerticaSource").options(writeOpts + ("table" -> tableName)).mode(mode).save()

    val stmt = conn.createStatement()
    val query = s"SELECT $colName FROM " + tableName
    try {
      val rs = stmt.executeQuery(query)
      assert (rs.next)
      val array = rs.getArray(colName).getArray.asInstanceOf[Array[AnyRef]]
      assert(array(0) == 88L)
      assert(array(1) == 99L)
      assert(array(2) == 111L)
      val columnRs = stmt.executeQuery(s"select data_type_id from columns where table_name='$tableName' and column_name='$colName'")
      assert(columnRs.next)
      assert(columnRs.getLong("data_type_id") > SchemaTools.VERTICA_SET_BASE_ID)
    }
    catch{
      case err : Exception => fail(err)
    }
    finally {
      stmt.close()
    }

    TestUtils.dropTable(conn, tableName)
  }

  it should "write 1D bounded array" in {
    val tableName = "native_array_write_test"
    val colName = "col1"
    val schema = new StructType(Array(StructField(colName, ArrayType(IntegerType))))

    val data = Seq(Row(Array(88,99,111)))
    val df = spark.createDataFrame(spark.sparkContext.parallelize(data), schema)
    println(df.toString())
    val mode = SaveMode.Overwrite
    df.write.format("com.vertica.spark.datasource.VerticaSource")
      .options(writeOpts + ("table" -> tableName, "array_length" -> "10"))
      .mode(mode).save()

    val stmt = conn.createStatement()
    val query = s"SELECT $colName FROM " + tableName
    try {
      val rs = stmt.executeQuery(query)
      assert (rs.next)
      val array = rs.getArray(colName).getArray.asInstanceOf[Array[AnyRef]]
      assert(array(0) == 88L)
      assert(array(1) == 99L)
      assert(array(2) == 111L)
      val columnRs = stmt.executeQuery(s"select data_type_length from columns where table_name='$tableName' and column_name='$colName'")
      assert(columnRs.next)
      assert(columnRs.getLong("data_type_length") == 8 * 10)
    }
    catch{
      case err : Exception => fail(err)
    }
    finally {
      stmt.close()
    }

    TestUtils.dropTable(conn, tableName)
  }

  it should "write nested arrays array" in {
    val tableName = "nested_array_write_test"
    val colName = "col1"
    val schema = new StructType(Array(
      StructField("x", IntegerType),
      StructField(colName, ArrayType(ArrayType(IntegerType)))))

    val data = Seq(Row(1,Array(Array(88,99,111))))
    val df = spark.createDataFrame(spark.sparkContext.parallelize(data), schema)
    println(df.toString())
    val mode = SaveMode.Overwrite

    df.write.format("com.vertica.spark.datasource.VerticaSource").options(writeOpts + ("table" -> tableName)).mode(mode).save()

    val stmt = conn.createStatement()
    val query = s"SELECT $colName FROM " + tableName
    try {
      val rs = stmt.executeQuery(query)
      assert (rs.next)
      val array = rs.getArray(colName).getArray.asInstanceOf[Array[AnyRef]]
      val nestedArray = array(0).asInstanceOf[Array[AnyRef]]
      assert(nestedArray(0) == 88L)
      assert(nestedArray(1) == 99L)
      assert(nestedArray(2) == 111L)
    }
    catch{
      case err : Exception => fail(err)
    }
    finally {
      stmt.close()
    }

    TestUtils.dropTable(conn, tableName)
  }

  it should "save date types over Vertica partitioned table." in {
    val log = Logger.getLogger(getClass.getName)
    val stmt = conn.createStatement()

    val tableName = "s2vdevtest09"
    val dbschema = "public"

    stmt.execute("DROP TABLE  IF EXISTS "+ tableName)
    TestUtils.createTableBySQL(conn, tableName, "CREATE TABLE " + dbschema + "." + tableName + " (tdate DATE NOT NULL,tsymbol VARCHAR(3) NOT NULL) PARTITION BY EXTRACT (year FROM tdate)")

    val data = spark.sparkContext.textFile("src/main/resources/date_test_file.txt")

    // to convert our text file string dates into java.util.Date type then to
    // java.sql.Date type
    val formatter= new java.text.SimpleDateFormat("MM/dd/yy")
    val rowRDD = data.map(_.split(",")).map(p => {
      val sd: java.util.Date = formatter.parse(p(0))
      Row(new java.sql.Date(sd.getTime), p(1))
    })

    // Generate the schema based on the string of schema
    val schema = StructType(Array(
      StructField("tdate",DateType,nullable=true),
      StructField("tsymbol",StringType,nullable=true)
    ))

    val df = spark.createDataFrame(rowRDD, schema)
    val numDfRows = df.count()
    df.show
    println("numDfRows=" + numDfRows)

    val options = writeOpts + ("table" -> tableName, "dbschema" -> dbschema, "failed_rows_percent_tolerance" -> "0.10")
    val mode = SaveMode.Append
    log.info(s"Test options:" + options.toString)

    df.write.format("com.vertica.spark.datasource.VerticaSource").options(options).mode(mode).save()

    var rowsLoaded = 0
    val query = "SELECT COUNT(*) AS count FROM " + options("dbschema") + "." + options("table")
    try {
      val rs = stmt.executeQuery(query)
      if (rs.next) {
        rowsLoaded = rs.getInt("count")
      }
    }
    finally {
      stmt.close()
    }
    println("REJECTED-ROWS:  Check the log here to verify these printed.")
    assert (rowsLoaded == numDfRows)
    TestUtils.dropTable(conn, tableName)
  }

  it should "reject invalid rows" in {

    val stmt = conn.createStatement()

    val tableName = "s2vdevtest10"
    val dbschema = "public"

    stmt.execute("DROP TABLE  IF EXISTS "+ tableName)
    TestUtils.createTableBySQL(conn, tableName, "CREATE TABLE " + tableName + " (a int)")

    val data = spark.sparkContext.textFile("src/main/resources/date_test_file.txt")

    // to convert our text file string dates into java.util.Date type then to
    // java.sql.Date type
    val formatter= new java.text.SimpleDateFormat("MM/dd/yy")
    val rowRDD = data.map(_.split(",")).map(p => {
      val sd: java.util.Date = formatter.parse(p(0))
      Row(new java.sql.Date(sd.getTime), p(1))
    })

    // Generate the schema based on the string of schema
    val schema = StructType(Array(
      StructField("tdate",DateType,nullable=true),
      StructField("tsymbol",StringType,nullable=true)
    ))

    val df = spark.createDataFrame(rowRDD, schema)
    val numDfRows = df.count()
    df.show
    println("numDfRows=" + numDfRows)

    val options = writeOpts + ("table" -> tableName, "dbschema" -> dbschema, "failed_rows_percent_tolerance" -> "0.10")
    val mode = SaveMode.Append

    var failure: Option[Exception] = None
    try {
      df.write.format("com.vertica.spark.datasource.VerticaSource").options(options).mode(mode).save()
    }
    catch {
      case e: java.lang.Exception => failure = Some(e)
    }
    checkErrorType(failure, {
      case SchemaColumnListError(_) => true
      case _ => false
    })

    TestUtils.dropTable(conn, tableName)
  }

  it should "Vertica column type mismatch in Append mode." in {
    val stmt = conn.createStatement()

    val tableName = "s2vdevtest13"
    val dbschema = "public"

    stmt.execute("DROP TABLE  IF EXISTS "+ tableName)
    TestUtils.createTableBySQL(conn, tableName, "CREATE TABLE " + tableName + " (a int, b float)")

    val data = spark.sparkContext.textFile("src/main/resources/date_test_file.txt")
    val formatter= new java.text.SimpleDateFormat("MM/dd/yy")
    val rowRDD = data.map(_.split(",")).map(p => {
      val sd: java.util.Date = formatter.parse(p(0))
      Row(new java.sql.Date(sd.getTime), p(1))
    })

    // Generate the schema based on the string of schema
    val schema = StructType(Array(
      StructField("tdate",DateType,nullable=true),
      StructField("tsymbol",StringType,nullable=true)
    ))

    val df = spark.createDataFrame(rowRDD, schema)
    val numDfRows = df.count()
    df.show
    println("numDfRows=" + numDfRows)

    val options = writeOpts + ("table" -> tableName, "dbschema" -> dbschema, "failed_rows_percent_tolerance" -> "0.10")

    val mode = SaveMode.Append
    var failure: Option[Exception] = None
    try {
      df.write.format("com.vertica.spark.datasource.VerticaSource").options(options).mode(mode).save()
    }
    catch {
      case e: java.lang.Exception => failure = Some(e)
    }
    checkErrorType(failure, {
      case CommitError(_) => true
      case _ => false
    })

    TestUtils.dropTable(conn, tableName)
  }

  it should "halt if table name already exists as view." in {
    val stmt = conn.createStatement()

    val tableName = "s2vdevtest17"
    val viewName = tableName + "view"

    val dbschema = "public"

    stmt.execute("DROP TABLE  IF EXISTS "+ tableName)
    TestUtils.createTableBySQL(conn, tableName, "CREATE TABLE " + tableName + " (a int, b float)")
    stmt.execute("DROP VIEW  IF EXISTS "+ viewName)
    TestUtils.createTableBySQL(conn, viewName, "CREATE VIEW " + viewName + " as select * from " + tableName)

    val data = spark.sparkContext.textFile("src/main/resources/date_test_file.txt")
    val formatter= new java.text.SimpleDateFormat("MM/dd/yy")
    val rowRDD = data.map(_.split(",")).map(p => {
      val sd: java.util.Date = formatter.parse(p(0))
      Row(new java.sql.Date(sd.getTime), p(1))
    })

    // Generate the schema based on the string of schema
    val schema = StructType(Array(
      StructField("tdate",DateType,nullable=true),
      StructField("tsymbol",StringType,nullable=true)
    ))

    val df = spark.createDataFrame(rowRDD, schema)
    val numDfRows = df.count()
    df.show
    println("numDfRows=" + numDfRows)

    val options = writeOpts + ("table" -> viewName, "dbschema" -> dbschema)

    val mode = SaveMode.Overwrite
    var failure: Option[Exception] = None
    try {
      df.write.format("com.vertica.spark.datasource.VerticaSource").options(options).mode(mode).save()
    }
    catch {
      case e: java.lang.Exception => failure = Some(e)
    }
    checkErrorType(failure, {
      case ViewExistsError() => true
      case _ => false
    })

    TestUtils.dropTable(conn, tableName)
  }

  it should "ErrorIfExists mode should save to Vertica if table does not already exist in Vertica." in {
    var stmt = conn.createStatement()

    val tableName = "s2vdevtest18"
    val dbschema = "public"

    stmt.execute("DROP TABLE  IF EXISTS "+ tableName)

    val data = spark.sparkContext.textFile("src/main/resources/date_test_file.txt")
    val formatter= new java.text.SimpleDateFormat("MM/dd/yy")
    val rowRDD = data.map(_.split(",")).map(p => {
      val sd: java.util.Date = formatter.parse(p(0))
      Row(new java.sql.Date(sd.getTime), p(1))
    })

    // Generate the schema based on the string of schema
    val schema = StructType(Array(
      StructField("tdate",DateType,nullable=true),
      StructField("tsymbol",StringType,nullable=true)
    ))

    val df = spark.createDataFrame(rowRDD, schema)
    val numDfRows = df.count()
    df.show
    println("numDfRows=" + numDfRows)

    val options = writeOpts + ("table" -> tableName, "dbschema" -> dbschema)

    val mode = SaveMode.ErrorIfExists
    df.write.format("com.vertica.spark.datasource.VerticaSource").options(options).mode(mode).save()

    var rowsLoaded = 0
    stmt = conn.createStatement()
    val query = "SELECT COUNT(*) AS count FROM " + options("table")
    try {
      val rs = stmt.executeQuery(query)
      if (rs.next) {
        rowsLoaded = rs.getInt("count")
      }
    }
    finally {
      stmt.close()
    }
    assert (rowsLoaded == numDfRows)
    TestUtils.dropTable(conn, tableName)
  }

  it should "ErrorIfExists mode should NOT save to Vertica if table already exists in Vertica." in {

    val stmt = conn.createStatement()

    val tableName = "s2vdevtest19"
    val dbschema = "public"

    stmt.execute("DROP TABLE  IF EXISTS "+ tableName)
    TestUtils.createTableBySQL(conn, tableName, "CREATE TABLE " + tableName + " (a int, b float)")

    val data = spark.sparkContext.textFile("src/main/resources/date_test_file.txt")
    val formatter= new java.text.SimpleDateFormat("MM/dd/yy")
    val rowRDD = data.map(_.split(",")).map(p => {
      val sd: java.util.Date = formatter.parse(p(0))
      Row(new java.sql.Date(sd.getTime), p(1))
    })

    // Generate the schema based on the string of schema
    val schema = StructType(Array(
      StructField("tdate",DateType,nullable=true),
      StructField("tsymbol",StringType,nullable=true)
    ))

    val df = spark.createDataFrame(rowRDD, schema)
    val numDfRows = df.count()
    df.show
    println("numDfRows=" + numDfRows)

    val options = writeOpts + ("table" -> tableName, "dbschema" -> dbschema)

    val mode = SaveMode.ErrorIfExists
    var failure: Option[Exception] = None
    try {
      df.write.format("com.vertica.spark.datasource.VerticaSource").options(options).mode(mode).save()
    }
    catch {
      case e: java.lang.Exception => failure = Some(e)
    }
    assert(failure.get.isInstanceOf[TableAlreadyExistsException])
    TestUtils.dropTable(conn, tableName)
  }

  it should "Ignore mode should save to Vertica if table does not already exist in Vertica." in {
    var stmt = conn.createStatement()

    val tableName = "s2vdevtest20"
    val dbschema = "public"
    val path="/test/"

    stmt.execute("DROP TABLE  IF EXISTS "+ tableName)

    val data = spark.sparkContext.textFile("src/main/resources/date_test_file.txt")
    val formatter= new java.text.SimpleDateFormat("MM/dd/yy")
    val rowRDD = data.map(_.split(",")).map(p => {
      val sd: java.util.Date = formatter.parse(p(0))
      Row(new java.sql.Date(sd.getTime), p(1))
    })

    // Generate the schema based on the string of schema
    val schema = StructType(Array(
      StructField("tdate",DateType,nullable=true),
      StructField("tsymbol",StringType,nullable=true)
    ))

    val df = spark.createDataFrame(rowRDD, schema)
    val numDfRows = df.count()
    df.show
    println("numDfRows=" + numDfRows)

    val options = writeOpts + ("table" -> tableName, "dbschema" -> dbschema,
      "staging_fs_url" -> (writeOpts("staging_fs_url").stripSuffix("/") + path))

    val mode = SaveMode.Ignore
    df.write.format("com.vertica.spark.datasource.VerticaSource").options(options).mode(mode).save()

    var rowsLoaded = 0
    stmt = conn.createStatement()
    val query = "SELECT COUNT(*) AS count FROM " + options("table")
    try {
      val rs = stmt.executeQuery(query)
      if (rs.next) {
        rowsLoaded = rs.getInt("count")
      }
    }
    finally {
      stmt.close()
    }
    assert (rowsLoaded == numDfRows)
    TestUtils.dropTable(conn, tableName)
    fsLayer.removeDir(fsConfig.address)
    // Need to recreate the root directory for the afterEach assertion check
    fsLayer.createDir(fsConfig.address, "777")
  }

  it should "Ignore mode should NOT save to Vertica and ignores the load if table already exists in Vertica." in {
    val stmt = conn.createStatement()

    val tableName = "s2vdevtest21"
    val dbschema = "public"

    stmt.execute("DROP TABLE  IF EXISTS "+ tableName)
    TestUtils.createTableBySQL(conn, tableName, "CREATE TABLE " + tableName + " (a int, b float)")

    val data = spark.sparkContext.textFile("src/main/resources/date_test_file.txt")
    val formatter= new java.text.SimpleDateFormat("MM/dd/yy")
    val rowRDD = data.map(_.split(",")).map(p => {
      val sd: java.util.Date = formatter.parse(p(0))
      Row(new java.sql.Date(sd.getTime), p(1))
    })

    // Generate the schema based on the string of schema
    val schema = StructType(Array(
      StructField("tdate",DateType,nullable=true),
      StructField("tsymbol",StringType,nullable=true)
    ))

    val df = spark.createDataFrame(rowRDD, schema)
    val numDfRows = df.count()
    df.show
    println("numDfRows=" + numDfRows)

    val options = writeOpts + ("table" -> tableName, "dbschema" -> dbschema)

    val mode = SaveMode.Ignore
    var failure: Option[Exception] = None
    try {
      df.write.format("com.vertica.spark.datasource.VerticaSource").options(options).mode(mode).save()
    }
    catch {
      case e: java.lang.Exception => failure = Some(e)
    }
    assert(failure.isEmpty)

    //since load is ignored so there should be 0 rows in the target table
    var rowsLoaded = -1
    val query = "SELECT COUNT(*) AS count FROM " + options("table")
    try {
      val rs = stmt.executeQuery(query)
      if (rs.next) {
        rowsLoaded = rs.getInt("count")
      }
    }
    finally {
      stmt.close()
    }
    assert (rowsLoaded == 0)
    TestUtils.dropTable(conn, tableName)
  }

  it should "throw clear error message if Vertica host address is not reachable." in {
    val stmt = conn.createStatement()

    val tableName = "s2vdevtest22"
    val dbschema = "public"

    stmt.execute("DROP TABLE  IF EXISTS "+ tableName)
    TestUtils.createTableBySQL(conn, tableName, "CREATE TABLE " + tableName + " (a int, b float)")

    val data = spark.sparkContext.textFile("src/main/resources/date_test_file.txt")
    val formatter= new java.text.SimpleDateFormat("MM/dd/yy")
    val rowRDD = data.map(_.split(",")).map(p => {
      val sd: java.util.Date = formatter.parse(p(0))
      Row(new java.sql.Date(sd.getTime), p(1))
    })

    // Generate the schema based on the string of schema
    val schema = StructType(Array(
      StructField("tdate",DateType,nullable=true),
      StructField("tsymbol",StringType,nullable=true)
    ))

    val df = spark.createDataFrame(rowRDD, schema)
    val numDfRows = df.count()
    df.show
    println("numDfRows=" + numDfRows)

    val options = writeOpts + ("table" -> tableName, "dbschema" -> dbschema,
      "host" -> (writeOpts("host") + "xx"))

    val mode = SaveMode.Overwrite
    var failure: Option[Exception] = None
    try {
      df.write.format("com.vertica.spark.datasource.VerticaSource").options(options).mode(mode).save()
    }
    catch {
      case e: java.lang.Exception => failure = Some(e)
    }
    checkErrorType(failure, {
      case ConnectionSqlError(_) => true
      case _ => false
    })

    TestUtils.dropTable(conn, tableName)
  }

  it should "throw clear error message if Vertica user name or password is invalid." in {
    val stmt = conn.createStatement()

    val tableName = "s2vdevtest23"
    val dbschema = "public"

    stmt.execute("DROP TABLE IF EXISTS "+ tableName)
    TestUtils.createTableBySQL(conn, tableName, "CREATE TABLE " + tableName + " (a DATE, b float)")

    // Create a new user with a password and privileges to the test schema and table
    stmt.execute("DROP USER IF EXISTS test_user")
    stmt.execute("CREATE USER test_user IDENTIFIED BY 'password'")
    stmt.execute("GRANT ALL PRIVILEGES ON " + dbschema + "." + tableName + " TO test_user")

    val data = spark.sparkContext.textFile("src/main/resources/date_test_file.txt")
    val formatter= new java.text.SimpleDateFormat("MM/dd/yy")
    val rowRDD = data.map(_.split(",")).map(p => {
      val sd: java.util.Date = formatter.parse(p(0))
      Row(new java.sql.Date(sd.getTime), p(1))
    })

    // Generate the schema based on the string of schema
    val schema = StructType(Array(
      StructField("tdate",DateType,nullable=true),
      StructField("tsymbol",StringType,nullable=true)
    ))
    val df = spark.createDataFrame(rowRDD, schema)
    val numDfRows = df.count()
    df.show
    println("numDfRows=" + numDfRows)

    // Move DF to Vertica
    try {
      // Use the new user as opposed to the user for running the test

      val options = writeOpts + ("table" -> tableName, "dbschema" -> dbschema,
       "user" -> "test_user", "password" -> "oops")
      val mode = SaveMode.Overwrite
      var failureMessage = ""
      try {
        df.write.format("com.vertica.spark.datasource.VerticaSource").options(options).mode(mode).save()
      }
      catch {
        case e: java.lang.Exception => failureMessage = e.toString
      }
      assert (failureMessage.nonEmpty)
    } finally {
      stmt.execute("DROP USER IF EXISTS test_user")
      stmt.close()
    }
    TestUtils.dropTable(conn, tableName)
  }

  it should "not try to save an empty dataframe." in {
    val stmt = conn.createStatement()

    val tableName = "s2vdevtest25"
    val dbschema = "public"

    stmt.execute("DROP TABLE  IF EXISTS "+ tableName)
    TestUtils.createTableBySQL(conn, tableName, "CREATE TABLE " + tableName + " (a int, b float)")

    val schema = StructType(StructField("c", BooleanType, nullable=true)::Nil)
    val df = spark.createDataFrame(spark.sparkContext.emptyRDD[Row], schema)
    df.show

    val numDfRows = df.count
    println("numDfRows=" + numDfRows)

    val options = writeOpts + ("table" -> tableName, "dbschema" -> dbschema)

    val mode = SaveMode.Overwrite
    var failure: Option[Exception] = None
    try {
      df.write.format("com.vertica.spark.datasource.VerticaSource").options(options).mode(mode).save()
    }
    catch {
      case e: java.lang.Exception => failure = Some(e)
    }
    checkErrorType(failure, {
      case FaultToleranceTestFail() => true
      case _ => false
    })

    TestUtils.dropTable(conn, tableName)
  }

  it should "drop rejects table if it is empty." in {
    val stmt = conn.createStatement()

    val rand = scala.util.Random.nextInt(10000000)
    val tableName = "s2vdevtest26" + "_" + rand.toString
    val dbschema = "public"

    stmt.execute("DROP TABLE IF EXISTS "+ tableName)

    val data = spark.sparkContext.textFile("src/main/resources/date_test_file.txt")
    val formatter= new java.text.SimpleDateFormat("MM/dd/yy")
    val rowRDD = data.map(_.split(",")).map(p => {
      val sd: java.util.Date = formatter.parse(p(0))
      Row(new java.sql.Date(sd.getTime), p(1))
    })

    // Generate the schema based on the string of schema
    val schema = StructType(Array(
      StructField("tdate",DateType,nullable=true),
      StructField("tsymbol",StringType,nullable=true)
    ))

    val df = spark.createDataFrame(rowRDD, schema)
    val numDfRows = df.count()
    df.show
    println("numDfRows=" + numDfRows)

    val options = writeOpts + ("table" -> tableName,
      "dbschema" -> dbschema,
      "save_job_status_table" -> "true")

    val mode = SaveMode.Overwrite
    df.write.format("com.vertica.spark.datasource.VerticaSource").options(options).mode(mode).save()

    // obtain the name of the rejects table
    var rejects_table = ""
    var query = "select job_name from S2V_JOB_STATUS_USER_" + writeOpts("user") + " where target_table_name = '" + tableName  + "'"
    var rs = stmt.executeQuery(query)
    if (rs.next) {
      rejects_table =  rs.getString("job_name") + "_rejects"
    }
    rs.close()

    // check if it has been dropped, since in this test no rows were rejected
    // and hence the rejects table should be empty.
    query = "select count(*) as cnt from v_catalog.tables where table_schema ILIKE '" +
      options("dbschema") + "' and table_name ILIKE '" +  rejects_table +  "'"
    var rejects_table_dropped = false
    try {
      rs = stmt.executeQuery(query)
      if (rs.next) {
        val count = rs.getInt("cnt")
        if (count == 0) rejects_table_dropped = true
      }
      rs.close()
      stmt.execute("DROP TABLE  IF EXISTS "+ tableName)
    }
    finally {
      stmt.close()
    }

    assert (rejects_table_dropped)
    TestUtils.dropTable(conn, tableName)
  }

  it should "Save a DataFrame when table name contains spaces in SaveMode.Overwrite" in {

    val tableName = "s2vdevtest27 with some spaces"

    // else local file path within this project.
    val datafile = "src/main/resources/datafile-100cols-100rows.csv"
    val testdata = spark.sparkContext.textFile(datafile)


    val options = writeOpts + ("table" -> tableName)

    val schema = TestUtils.getKmeans100colFloatSchema
    val rowRDD = TestUtils.getKmeans100colFloatRowRDD(testdata)
    val df = spark.createDataFrame(rowRDD,schema)
    val numDfRows = df.count()

    // ALL save modes should work
    // SaveMode.Overwrite, SaveMode.Append, SaveMode.ErrorIfExists
    val log = Logger.getLogger(getClass.getName)
    log.info(s"Test options:" + options.toString)

    val start = System.currentTimeMillis()
    val mode = SaveMode.Overwrite
    df.write.format("com.vertica.spark.datasource.VerticaSource").options(options).mode(mode).save()
    val end = System.currentTimeMillis()
    println("Save time=" + (end-start)/1000.0 + " seconds.")

    var rowsLoaded = 0
    val stmt = conn.createStatement()
    val query = "SELECT COUNT(*) AS count FROM \"" + options("table") + "\""
    try {
      val rs = stmt.executeQuery(query)
      if (rs.next) {
        rowsLoaded = rs.getInt("count")
      }
    }
    finally {
      stmt.close()
    }
    assert ( rowsLoaded == numDfRows )
    TestUtils.dropTable(conn, tableName)
  }

  it should "Save a DataFrame when table name contains '$' in SaveMode.Overwrite" in {
    val tableName = "s2vdevtest28_with_$dollar$_sign"
    val schema = StructType(StructField("abc", BooleanType, nullable=true)::Nil)
    val data = Seq(true, false, null)
    val rowRDD = spark.sparkContext.parallelize(data).map(p => Row(p))
    val df = spark.createDataFrame(rowRDD,schema)
    val numDfRows = df.count()


    val options = writeOpts + ("table" -> tableName)

    val mode = SaveMode.Overwrite
    df.write.format("com.vertica.spark.datasource.VerticaSource").options(options).mode(mode).save()

    var rowsLoaded = 0
    val stmt = conn.createStatement()
    val query = "SELECT COUNT(*) AS count FROM \"" + options("table") + "\""
    try {
      val rs = stmt.executeQuery(query)
      if (rs.next) {
        rowsLoaded = rs.getInt("count")
      }
    }
    finally {
      stmt.close()
    }
    assert ( rowsLoaded == numDfRows )
    TestUtils.dropTable(conn, tableName)
  }

  it should "Save a DataFrame when table name contains unicode chars in SaveMode.Overwrite" in {

    val tableName = "s2vdevtest29_with_unicode_" + "\u8704"
    val schema = StructType(StructField("abc", BooleanType, nullable=true)::Nil)
    val data = Seq(true, false, null)
    val rowRDD = spark.sparkContext.parallelize(data).map(p => Row(p))
    val df = spark.createDataFrame(rowRDD,schema)
    val numDfRows = df.count()


    val options = writeOpts + ("table" -> tableName)

    val mode = SaveMode.Overwrite
    df.write.format("com.vertica.spark.datasource.VerticaSource").options(options).mode(mode).save()

    var rowsLoaded = 0
    val stmt = conn.createStatement()
    val query = "SELECT COUNT(*) AS count FROM \"" + options("table") + "\""
    try {
      val rs = stmt.executeQuery(query)
      if (rs.next) {
        rowsLoaded = rs.getInt("count")
      }
    }
    finally {
      stmt.close()
    }

    assert ( rowsLoaded == numDfRows )
    TestUtils.dropTable(conn, tableName)
  }

  it should "Save a DataFrame with BinaryType SaveMode.Overwrite" in {

    // given:
    // val data = Seq("123","abc", null)
    // val schema = StructType(StructField("c", BinaryType, true)::Nil)
    // val rowRDD = sc.parallelize(data).map(p => Row(p))
    // this is the error observed:
    // Caused by: java.lang.ClassCastException: java.lang.String cannot be cast to [B
    //
    val tableName = "s2vdevtest30"

    val input1 = Array[Byte](192.toByte, 168.toByte, 1, 9, "123".toByte)
    val input2 = Array[Byte](1.toByte, 222.toByte, 1, 9, "-1".toByte)
    val data = Seq(input1, input2)
    val schema = StructType(StructField("a_binary_type_of_col", BinaryType, nullable=true)::Nil)
    val rowRDD = spark.sparkContext.parallelize(data).map(p => Row(p))
    val df = spark.createDataFrame(rowRDD,schema)
    df.show

    val numDfRows = df.count()

    val options = writeOpts + ("table" -> tableName)

    val mode = SaveMode.Overwrite
    df.write.format("com.vertica.spark.datasource.VerticaSource").options(options).mode(mode).save()

    var rowsLoaded = 0
    val stmt = conn.createStatement()
    val query = "SELECT COUNT(*) AS count FROM \"" + options("table") + "\""
    try {
      val rs = stmt.executeQuery(query)
      if (rs.next) {
        rowsLoaded = rs.getInt("count")
      }
    }
    finally {
      stmt.close()
    }

    assert ( rowsLoaded == numDfRows )
    TestUtils.dropTable(conn, tableName)
  }

  it should "Fail with helpful error message when trying to append to temp table." in {

    val tableName = "s2vdevtest33"
    val schema = StructType(StructField("a", BooleanType, nullable=true)::Nil)
    val data = Seq(true, false, null)
    val rowRDD = spark.sparkContext.parallelize(data).map(p => Row(p))
    val df = spark.createDataFrame(rowRDD,schema)

    val stmt = conn.createStatement()
    stmt.execute("DROP TABLE IF EXISTS "+ tableName)
    TestUtils.createTableBySQL(conn, tableName, "CREATE GLOBAL temp TABLE " + tableName + " (a boolean)")

    val query = " select is_temp_table as t from v_catalog.tables where table_name='" + tableName + "'"
    val rs = stmt.executeQuery(query)
    var is_temp = false
    if (rs.next) {is_temp = rs.getBoolean("t") }

    val options = writeOpts + ("table" -> tableName)

    val mode = SaveMode.Append
    var failure: Option[Exception] = None
    try {
      df.write.format("com.vertica.spark.datasource.VerticaSource").options(options).mode(mode).save()
    }
    catch {
      case e: java.lang.Exception => failure = Some(e)
    }
    checkErrorType(failure, {
      case TempTableExistsError() => true
      case _ => false
    })

    TestUtils.dropTable(conn, tableName)
  }

  it should "Create Spark ByteType (represented as 'tinyint' in scala) as Vertica TINYINT type column." in {

    // java.lang.ClassCastException: [I cannot be cast to java.lang.Byte at scala.runtime.BoxesRunTime.unboxToByte(BoxesRunTime.java:98)
    // ERROR: java.sql.SQLDataException: [Vertica][VJDBC](6726) ERROR: Datatype mismatch: column 1 in the orc source [webhdfs://qadr-005:50070/I_dont_exist/S2V_job3899775852140326860/part-r-00071-e12751aa-d17a-4bed-bf86-0ea8763722f0.orc] has type TINYINT, expected varbinary(65000
    // https://github.com/apache/spark/blob/v1.6.2/sql/catalyst/src/main/scala/org/apache/spark/sql/types/ByteType.scala

    val tableName = "s2vdevtest34"
    val stmt = conn.createStatement()
    val schema = StructType(StructField("a", ByteType, nullable=true)::Nil)
    val a = 127.toByte
    val b = -128.toByte
    val data = spark.sparkContext.parallelize(Seq(a,b))
    val rowRDD = data.map(p => Row(p))
    val df = spark.createDataFrame(rowRDD,schema)

    df.show
    df.schema
    val numDfRows = df.count()

    stmt.execute("DROP TABLE IF EXISTS "+ tableName)
    TestUtils.createTableBySQL(conn, tableName, "CREATE TABLE " + tableName + " (abc tinyint)")

    val options = writeOpts + ("table" -> tableName)

    val mode = SaveMode.Overwrite
    df.write.format("com.vertica.spark.datasource.VerticaSource").options(options).mode(mode).save()
    var rowsLoaded = 0
    val query = "SELECT COUNT(*) AS count FROM \"" + options("table") + "\""
    try {
      val rs = stmt.executeQuery(query)
      if (rs.next) {
        rowsLoaded = rs.getInt("count")
      }
    }
    finally {
      stmt.close()
    }
    assert ( rowsLoaded == numDfRows )
    TestUtils.dropTable(conn, tableName)
  }

  it should "Verify writing dateType works" in {
    val tableName = "s2vdevtest35"
    val schema = StructType(StructField("dt", DateType, nullable=true)::Nil)

    val c = java.util.Calendar.getInstance()
    c.set(1965,1,1, 1,1,1)
    val ms = new java.util.Date(c.getTimeInMillis)

    val date1 = new java.text.SimpleDateFormat("yyyy-MM-dd").parse("2016-07-05")
    val date3 = new java.text.SimpleDateFormat("yyyy-MM-dd").parse("1999-01-01")

    val inputData = Seq(
      new java.sql.Date(date1.getTime),
      new java.sql.Date(date3.getTime),
      new java.sql.Date(ms.getTime),
      null
    )
    val rowRDD = spark.sparkContext.parallelize(inputData).map(p => Row(p))
    val df = spark.createDataFrame(rowRDD, schema)
    df.show
    df.schema
    val numDfRows = df.count()

    val stmt = conn.createStatement()
    stmt.execute("DROP TABLE IF EXISTS "+ tableName)
    TestUtils.createTableBySQL(conn, tableName, "CREATE TABLE " + tableName + " (a date)")

    val options = writeOpts + ("table" -> tableName)

    val mode = SaveMode.Overwrite
    df.write.format("com.vertica.spark.datasource.VerticaSource").options(options).mode(mode).save()

    var rowsLoaded = 0
    val query = "SELECT COUNT(*) AS cnt FROM \"" + options("table") + "\""
    try {
      val rs = stmt.executeQuery(query)
      if (rs.next) {
        rowsLoaded = rs.getInt("cnt")
      }
    }
    finally {
      stmt.close()
    }
    assert ( rowsLoaded == numDfRows )
    TestUtils.dropTable(conn, tableName)
  }

  it should "Verify writing timestamp type works" in {
    val tableName = "s2vdevtest35"
    val schema = StructType(StructField("dt", TimestampType, nullable=true)::Nil)

    val timestampInMicros = System.currentTimeMillis() * 1000

    val inputData = Seq(
      Timestamp.valueOf("2014-01-01 23:00:01")
    )
    val rowRDD = spark.sparkContext.parallelize(inputData).map(p => Row(p))
    val df = spark.createDataFrame(rowRDD, schema)
    df.show
    df.schema
    val numDfRows = df.count()

    val stmt = conn.createStatement()
    stmt.execute("DROP TABLE IF EXISTS "+ tableName)
    TestUtils.createTableBySQL(conn, tableName, "CREATE TABLE " + tableName + " (a timestamp)")

    val options = writeOpts + ("table" -> tableName)

    val mode = SaveMode.Overwrite
    df.write.format("com.vertica.spark.datasource.VerticaSource").options(options).mode(mode).save()

    var rowsLoaded = 0
    val query = "SELECT COUNT(*) AS cnt FROM \"" + options("table") + "\""
    try {
      val rs = stmt.executeQuery(query)
      if (rs.next) {
        rowsLoaded = rs.getInt("cnt")
      }
    }
    finally {
      stmt.close()
    }
    assert ( rowsLoaded == numDfRows )
    TestUtils.dropTable(conn, tableName)
  }

  it should "Verify writing decimal type works." in {

    val tableName = "s2vdevtest37"
    val schema = StructType(StructField("dec", DecimalType(38,2), nullable=true)::Nil)
    val inputData = Seq(
      Decimal(1.23456),
      Decimal(-1.23456),
      Decimal(12345678901234567890.123),
      null
    )

    val rowRDD = spark.sparkContext.parallelize(inputData).map(p => Row(p))
    val df = spark.createDataFrame(rowRDD, schema)
    df.show
    println("df.schema=" + df.schema)
    val numDfRows = df.count()

    val stmt = conn.createStatement()
    stmt.execute("DROP TABLE IF EXISTS "+ tableName)
    TestUtils.createTableBySQL(conn, tableName, "CREATE TABLE " + tableName + " (dec  numeric(38,2))")

    val options = writeOpts + ("table" -> tableName)

    val mode = SaveMode.Overwrite
    df.write.format("com.vertica.spark.datasource.VerticaSource").options(options).mode(mode).save()

    var count = 0
    val query = "SELECT COUNT(*) AS cnt FROM \"" + options("table") + "\""
    try {
      val rs = stmt.executeQuery(query)
      if (rs.next) {
        count = rs.getInt("cnt")
      }
    }
    finally {
      stmt.close()
    }
    assert (count == numDfRows)
    TestUtils.dropTable(conn, tableName)
  }

  it should "Verify writing double type works." in {

    val tableName = "s2vdevtest37"
    val schema = StructType(StructField("dec", DoubleType, nullable=true)::Nil)
    val inputData = Seq(
      1.23456,
      -1.23456,
      12345678901234567890.123
    )

    val rowRDD = spark.sparkContext.parallelize(inputData).map(p => Row(p))
    val df = spark.createDataFrame(rowRDD, schema)
    df.show
    println("df.schema=" + df.schema)
    val numDfRows = df.count()

    val stmt = conn.createStatement()
    stmt.execute("DROP TABLE IF EXISTS "+ tableName)
    TestUtils.createTableBySQL(conn, tableName, "CREATE TABLE " + tableName + " (dec double precision)")

    val options = writeOpts + ("table" -> tableName)

    val mode = SaveMode.Overwrite
    df.write.format("com.vertica.spark.datasource.VerticaSource").options(options).mode(mode).save()

    var count = 0
    val query = "SELECT * FROM \"" + options("table") + "\""
    try {
      val rs = stmt.executeQuery(query)
      while (rs.next) {
        count += 1
        val d = rs.getDouble(1)
        assert(inputData.exists(p => {
            val diff = (p-d).abs
            val threshold = (scala.math.max(p,d)/1000.0).abs
            diff <= threshold
          })
        )
      }
    }
    finally {
      stmt.close()
    }
    assert (count == numDfRows)
    TestUtils.dropTable(conn, tableName)
  }

  it should "Verify long type works correctly." in {
    val tableName = "s2vdevtestlong"
    val schema = StructType(StructField("longs", LongType, nullable=true)::Nil)
    val l = 9223372036854775807L
    val inputData = Seq(
      l
    )
    val rowRDD = spark.sparkContext.parallelize(inputData).map(p => Row(p))
    val df = spark.createDataFrame(rowRDD, schema)
    df.show
    println("df.schema=" + df.schema)
    val numDfRows = df.count()

    val stmt = conn.createStatement()
    stmt.execute("DROP TABLE IF EXISTS "+ tableName)
    TestUtils.createTableBySQL(conn, tableName, "CREATE TABLE " + tableName + " (longs  BIGINT)")

    val options = writeOpts + ("table" -> tableName)

    val mode = SaveMode.Append
    df.write.format("com.vertica.spark.datasource.VerticaSource").options(options).mode(mode).save()

    var count = 0
    val query = "SELECT * FROM \"" + options("table") + "\""
    try {
      val rs = stmt.executeQuery(query)
      if (rs.next) {
        count += 1
        assert(rs.getLong(1) == l)
      }
    }
    finally {
      stmt.close()
    }
    assert (count == numDfRows)
    TestUtils.dropTable(conn, tableName)
  }

  it should "Verify short type works correctly." in {
    val tableName = "s2vdevtestshort"
    val schema = StructType(StructField("longs", ShortType, nullable=true)::Nil)
    val sh : Short = 123
    val inputData = Seq(
      sh
    )
    val rowRDD = spark.sparkContext.parallelize(inputData).map(p => Row(p))
    val df = spark.createDataFrame(rowRDD, schema)
    df.show
    println("df.schema=" + df.schema)
    val numDfRows = df.count()

    val stmt = conn.createStatement()
    stmt.execute("DROP TABLE IF EXISTS "+ tableName)
    TestUtils.createTableBySQL(conn, tableName, "CREATE TABLE " + tableName + " (shorts SMALLINT)")

    val options = writeOpts + ("table" -> tableName)

    val mode = SaveMode.Append
    df.write.format("com.vertica.spark.datasource.VerticaSource").options(options).mode(mode).save()

    var count = 0
    val query = "SELECT * FROM \"" + options("table") + "\""
    try {
      val rs = stmt.executeQuery(query)
      if (rs.next) {
        count += 1
        assert(rs.getInt(1) == inputData.head)
      }
    }
    finally {
      stmt.close()
    }
    assert (count == numDfRows)
  }

  it should "Fail if schema doesn't match table data type" in {
    val tableName = "s2vdevtestshort"
    val schema = StructType(StructField("fl", ShortType, nullable=true)::Nil)
    val sh : Short = 123
    val inputData = Seq(
      sh
    )
    val rowRDD = spark.sparkContext.parallelize(inputData).map(p => Row(p))
    val df = spark.createDataFrame(rowRDD, schema)
    df.show
    println("df.schema=" + df.schema)

    val stmt = conn.createStatement()
    stmt.execute("DROP TABLE IF EXISTS "+ tableName)
    TestUtils.createTableBySQL(conn, tableName, "CREATE TABLE " + tableName + " (fl FLOAT)")

    val options = writeOpts + ("table" -> tableName)

    val mode = SaveMode.Append

    var failure: Option[Exception] = None
    try {
      df.write.format("com.vertica.spark.datasource.VerticaSource").options(options).mode(mode).save()
    }
    catch {
      case e: java.lang.Exception => failure = Some(e)
    }
    checkErrorType(failure, {
      case CommitError(_) => true
      case _ => false
    })

    TestUtils.dropTable(conn, tableName)
  }

  it should "Reject 1/5 of rows, and hence not pass failed_rows_percent_tolerance.  Append mode." in {

    val tableName = "s2vdevtest39"
    val schema = StructType(StructField("i", IntegerType, nullable=true)::Nil)
    val inputData: Seq[Any] = List(500, -500, 2147483647, -2147483648, null)
    val rowRDD = spark.sparkContext.parallelize(inputData).map(p => Row(p))
    val df = spark.createDataFrame(rowRDD, schema)
    df.show
    println("df.schema=" + df.schema)

    // create and append to a table that disallows nulls, these will be rejected.
    val stmt = conn.createStatement()
    stmt.execute("DROP TABLE IF EXISTS "+ tableName)
    TestUtils.createTableBySQL(conn, tableName, "CREATE TABLE \"" + tableName + "\" (i  INTEGER not null)")

    val options = writeOpts + ("table" -> tableName,
    "failed_rows_percent_tolerance" -> "0.199")

    val mode = SaveMode.Append
    var failure: Option[Exception] = None
    try {
      df.write.format("com.vertica.spark.datasource.VerticaSource").options(options).mode(mode).save()
    }
    catch {
      case e: java.lang.Exception => failure = Some(e)
    }
    checkErrorType(failure, {
      case FaultToleranceTestFail() => true
      case _ => false
    })

    TestUtils.dropTable(conn, tableName)
  }

  it should "Reject 1/5 of rows, and pass failed_rows_percent_tolerance.  Append mode" in {

    val tableName = "s2vdevtest40"
    val schema = StructType(StructField("i", IntegerType, nullable=true)::Nil)
    val inputData: Seq[Any] = List(500, -500, 2147483647, -2147483648, null)
    val rowRDD = spark.sparkContext.parallelize(inputData).map(p => Row(p))
    val df = spark.createDataFrame(rowRDD, schema)
    df.show
    println("df.schema=" + df.schema)
    val numBadRows = 1  // the null due to "NOT NULL" in create DDL

    // create and append to a table that disallows nulls, these will be rejected.
    val stmt = conn.createStatement()
    stmt.execute("DROP TABLE IF EXISTS "+ tableName)
    TestUtils.createTableBySQL(conn, tableName, "CREATE TABLE \"" + tableName + "\" (i  INTEGER not null)")
    stmt.execute("INSERT INTO \"" + tableName + "\" VALUES(1)")

    val options = writeOpts + ("table" -> tableName,
      "failed_rows_percent_tolerance" -> "0.5")

    // get prev count
    var countold = 0
    val query = "SELECT COUNT(*) AS cnt FROM \"" + options("table") + "\""
    val rs = stmt.executeQuery(query)
    if (rs.next) { countold = rs.getInt("cnt") }

    // S2V append
    val mode = SaveMode.Append
    var failureMessage = ""
    try {
      df.write.format("com.vertica.spark.datasource.VerticaSource").options(options).mode(mode).save()
    }
    catch {
      case e: java.lang.Exception => failureMessage = e.toString
    }
    assert(failureMessage.isEmpty)
    TestUtils.dropTable(conn, tableName)
  }

  it should "create a dataframe and load all 100 rows successfully for SaveMode.Append when table does not exist" in {
    val tableName = "s2vdevtest44"
    // else local file path within this project.
    val datafile = "src/main/resources/datafile-100cols-100rows.csv"
    val testdata = spark.sparkContext.textFile(datafile)

    val options = writeOpts + ("table" -> tableName)

    val schema = TestUtils.getKmeans100colFloatSchema
    val rowRDD = TestUtils.getKmeans100colFloatRowRDD(testdata)
    val df = spark.createDataFrame(rowRDD,schema)
    val numDfRows = df.count()

    val stmt = conn.createStatement()
    stmt.execute("DROP TABLE  IF EXISTS "+ tableName)

    // ALL save modes should work
    // SaveMode.Overwrite, SaveMode.Append, SaveMode.ErrorIfExists
    val log = Logger.getLogger(getClass.getName)
    log.info(s"Test options:" + options.toString)

    val mode = SaveMode.Append
    val start = System.currentTimeMillis()
    df.write.format("com.vertica.spark.datasource.VerticaSource").options(options).mode(mode).save()
    val end = System.currentTimeMillis()
    println("Save time=" + (end-start)/1000.0 + " seconds.")

    var totalRows = 0
    val query = "SELECT COUNT(*) AS count FROM " + options("table")
    try {
      val rs = stmt.executeQuery(query)
      if (rs.next) {
        totalRows = rs.getInt("count")
      }
    }
    finally {
      stmt.close()
    }
    log.info(s"APPEND MODE to table:" + options("table") + "  total rows is now=" + totalRows)

    assert (totalRows == numDfRows)
    TestUtils.dropTable(conn, tableName)
  }

  it should "fail to save DataFrame with duplicate column names if table does not exist." in {
    // If table does not exist and no custom DDL, the connector creates table based on DF schema
    val tableName = "s2vdevtest45"

    val options = writeOpts + ("table" -> tableName)

    val schema = StructType(Array(
      StructField("fullname", StringType, nullable=false),
      StructField("age", IntegerType, nullable=true),
      StructField("age", IntegerType, nullable=true),
      StructField("hiredate", DateType, nullable=false),
      StructField("region", StringType, nullable=false)
    ))
    val rows = spark.sparkContext.parallelize(Array(
      Row("fullname1", 35, null, Date.valueOf("2009-09-09"), "south"),
      Row("fullname2", null, null, Date.valueOf("2019-09-09"), "north")
    ))

    val df = spark.createDataFrame(rows,schema)
    val stmt = conn.createStatement()
    stmt.execute("DROP TABLE  IF EXISTS "+ tableName)

    val log = Logger.getLogger(getClass.getName)
    log.info(s"Test options:" + options.toString)
    val mode = SaveMode.Overwrite

    var failure: Option[Exception] = None
    try {
      df.write.format("com.vertica.spark.datasource.VerticaSource").options(options).mode(mode).save()
    }
    catch {
      case e: java.lang.Exception => failure = Some(e)
    }
    checkErrorType(failure, {
      case DuplicateColumnsError() => true
      case _ => false
    })

    TestUtils.dropTable(conn, tableName)
  }

  it should "fail to save DataFrame with duplicate column names if load by name." in {
    // In order to load by name:
    //  - all columns in dataframe exist in target table. Columns order doesn't matter.

    val tableName = "s2vdevtest46"
    val tableDDL = "CREATE TABLE " + tableName + "(key IDENTITY(1,1), fullname VARCHAR(1024) NOT NULL, " +
      "age INTEGER, age2 INTEGER, region VARCHAR(1024) NOT NULL, loaddate TIMESTAMP DEFAULT NOW())"

    val options = writeOpts + ("table" -> tableName)

    // Load by name on an existing table
    val schema = StructType(Array(
      StructField("fullname", StringType, nullable=false),
      StructField("age", IntegerType, nullable=true),
      StructField("age", IntegerType, nullable=true),
      StructField("region", StringType, nullable=false)
    ))
    val rows = spark.sparkContext.parallelize(Array(
      Row("fullname1", 35, null, "south")
    ))

    val df = spark.createDataFrame(rows,schema)
    val stmt = conn.createStatement()
    stmt.execute("SELECT SET_VERTICA_OPTIONS('BASIC', 'DISABLE_DEPARSE_CHECK')")
    stmt.execute("DROP TABLE  IF EXISTS "+ tableName)
    stmt.execute(tableDDL)

    val mode = SaveMode.Append
    var failure: Option[Exception] = None
    try {
      df.write.format("com.vertica.spark.datasource.VerticaSource").options(options).mode(mode).save()
    }
    catch {
      case e: java.lang.Exception => failure = Some(e)
    }
    checkErrorType(failure, {
      case DuplicateColumnsError() => true
      case _ => false
    })
    TestUtils.dropTable(conn, tableName)
  }

  it should "fail to save a DataFrame with duplicate column names using parquet format." in {
    // Spark allow you to have a DF with duplicate column names but doesn't allow you to save it to parquet format.
    val tableName = "s2vdevtest48"
    val tableDDL = "CREATE TABLE " + tableName + "(age1 integer, age2 integer, age3 integer, age4 integer, age5 integer)"

    val options = writeOpts + ("table" -> tableName,
      "target_table_sql" -> tableDDL
      )

    // Spark won't allow you to save a DF with duplicate column names in parquet format
    val schema = StructType(Array(
      StructField("age", IntegerType, nullable=true),
      StructField("age", IntegerType, nullable=true),
      StructField("age", IntegerType, nullable=true),
      StructField("age", IntegerType, nullable=true),
      StructField("age", IntegerType, nullable=true)
    ))
    val rows = spark.sparkContext.parallelize(Array(
      Row(1, 2, 3, 4, 5)
    ))

    val df = spark.createDataFrame(rows,schema)

    val mode = SaveMode.Overwrite

    var failure: Option[Exception] = None
    try {
      df.write.format("com.vertica.spark.datasource.VerticaSource").options(options).mode(mode).save()
    }
    catch {
      case e: java.lang.Exception => failure = Some(e)
    }
    checkErrorType(failure, {
      case DuplicateColumnsError() => true
      case _ => false
    })

    TestUtils.dropTable(conn, tableName)
  }

  it should "load data successfully using a custom DDL and a custom COPY column list together." in {
    val tableName = "s2vdevtest49"

    TestUtils.dropTable(conn, tableName)

    val options = writeOpts + ("table" -> tableName,
    "target_table_sql" -> "CREATE TABLE s2vdevtest49(key IDENTITY(1,1), FULLNAME VARCHAR(1024) NOT NULL, AGE INTEGER, hiredate DATE NOT NULL, region VARCHAR(1024) NOT NULL, loaddate TIMESTAMP DEFAULT NOW()) PARTITION BY EXTRACT (year FROM hiredate);CREATE PROJECTION s2vdevtestORC49_p(key, fullname, hiredate) AS SELECT key, fullname, hiredate FROM s2vdevtest49 SEGMENTED BY HASH(key) ALL NODES;",
    "copy_column_list" -> "firstname FILLER VARCHAR(1024),middlename FILLER VARCHAR(1024),lastname FILLER VARCHAR(1024),fullname AS firstname||' '|| NVL(middlename,'') ||' '||lastname,age as NULL,hiredate,region")

    val schema = StructType(Array(
      StructField("first_name", StringType, nullable=false),
      StructField("middle_name", StringType, nullable=true),
      StructField("last_name", StringType, nullable=false),
      StructField("hire_date", DateType, nullable=false),
      StructField("region", StringType, nullable=false)
    ))
    val rows = spark.sparkContext.parallelize(Array(
      Row("fn","mn","ln", Date.valueOf("2015-03-18"), "west")
    ))

    val df = spark.createDataFrame(rows,schema)
    val numDfRows = df.count()
    val stmt = conn.createStatement()

    val mode = SaveMode.Overwrite

    df.write.format("com.vertica.spark.datasource.VerticaSource").options(options).mode(mode).save()

    var totalRows = 0
    val query = "SELECT COUNT(*) AS count FROM " + options("table")
    try {
      val rs = stmt.executeQuery(query)
      if (rs.next) {
        totalRows = rs.getInt("count")
      }
    }
    finally {
      stmt.close()
    }
    assert (totalRows == numDfRows)
    TestUtils.dropTable(conn, tableName)
  }

  it should "load data successfully using a custom DDL and a default COPY column list (Load by Name)." in {
    // Load by name requires all dataframe column names to exist in target table
    val tableName = "s2vdevtest50"

    TestUtils.dropTable(conn, tableName)

    val options = writeOpts + ("table" -> tableName,
      "target_table_sql" -> "CREATE TABLE s2vdevtest50(key IDENTITY(1,1), FULLNAME VARCHAR(1024) NOT NULL, AGE INTEGER, hiredate DATE NOT NULL, region VARCHAR(1024) NOT NULL, loaddate TIMESTAMP DEFAULT NOW()) PARTITION BY EXTRACT (year FROM hiredate);CREATE PROJECTION s2vdevtest50_p(key, fullname, hiredate) AS SELECT key, fullname, hiredate FROM s2vdevtest50 SEGMENTED BY HASH(key) ALL NODES;")

    // It will load by name because all dataframe column names match target column names.
    // Columns order doesn't matter.
    val schema = StructType(Array(
      StructField("fullname", StringType, nullable=false),
      StructField("age", IntegerType, nullable=true),
      StructField("region", StringType, nullable=false),
      StructField("hiredate", DateType, nullable=false)
    ))
    val rows = spark.sparkContext.parallelize(Array(
      Row("fn", 1, "south", Date.valueOf("2015-03-18"))
    ))

    val df = spark.createDataFrame(rows,schema)
    val numDfRows = df.count()
    val stmt = conn.createStatement()

    val log = Logger.getLogger(getClass.getName)
    log.info(s"Test options: " + options.toString)
    val mode = SaveMode.Overwrite

    val start = System.currentTimeMillis()
    df.write.format("com.vertica.spark.datasource.VerticaSource").options(options).mode(mode).save()
    val end = System.currentTimeMillis()
    log.info("Save time: " + (end-start)/1000.0 + " seconds.")

    var totalRows = 0
    val query = "SELECT COUNT(*) AS count FROM " + options("table")
    try {
      val rs = stmt.executeQuery(query)
      if (rs.next) {
        totalRows = rs.getInt("count")
      }
    }
    finally {
      stmt.close()
    }
    log.info(s"Overwrite Mode to table: " + options("table") + "  total rows is now: " + totalRows)
    assert (totalRows == numDfRows)
    TestUtils.dropTable(conn, tableName)
  }

  it should "load data successfully using a custom DDL and a default COPY column list (Load by Position)." in {
    // Load by position requires number of columns in the DF equals to number of columns in target table
    val tableName = "s2vdevtest51"

    TestUtils.dropTable(conn, tableName)

    val options = writeOpts + ("table" -> tableName,
      "target_table_sql" -> "CREATE TABLE s2vdevtest51(FULLNAME VARCHAR(1024) NOT NULL, AGE INTEGER, hiredate DATE NOT NULL, region VARCHAR(1024) NOT NULL) PARTITION BY EXTRACT (year FROM hiredate);CREATE PROJECTION s2vdevtest51_p(fullname, hiredate) AS SELECT fullname, hiredate FROM s2vdevtest51 SEGMENTED BY HASH(fullname) ALL NODES;"
    )

    // It will load by position because not all dataframe column names match target column names.
    // Order of the columns in dataframe needs to match order of the columns in target table.
    val schema = StructType(Array(
      StructField("full_name", StringType, nullable=false),
      StructField("age_emp", IntegerType, nullable=true),
      StructField("hire_date", DateType, nullable=false),
      StructField("location", StringType, nullable=false)
    ))
    val rows = spark.sparkContext.parallelize(Array(
      Row("fn", 1, Date.valueOf("2015-03-18"), "south")
    ))

    val df = spark.createDataFrame(rows,schema)
    val numDfRows = df.count()
    val stmt = conn.createStatement()

    val log = Logger.getLogger(getClass.getName)
    log.info(s"Test options: " + options.toString)
    val mode = SaveMode.Overwrite

    val start = System.currentTimeMillis()
    df.write.format("com.vertica.spark.datasource.VerticaSource").options(options).mode(mode).save()
    val end = System.currentTimeMillis()
    log.info("Save time: " + (end-start)/1000.0 + " seconds.")

    var totalRows = 0
    val query = "SELECT COUNT(*) AS count FROM " + options("table")
    try {
      val rs = stmt.executeQuery(query)
      if (rs.next) {
        totalRows = rs.getInt("count")
      }
    }
    finally {
      stmt.close()
    }
    log.info(s"Overwrite mode to table: " + options("table") + "  total rows is now: " + totalRows)
    assert (totalRows == numDfRows)
    TestUtils.dropTable(conn, tableName)
  }

  it should "load data successfully in Append mode for default DDL and default COPY column list." in {
    // In the case of Append, try load by name on the pre-existing target table
    val tableName = "s2vdevtest52"
    val existingTable = "CREATE TABLE " + tableName + "(key IDENTITY(1,1), fullname VARCHAR(1024) NOT NULL, age INTEGER NOT NULL, hiredate DATE NOT NULL, region VARCHAR(1024) NOT NULL, loaddate TIMESTAMP DEFAULT NOW()) PARTITION BY EXTRACT (year FROM hiredate)"

    // No custom DDL or COPY column list, instead append to a pre-existing target table
    val options = writeOpts + ("table" -> tableName)

    // It will try load by name first, column order doesn't matter.
    val schema = StructType(Array(
      StructField("fullname", StringType, nullable=false),
      StructField("region", StringType, nullable=false),
      StructField("age", IntegerType, nullable=true),
      StructField("hiredate", DateType, nullable=false)
    ))
    val rows = spark.sparkContext.parallelize(Array(
      Row("fn", "north", 30, Date.valueOf("2018-05-22"))
    ))

    val df = spark.createDataFrame(rows,schema)
    val numDfRows = df.count()
    val stmt = conn.createStatement()
    stmt.execute("DROP TABLE IF EXISTS "+ tableName)
    stmt.execute(existingTable)

    val log = Logger.getLogger(getClass.getName)
    log.info(s"Test options: " + options.toString)
    val mode = SaveMode.Append

    val start = System.currentTimeMillis()
    df.write.format("com.vertica.spark.datasource.VerticaSource").options(options).mode(mode).save()
    val end = System.currentTimeMillis()
    log.info("Save time: " + (end-start)/1000.0 + " seconds.")

    var totalRows = 0
    val query = "SELECT COUNT(*) AS count FROM " + options("table")
    try {
      val rs = stmt.executeQuery(query)
      if (rs.next) {
        totalRows = rs.getInt("count")
      }
    }
    finally {
      stmt.close()
    }
    log.info(s"Append mode to table: " + options("table") + "  total rows is now: " + totalRows)
    assert (totalRows == numDfRows)
    TestUtils.dropTable(conn, tableName)
  }

  it should "fail to save a DF with column names with spaces" in {
    val tableName = "Quoted_Identifiers"

    val options = writeOpts + ("table" -> tableName)
    val rows = spark.sparkContext.parallelize(Array(
      Row(1)
    ))
    val schema = StructType(Array(
      StructField("My sequence", IntegerType, nullable=false)
    ))

    val df = spark.createDataFrame(rows,schema)

    val mode = SaveMode.Overwrite

    var failure: Option[Exception] = None
    try {
      df.write.format("com.vertica.spark.datasource.VerticaSource").options(options).mode(mode).save()
    }
    catch {
      case e: java.lang.Exception => failure = Some(e)
    }
    failure match {
      case None => fail("Expected error.")
      case Some(exception) =>
        val err: ConnectorError = exception match {
          case e: SparkException =>
            assert(e.getCause.getCause.isInstanceOf[ConnectorException])
            exception.asInstanceOf[SparkException].getCause.asInstanceOf[SparkException].getCause.asInstanceOf[ConnectorException].error.getUnderlyingError

          case e: AnalysisException =>
            val error: ConnectorError = OpenWriteError(e)
            error

          case _ => fail("Exception type was not SparkException or AnalysisException.")
        }
        val bool = err match {
          case OpenWriteError(_) => true
          case _ => fail("Incorrect error type")
        }
    }

    TestUtils.dropTable(conn, tableName)
  }

  it should "fail to save a DF if target_table_sql doesn't generate the right table" in {
    // table name is inconsistent with the DDL
    val tableName = "targetTable"
    val target_table_ddl = "CREATE TABLE peopleTable (name varchar(65000) not null, age integer not null);"
    val options = writeOpts + ("table" -> tableName,
      "target_table_sql" -> target_table_ddl
      )

    val rows = spark.sparkContext.parallelize(Array(
      Row("name1", 30)
    ))
    val schema = StructType(Array(
      StructField("name", StringType, nullable=false),
      StructField("age", IntegerType, nullable=false)
    ))

    val df = spark.createDataFrame(rows,schema)

    val stmt = conn.createStatement()
    stmt.execute("DROP TABLE IF EXISTS " + "\"" + options("table") + "\";")
    stmt.execute("DROP TABLE IF EXISTS peopleTable")

    val mode = SaveMode.Overwrite

    var failure: Option[Exception] = None
    try {
      df.write.format("com.vertica.spark.datasource.VerticaSource").options(options).mode(mode).save()
    }
    catch {
      case e: java.lang.Exception => failure = Some(e)
    }
    checkErrorType(failure, {
      case CreateTableError(_) => true
      case _ => false
    })
    TestUtils.dropTable(conn, tableName)
    TestUtils.dropTable(conn, "peopleTable")
  }

  it should "fail to save a DF if there are syntax errors in target_table_sql" in {
    // table name is inconsistent with the DDL
    val tableName = "targetTable"
    val target_table_ddl = "CREATE TBLE targetTable (name varchar(65000) not null, age integer not null);"
    val options = writeOpts + ("table" -> tableName,
      "target_table_sql" -> target_table_ddl
    )

    val rows = spark.sparkContext.parallelize(Array(
      Row("name1", 30)
    ))
    val schema = StructType(Array(
      StructField("name", StringType, nullable=false),
      StructField("age", IntegerType, nullable=false)
    ))

    val df = spark.createDataFrame(rows,schema)

    val mode = SaveMode.Overwrite

    var failure: Option[Exception] = None
    try {
      df.write.format("com.vertica.spark.datasource.VerticaSource").options(options).mode(mode).save()
    }
    catch {
      case e: java.lang.Exception => failure = Some(e)
    }
    checkErrorType(failure, {
      case CreateTableError(_) => true
      case _ => false
    })
    TestUtils.dropTable(conn, tableName)
  }

  it should "fail to save a DF if there are syntax errors in copy_column_list" in {
    // copy column list doesn't need parentheses, EXPLAIN COPY catches this issue
    val tableName = "targetTable"
    val target_table_ddl = "CREATE TABLE " + tableName + "(a int, b varchar(100))"
    val copy_column_list = "(b, a)"
    val options = writeOpts + ("table" -> tableName,
      "target_table_sql" -> target_table_ddl,
      "copy_column_list" -> copy_column_list
      )

    val rows = spark.sparkContext.parallelize(Array(
      Row("name1", 30)
    ))
    val schema = StructType(Array(
      StructField("name", StringType, nullable=false),
      StructField("age", IntegerType, nullable=false)
    ))

    val df = spark.createDataFrame(rows,schema)
    val stmt = conn.createStatement()
    stmt.execute("DROP TABLE IF EXISTS " + "\"" + options("table") + "\";")

    val mode = SaveMode.Overwrite

    var failure: Option[Exception] = None
    try {
      df.write.format("com.vertica.spark.datasource.VerticaSource").options(options).mode(mode).save()
    }
    catch {
      case e: java.lang.Exception => failure = Some(e)
    }
    checkErrorType(failure, {
      case CommitError(_) => true
      case _ => false
    })
    TestUtils.dropTable(conn, tableName)
  }

  it should "fail to generate default copy by name and by position if cols names and count are different" in {

    // this test fails both the by name and by position default copy generation
    val tableName = "targetTable"
    val target_table_ddl = "CREATE TABLE " + tableName + "(name varchar(65000), age integer, flag boolean, area varchar(50))"
    val options = writeOpts + ("table" -> tableName,
    "target_table_sql" -> target_table_ddl)

    val rows = spark.sparkContext.parallelize(Array(
      Row("name1", 30, "west")
    ))
    val schema = StructType(Array(
      StructField("name", StringType, nullable=false),
      StructField("age", IntegerType, nullable=false),
      StructField("region", StringType, nullable=false)
    ))

    val df = spark.createDataFrame(rows,schema)
    val stmt = conn.createStatement()
    stmt.execute("DROP TABLE IF EXISTS " + "\"" + options("table") + "\";")

    val mode = SaveMode.Overwrite

    var failure: Option[Exception] = None
    try {
      df.write.format("com.vertica.spark.datasource.VerticaSource").options(options).mode(mode).save()
    }
    catch {
      case e: java.lang.Exception => failure = Some(e)
    }
    checkErrorType(failure, {
      case CommitError(_) => true
      case _ => false
    })
    TestUtils.dropTable(conn, tableName)
  }

  it should "Verify writing old dateType works" in {
    val tableName = "s2vdevtestoldwrite"
    val schema = StructType(StructField("dt", DateType, nullable=true)::Nil)

    val c = java.util.Calendar.getInstance()
    c.set(1822,1,1, 1,1,1)
    val ms = new java.util.Date(c.getTimeInMillis)

    val date1 = new java.text.SimpleDateFormat("yyyy-MM-dd").parse("1555-07-05")
    val date3 = new java.text.SimpleDateFormat("yyyy-MM-dd").parse("0455-01-01")

    val inputData = Seq(
      new java.sql.Date(date1.getTime),
      new java.sql.Date(date3.getTime),
      new java.sql.Date(ms.getTime),
      null
    )
    val rowRDD = spark.sparkContext.parallelize(inputData).map(p => Row(p))
    val df = spark.createDataFrame(rowRDD, schema)
    df.show
    df.schema
    val numDfRows = df.count()

    val stmt = conn.createStatement()
    stmt.execute("DROP TABLE IF EXISTS "+ tableName)
    TestUtils.createTableBySQL(conn, tableName, "CREATE TABLE " + tableName + " (a date)")

    val options = writeOpts + ("table" -> tableName)

    val mode = SaveMode.Overwrite
    df.write.format("com.vertica.spark.datasource.VerticaSource").options(options).mode(mode).save()

    var rowsLoaded = 0
    val query = "SELECT COUNT(*) AS cnt FROM \"" + options("table") + "\""
    try {
      val rs = stmt.executeQuery(query)
      if (rs.next) {
        rowsLoaded = rs.getInt("cnt")
      }
    }
    finally {
      stmt.close()
    }
    assert ( rowsLoaded == numDfRows )
    TestUtils.dropTable(conn, tableName)
  }

  it should "Verify writing old timestamp type works" in {
    val tableName = "s2vdevtestoldwritetime"
    val schema = StructType(StructField("dt", TimestampType, nullable=true)::Nil)

    val timestampInMicros = System.currentTimeMillis() * 1000

    val inputData = Seq(
      Timestamp.valueOf("1855-01-01 23:00:01")
    )
    val rowRDD = spark.sparkContext.parallelize(inputData).map(p => Row(p))
    val df = spark.createDataFrame(rowRDD, schema)
    df.show
    df.schema
    val numDfRows = df.count()

    val stmt = conn.createStatement()
    stmt.execute("DROP TABLE IF EXISTS "+ tableName)
    TestUtils.createTableBySQL(conn, tableName, "CREATE TABLE " + tableName + " (a timestamp)")

    val options = writeOpts + ("table" -> tableName)

    val mode = SaveMode.Overwrite
    df.write.format("com.vertica.spark.datasource.VerticaSource").options(options).mode(mode).save()

    var rowsLoaded = 0
    val query = "SELECT COUNT(*) AS cnt FROM \"" + options("table") + "\""
    try {
      val rs = stmt.executeQuery(query)
      if (rs.next) {
        rowsLoaded = rs.getInt("cnt")
      }
    }
    finally {
      stmt.close()
    }
    assert ( rowsLoaded == numDfRows )
    TestUtils.dropTable(conn, tableName)
  }

  it should "create an external table" in {
    val tableName = "externalWriteTest"
    val schema = new StructType(Array(StructField("col1", IntegerType)))
    val filePath = fsConfig.externalTableAddress + "externaltest"

    val data = Seq(Row(77))
    val df = spark.createDataFrame(spark.sparkContext.parallelize(data), schema)
    println(df.toString())
    val mode = SaveMode.Overwrite

    df.write.format("com.vertica.spark.datasource.VerticaSource").options(
      writeOpts + ("table" -> tableName, "staging_fs_url" -> filePath, "create_external_table" -> "new-data")
    ).mode(mode).save()

    val readDf: DataFrame = spark.read.format("com.vertica.spark.datasource.VerticaSource").options(readOpts + ("table" -> tableName)).load()

    assert(readDf.head() == data.head)

    TestUtils.dropTable(conn, tableName)

    // Extra cleanup for external table
    fsLayer.removeDir(fsConfig.externalTableAddress)
    // Need to recreate the root directory for the afterEach assertion check
    fsLayer.createDir(fsConfig.externalTableAddress, "777")
  }

  it should "create an external table with big string" in {
    val tableName = "externalWriteTest"
    val schema = new StructType(Array(StructField("col1", StringType)))
    val filePath = fsConfig.externalTableAddress + "externaltest"

    val str = (1 to 10000).mkString(",")

    val data = Seq(Row(str))
    val df = spark.createDataFrame(spark.sparkContext.parallelize(data), schema)
    println(df.toString())
    val mode = SaveMode.Overwrite

    df.write.format("com.vertica.spark.datasource.VerticaSource").options(
      writeOpts + ("table" -> tableName, "staging_fs_url" -> filePath, "create_external_table" -> "new-data",
                   "strlen" -> (str.length + 1).toString)
    ).mode(mode).save()

    val readDf: DataFrame = spark.read.format("com.vertica.spark.datasource.VerticaSource").options(readOpts + ("table" -> tableName)).load()

    assert(readDf.head().getString(0) == str)

    TestUtils.dropTable(conn, tableName)

    // Extra cleanup for external table
    fsLayer.removeDir(fsConfig.externalTableAddress)
    // Need to recreate the root directory for the afterEach assertion check
    fsLayer.createDir(fsConfig.externalTableAddress, "777")
  }

  it should "create an external table with decimal data type" in {
    val tableName = "externalWriteTest"
    val schema = new StructType(Array(
      StructField("col1", DecimalType(32,8))
    ))
    val filePath = fsConfig.externalTableAddress + "externaltest"

    val dec = new java.math.BigDecimal(1.23456)
    val data = Seq(Row(
      dec
    ))

    val df = spark.createDataFrame(spark.sparkContext.parallelize(data), schema)
    println(df.toString())
    val mode = SaveMode.Overwrite

    df.write.format("com.vertica.spark.datasource.VerticaSource").options(
      writeOpts + ("table" -> tableName, "staging_fs_url" -> filePath, "create_external_table" -> "new-data")
    ).mode(mode).save()

    val readDf: DataFrame = spark.read.format("com.vertica.spark.datasource.VerticaSource").options(readOpts + ("table" -> tableName)).load()

    val dec2 = readDf.head().getDecimal(0)
    assert( dec.subtract(dec2).abs().compareTo(new java.math.BigDecimal(0.001)) < 0)

    TestUtils.dropTable(conn, tableName)

    // Extra cleanup for external table
    fsLayer.removeDir(fsConfig.externalTableAddress)
    // Need to recreate the root directory for the afterEach assertion check
    fsLayer.createDir(fsConfig.externalTableAddress, "777")
  }

  it should "create an external table with multiple data types" in {
    val tableName = "externalWriteTest"
    val schema = new StructType(Array(
      StructField("col1", StringType),
      StructField("col2", DateType),
      StructField("col3", LongType)
    ))
    val filePath = fsConfig.externalTableAddress + "externaltest"

    val str = (1 to 10).mkString(",")
    val date = new java.text.SimpleDateFormat("yyyy-MM-dd").parse("2016-07-05")

    val data = Seq(Row(
      str,
      new java.sql.Date(date.getTime),
      500000L
    ))

    val df = spark.createDataFrame(spark.sparkContext.parallelize(data), schema)
    println(df.toString())
    val mode = SaveMode.Overwrite

    df.write.format("com.vertica.spark.datasource.VerticaSource").options(
      writeOpts + ("table" -> tableName, "staging_fs_url" -> filePath, "create_external_table" -> "true",
        "strlen" -> (str.length + 1).toString)
    ).mode(mode).save()

    val readDf: DataFrame = spark.read.format("com.vertica.spark.datasource.VerticaSource").options(readOpts + ("table" -> tableName)).load()

    assert(readDf.head() == data.head)

    TestUtils.dropTable(conn, tableName)

    // Extra cleanup for external table
    fsLayer.removeDir(fsConfig.externalTableAddress)
    // Need to recreate the root directory for the afterEach assertion check
    fsLayer.createDir(fsConfig.externalTableAddress, "777")
  }

  it should "create an external table with existing data in FS" in {
    // Write data to parquet
    val tableName = "existingData"
    val filePath = fsConfig.address + "existingData"
    val schema = new StructType(Array(StructField("col1", IntegerType)))
    val data = (1 to 20).map(x => Row(x))
    val df = spark.createDataFrame(spark.sparkContext.parallelize(data), schema).coalesce(1)
    df.write.parquet(filePath)

    val df2 = spark.emptyDataFrame
    val mode = SaveMode.Overwrite
    df2.write.format("com.vertica.spark.datasource.VerticaSource").options(writeOpts + ("staging_fs_url" -> filePath, "table" -> tableName, "create_external_table" -> "existing-data")).mode(mode).save()

    val readDf: DataFrame = spark.read.format("com.vertica.spark.datasource.VerticaSource").options(readOpts + ("table" -> tableName)).load()
    assert(readDf.head() == data.head)

    TestUtils.dropTable(conn, tableName)
    // Extra cleanup for external table
    fsLayer.removeDir(fsConfig.address)
    fsLayer.createDir(fsConfig.address, "777")
  }

  it should "create an external table with existing data in FS and multiple data types" in {
    val tableName = "existingData"
    val filePath = fsConfig.address + "existingData.parquet/"
    val schema = new StructType(Array(
      StructField("col1", StringType),
      StructField("col2", DateType),
      StructField("col3", LongType)
    ))
    val str = (1 to 10).mkString(",")
    val date = new java.text.SimpleDateFormat("yyyy-MM-dd").parse("2016-07-05")
    val data = Seq(Row(
      str,
      new java.sql.Date(date.getTime),
      500000L
    ))
    val df = spark.createDataFrame(spark.sparkContext.parallelize(data), schema).coalesce(1)
    df.write.parquet(filePath)

    val schema2 = new StructType()
    val df2 = spark.emptyDataFrame
    val mode = SaveMode.Overwrite
    df2.write.format("com.vertica.spark.datasource.VerticaSource").options(writeOpts + ("staging_fs_url" -> filePath, "table" -> tableName, "create_external_table" -> "existing-data")).mode(mode).save()

    val readDf: DataFrame = spark.read.format("com.vertica.spark.datasource.VerticaSource").options(readOpts + ("table" -> tableName)).load()
    assert(readDf.head() == data.head)

    TestUtils.dropTable(conn, tableName)
    // Extra cleanup for external table
    fsLayer.removeDir(fsConfig.address)
    fsLayer.createDir(fsConfig.address, "777")
  }

  it should "create an external table with existing data and non-empty schema" in {
    val tableName = "existingData"
    val filePath = fsConfig.address + "existingData"
    val schema = new StructType(Array(StructField("col1", IntegerType)))
    val data = (1 to 20).map(x => Row(x))
    val df = spark.createDataFrame(spark.sparkContext.parallelize(data), schema).coalesce(1)
    df.write.parquet(filePath)

    val df2 = spark.createDataFrame(spark.sparkContext.emptyRDD[Row], schema)
    val mode = SaveMode.Overwrite
    df2.write.format("com.vertica.spark.datasource.VerticaSource").options(writeOpts + ("staging_fs_url" -> filePath, "table" -> tableName, "create_external_table" -> "existing-data")).mode(mode).save()

    val readDf: DataFrame = spark.read.format("com.vertica.spark.datasource.VerticaSource").options(readOpts + ("table" -> tableName)).load()
    assert(readDf.head() == data.head)

    TestUtils.dropTable(conn, tableName)
    // Extra cleanup for external table
    fsLayer.removeDir(fsConfig.address)
    fsLayer.createDir(fsConfig.address, "777")
  }

  it should "use provided schema when creating an external table with partition columns" in {
    // Write data to parquet
    val tableName = "existingData"
    val filePath = "webhdfs://hdfs:50070/3.1.1/"
    val schema = new StructType(Array(StructField("col1", IntegerType)))
    val df2 = spark.createDataFrame(spark.sparkContext.emptyRDD[Row], schema)
    val mode = SaveMode.Overwrite
    df2.write.format("com.vertica.spark.datasource.VerticaSource").options(writeOpts + ("staging_fs_url" -> filePath, "table" -> tableName, "create_external_table" -> "existing-data")).mode(mode).save()

    val readDf: DataFrame = spark.read.format("com.vertica.spark.datasource.VerticaSource").options(readOpts + ("table" -> tableName)).load()
    assert(readDf.count() == 20)

    TestUtils.dropTable(conn, tableName)
    // Extra cleanup for external table
    fsLayer.removeDir(fsConfig.address)
    fsLayer.createDir(fsConfig.address, "777")
  }

  it should "use schema metadata to override col size when creating an external table with varchar/varbinary type" in {
    val tableName = "existingData"
    val filePath = fsConfig.address + "existingData"

    val input1 = Array.fill[Byte](100)(0)
    val input2 = "xxxxxxxxxxxxxxxxxxxxxxxxxxxxxxxxxxxxxxxxxxxxxxxxxxxxxxxxxxxxxxxxxxxxxxxxxxxxxxxxxxxxxxxxxxxxxxxxxxxx"
    val data = Seq(Row(input1, input2))
    val schema = new StructType(Array(StructField("col1", BinaryType), StructField("col2", StringType)))
    val df = spark.createDataFrame(spark.sparkContext.parallelize(data), schema).coalesce(1)
    df.write.parquet(filePath)

    val columnLengthMap = Map(
      "col1" -> 256,
      "col2" -> 256
    )
    var df2 = spark.createDataFrame(spark.sparkContext.emptyRDD[Row], schema)

    columnLengthMap.foreach { case (colName, length) =>
      val metadata = new MetadataBuilder().putLong("maxlength", length).build()
      df2 = df2.withColumn(colName, df2(colName).as(colName, metadata))
    }

    val mode = SaveMode.Overwrite
    df2.write.format("com.vertica.spark.datasource.VerticaSource").options(writeOpts + ("staging_fs_url" -> filePath, "table" -> tableName, "create_external_table" -> "existing-data")).mode(mode).save()
    val readDf: DataFrame = spark.read.format("com.vertica.spark.datasource.VerticaSource").options(readOpts + ("table" -> tableName)).load()
    println("The dataframe is: " + readDf.rdd)
    readDf.rdd.foreach(row => {
      assert(row.getAs[Array[Byte]](0).length == 100 && row.getAs[String](1).length == 100)
    })

    TestUtils.dropTable(conn, tableName)
    // Extra cleanup for external table
    fsLayer.removeDir(fsConfig.address)
    fsLayer.createDir(fsConfig.address, "777")
  }

  it should "always default col size when creating an external table with varchar/varbinary type" in {
    val tableName = "existingData"
    val filePath = fsConfig.address + "existingData"

    val input1 = Array.fill[Byte](100)(0)
    val input2 = "xxxxxxxxxxxxxxxxxxxxxxxxxxxxxxxxxxxxxxxxxxxxxxxxxxxxxxxxxxxxxxxxxxxxxxxxxxxxxxxxxxxxxxxxxxxxxxxxxxxx"
    val input3 = 77
    val data = Seq(Row(input1, input2, input3))
    val schema = new StructType(Array(StructField("col1", BinaryType), StructField("col2", StringType), StructField("col3", IntegerType)))
    val df = spark.createDataFrame(spark.sparkContext.parallelize(data), schema).coalesce(1)
    df.write.parquet(filePath)

    var df2 = spark.createDataFrame(spark.sparkContext.emptyRDD[Row], new StructType())

    val mode = SaveMode.Overwrite
    df2.write.format("com.vertica.spark.datasource.VerticaSource").options(writeOpts + ("staging_fs_url" -> filePath, "table" -> tableName, "create_external_table" -> "existing-data")).mode(mode).save()
    val readDf: DataFrame = spark.read.format("com.vertica.spark.datasource.VerticaSource").options(readOpts + ("table" -> tableName)).load()
    println("The dataframe is: " + readDf.rdd)
    readDf.rdd.foreach(row => {
      assert(row.getAs[Array[Byte]](0).length == 100 && row.getAs[String](1).length == 100)
    })

    TestUtils.dropTable(conn, tableName)
    // Extra cleanup for external table
    fsLayer.removeDir(fsConfig.address)
    fsLayer.createDir(fsConfig.address, "777")
  }

  it should "fail to create external table if partial schema does not match partition columns" in {
    // Write data to parquet
    val tableName = "existingData"
    val filePath = "webhdfs://hdfs:50070/3.1.1/"
    val schema2 = new StructType(Array(StructField("foo", IntegerType), StructField("bar", FloatType)))
    val df2 = spark.createDataFrame(spark.sparkContext.emptyRDD[Row], schema2)
    val mode = SaveMode.Overwrite
    var failure: Option[Exception] = None
    try {
      df2.write.format("com.vertica.spark.datasource.VerticaSource").options(writeOpts + ("staging_fs_url" -> filePath, "table" -> tableName, "create_external_table" -> "existing-data")).mode(mode).save()
    }
    catch {
      case e: java.lang.Exception => failure = Some(e)
    }

    checkErrorType(failure, {
      case UnknownColumnTypesError() => true
      case _ => false
    })

    TestUtils.dropTable(conn, tableName)
  }

  it should "fail to create external table data is partitioned and no schema provided" in {
    // Write data to parquet
    val tableName = "existingData"
    val filePath = "webhdfs://hdfs:50070/3.1.1/"
    val schema2 = new StructType()
    val df2 = spark.createDataFrame(spark.sparkContext.emptyRDD[Row], schema2)
    val mode = SaveMode.Overwrite
    var failure: Option[Exception] = None
    try {
      df2.write.format("com.vertica.spark.datasource.VerticaSource").options(writeOpts + ("staging_fs_url" -> filePath, "table" -> tableName, "create_external_table" -> "existing-data")).mode(mode).save()
    } catch {
      case e: java.lang.Exception => failure = Some(e)
    }

    checkErrorType(failure, {
      case UnknownColumnTypesError() => true
      case _ => false
    })

    TestUtils.dropTable(conn, tableName)
  }

   it should "fail to create an external table with existing data and non-empty DF" in {
    val tableName = "existingData"
    val filePath = fsConfig.address + "existingData"
    val schema = new StructType(Array(StructField("col1", IntegerType)))
    val data = (1 to 20).map(x => Row(x))
    val df = spark.createDataFrame(spark.sparkContext.parallelize(data), schema).coalesce(1)
    df.write.parquet(filePath)
    val mode = SaveMode.Overwrite
    var failure: Option[Exception] = None

    try {
      df.write.format("com.vertica.spark.datasource.VerticaSource").options(writeOpts + ("staging_fs_url" -> filePath, "table" -> tableName, "create_external_table" -> "existing-data")).mode(mode).save()
    }
    catch {
      case e: java.lang.Exception => failure = Some(e)
    }
    finally {
      failure match {
        case Some(exception) => exception match {
          case e: SparkException =>
            print("The cause is: " + e.getCause)
            assert(e.getCause.isInstanceOf[SparkException])
            val err = exception.asInstanceOf[SparkException].getCause.asInstanceOf[SparkException].getCause.asInstanceOf[ConnectorException].error
            assert(err.getUnderlyingError match {
              case NonEmptyDataFrameError() => true
              case _ => false
            })
        }
        case None => fail
      }
      TestUtils.dropTable(conn, tableName)
      // Extra cleanup for external table
      fsLayer.removeDir(fsConfig.address)
      fsLayer.createDir(fsConfig.address, "777")
    }

  }

  it should "Merge with existing table in Vertica" in {
    val tableName = "mergetable"
    val stmt = conn.createStatement
    val n = 2
    TestUtils.createTableBySQL(conn, tableName, "create table " + tableName + " (a int, b int)")
    val insert = "insert into "+ tableName + " values(2, 3)"
    TestUtils.populateTableBySQL(stmt, insert, n)

    val schema = new StructType(Array(StructField("a", IntegerType), StructField("b", IntegerType)))

    val mode = SaveMode.Append
    val data = Seq(Row(2, 77), Row(3, 2))
    val df = spark.createDataFrame(spark.sparkContext.parallelize(data), schema)

    df.write.format("com.vertica.spark.datasource.VerticaSource").options(writeOpts + ("table" -> tableName, "merge_key" -> "a")).mode(mode).save()

    val df2: DataFrame = spark.read.format("com.vertica.spark.datasource.VerticaSource").options(readOpts + ("table" -> tableName)).load()
    assert(df2.count() == 3)
    df2.rdd.foreach(row => {
      if(row.getAs[Long](0) == 2) assert(row.getAs[Long](1) == 77)
      else assert(row.getAs[Long](1) == 2)
    })
    TestUtils.dropTable(conn, tableName)
  }

  it should "Merge using copy column list" in {
    val tableName = "mergetable"
    val stmt = conn.createStatement
    val n = 2
    TestUtils.createTableBySQL(conn, tableName, "create table " + tableName + " (a int, col2 int)")
    val insert = "insert into "+ tableName + " values(2, 3)"
    TestUtils.populateTableBySQL(stmt, insert, n)

    val schema = new StructType(Array(StructField("a", IntegerType), StructField("b", IntegerType)))

    val mode = SaveMode.Append
    val data = Seq(Row(2, 77), Row(3, 2))
    val df = spark.createDataFrame(spark.sparkContext.parallelize(data), schema)

    val copyList="a, col2"

    df.write.format("com.vertica.spark.datasource.VerticaSource").options(writeOpts + ("table" -> tableName, "merge_key" -> "a", "copy_column_list" -> copyList)).mode(mode).save()

    val df2: DataFrame = spark.read.format("com.vertica.spark.datasource.VerticaSource").options(readOpts + ("table" -> tableName)).load()
    assert(df2.count() == 3)
    df2.rdd.foreach(row => {
      if(row.getAs[Long](0) == 2) assert(row.getAs[Long](1) == 77)
      else assert(row.getAs[Long](1) == 2)
    })
    TestUtils.dropTable(conn, tableName)
  }

  it should "Ignore overwrite mode in merge" in {
    val tableName = "mergetable"
    val stmt = conn.createStatement
    val n = 2
    TestUtils.createTableBySQL(conn, tableName, "create table " + tableName + " (a int, col2 int)")
    val insert = "insert into "+ tableName + " values(2, 3)"
    TestUtils.populateTableBySQL(stmt, insert, n)

    val schema = new StructType(Array(StructField("a", IntegerType), StructField("b", IntegerType)))

    val mode = SaveMode.Overwrite
    val data = Seq(Row(2, 77), Row(3, 2))
    val df = spark.createDataFrame(spark.sparkContext.parallelize(data), schema)

    val copyList="a, col2"

    df.write.format("com.vertica.spark.datasource.VerticaSource").options(writeOpts + ("table" -> tableName, "merge_key" -> "a", "copy_column_list" -> copyList)).mode(mode).save()

    val df2: DataFrame = spark.read.format("com.vertica.spark.datasource.VerticaSource").options(readOpts + ("table" -> tableName)).load()
    assert(df2.count() == 3)
    df2.rdd.foreach(row => {
      if(row.getAs[Long](0) == 2) assert(row.getAs[Long](1) == 77)
      else assert(row.getAs[Long](1) == 2)
    })
    TestUtils.dropTable(conn, tableName)
  }

  it should "Merge using multiple columns in merge_key" in {
    val tableName = "mergetable"
    val stmt = conn.createStatement
    val n = 2
    TestUtils.createTableBySQL(conn, tableName, "create table " + tableName + " (a int, b int, c int)")
    val insert = "insert into "+ tableName + " values(2, 3, 4)"
    TestUtils.populateTableBySQL(stmt, insert, n)

    val schema = new StructType(Array(StructField("a", IntegerType), StructField("b", IntegerType), StructField("c", IntegerType)))

    val mode = SaveMode.Append
    val data = Seq(Row(2, 3, 77), Row(3, 2, 2))
    val df = spark.createDataFrame(spark.sparkContext.parallelize(data), schema)

    df.write.format("com.vertica.spark.datasource.VerticaSource").options(writeOpts + ("table" -> tableName, "merge_key" -> "a,b")).mode(mode).save()

    val df2: DataFrame = spark.read.format("com.vertica.spark.datasource.VerticaSource").options(readOpts + ("table" -> tableName)).load()
    assert(df2.count() == 3)
    df2.rdd.foreach(row => {
      if(row.getAs[Long](0) == 2 && row.getAs[Long](1) == 3) assert(row.getAs[Long](2) == 77)
      else assert(row.getAs[Long](2) == 2)
    })
    TestUtils.dropTable(conn, tableName)
  }

  it should "Merge with no existing table in Vertica" in {
    val tableName= "mergetable"
    val schema = new StructType(Array(StructField("a", IntegerType), StructField("b", IntegerType), StructField("c", IntegerType)))

    val mode = SaveMode.Append
    val data = Seq(Row(2, 3, 77), Row(3, 2, 2))
    val df = spark.createDataFrame(spark.sparkContext.parallelize(data), schema)

    df.write.format("com.vertica.spark.datasource.VerticaSource").options(writeOpts + ("table" -> tableName, "merge_key" -> "a,b")).mode(mode).save()

    val df2: DataFrame = spark.read.format("com.vertica.spark.datasource.VerticaSource").options(readOpts + ("table" -> tableName)).load()
    assert(df2.count() == 2)
    df2.rdd.foreach(row => {
      if(row.getAs[Long](0) == 2 && row.getAs[Long](1) == 3) assert(row.getAs[Long](2) == 77)
      else assert(row.getAs[Long](2) == 2)
    })
    TestUtils.dropTable(conn, tableName)
  }

  it should "Merge using reserved keywords as col names" in {
    val tableName= "mergetable"
    val schema = new StructType(Array(StructField("check", IntegerType), StructField("timestamp", IntegerType), StructField("create", IntegerType)))

    val mode = SaveMode.Append
    val data = Seq(Row(2, 3, 77), Row(3, 2, 2))
    val df = spark.createDataFrame(spark.sparkContext.parallelize(data), schema)

    df.write.format("com.vertica.spark.datasource.VerticaSource").options(writeOpts + ("table" -> tableName, "merge_key" -> "check,timestamp")).mode(mode).save()

    val df2: DataFrame = spark.read.format("com.vertica.spark.datasource.VerticaSource").options(readOpts + ("table" -> tableName)).load()
    assert(df2.count() == 2)
    df.rdd.foreach(row => {
      if(row.getAs[Integer](0) == 2 && row.getAs[Integer](1) == 3) assert(row.getAs[Integer](2) == 77)
      else assert(row.getAs[Integer](2) == 2)
    })
    TestUtils.dropTable(conn, tableName)
  }

  it should "Merge with user-provided double-quotes in merge_key" in {
    val tableName= "mergetable"
    val schema = new StructType(Array(StructField("check", IntegerType), StructField("timestamp", IntegerType), StructField("create", IntegerType)))

    val mode = SaveMode.Append
    val data = Seq(Row(2, 3, 77), Row(3, 2, 2))
    val df = spark.createDataFrame(spark.sparkContext.parallelize(data), schema)

    df.write.format("com.vertica.spark.datasource.VerticaSource").options(writeOpts + ("table" -> tableName, "merge_key" -> "\"check\", \"timestamp\"")).mode(mode).save()

    val df2: DataFrame = spark.read.format("com.vertica.spark.datasource.VerticaSource").options(readOpts + ("table" -> tableName)).load()
    assert(df2.count() == 2)
    df.rdd.foreach(row => {
      if(row.getAs[Integer](0) == 2 && row.getAs[Integer](1) == 3) assert(row.getAs[Integer](2) == 77)
      else assert(row.getAs[Integer](2) == 2)
    })
    TestUtils.dropTable(conn, tableName)
  }

  it should "Merge using special characters in col names" in {
    val tableName= "mergetable"
    val schema = new StructType(Array(StructField("c@heck", IntegerType), StructField("timestam%p", IntegerType), StructField("⺐hњeͶck", IntegerType)))

    val mode = SaveMode.Append
    val data = Seq(Row(2, 3, 77), Row(3, 2, 2))
    val df = spark.createDataFrame(spark.sparkContext.parallelize(data), schema)

    df.write.format("com.vertica.spark.datasource.VerticaSource").options(writeOpts + ("table" -> tableName, "merge_key" -> "\"c@heck\",\"timestam%p\"")).mode(mode).save()

    val df2: DataFrame = spark.read.format("com.vertica.spark.datasource.VerticaSource").options(readOpts + ("table" -> tableName)).load()
    assert(df2.count() == 2)
    df.rdd.foreach(row => {
      if(row.getAs[Integer](0) == 2 && row.getAs[Integer](1) == 3) assert(row.getAs[Integer](2) == 77)
      else assert(row.getAs[Integer](2) == 2)
    })
    TestUtils.dropTable(conn, tableName)
  }

  it should "Only perform updates in merge" in {
    val tableName = "mergetable"
    val stmt = conn.createStatement
    val n = 2
    TestUtils.createTableBySQL(conn, tableName, "create table " + tableName + " (a int, b int, c int)")
    val insert = "insert into "+ tableName + " values(2, 3, 4)"
    TestUtils.populateTableBySQL(stmt, insert, n)

    val schema = new StructType(Array(StructField("a", IntegerType), StructField("b", IntegerType), StructField("c", IntegerType)))

    val mode = SaveMode.Append
    val data = Seq(Row(2, 3, 5))
    val df = spark.createDataFrame(spark.sparkContext.parallelize(data), schema)

    df.write.format("com.vertica.spark.datasource.VerticaSource").options(writeOpts + ("table" -> tableName, "merge_key" -> "a,b")).mode(mode).save()

    val df2: DataFrame = spark.read.format("com.vertica.spark.datasource.VerticaSource").options(readOpts + ("table" -> tableName)).load()
    assert(df2.count() == 2)
    df2.rdd.foreach(row => assert(row.getAs[Long](2) == 5))
    TestUtils.dropTable(conn, tableName)
  }

  it should "Merge less columns without copy_column_list" in {
    val tableName = "mergetable"
    val stmt = conn.createStatement
    val n = 2
    TestUtils.createTableBySQL(conn, tableName, "create table " + tableName + " (a int, b varchar(50), c int)")
    val insert = "insert into "+ tableName + " values(2, 'hello', 4)"
    TestUtils.populateTableBySQL(stmt, insert, n)

    val schema = new StructType(Array(StructField("a", IntegerType), StructField("b", StringType)))

    val mode = SaveMode.Append
    val data = Seq(Row(2, "hola"), Row(3, "world"))
    val df = spark.createDataFrame(spark.sparkContext.parallelize(data), schema)

    df.write.format("com.vertica.spark.datasource.VerticaSource").options(writeOpts + ("table" -> tableName, "merge_key" -> "a")).mode(mode).save()

    val df2: DataFrame = spark.read.format("com.vertica.spark.datasource.VerticaSource").options(readOpts + ("table" -> tableName)).load()
    assert(df2.count() == 3)
    df2.rdd.foreach(row => {
      if(row.getAs[Long](0) == 2) assert(row.getAs[String](1) == "hola" && row.getAs[Long](2) == 4)
      else assert(row.getAs[String](1) == "world")
    })
    TestUtils.dropTable(conn, tableName)
  }

  it should "triple join" in {
    val tableName1 = "dftest1"
    val stmt = conn.createStatement
    val n = 20
    TestUtils.createTableBySQL(conn, tableName1, "create table " + tableName1 + " (a int, b int, c int)")

    val insert = "insert into "+ tableName1 + " values(2, 3, 10)"
    TestUtils.populateTableBySQL(stmt, insert, n)
    val insert2 = "insert into "+ tableName1 + " values(3, 7, 10)"
    TestUtils.populateTableBySQL(stmt, insert2, n)

    val df: DataFrame = spark.read.format("com.vertica.spark.datasource.VerticaSource").options(readOpts + ("table" -> tableName1)).load()

    println("Getting as1")
    val df_as1 = df.as("df1")

    println("Getting as2")
    val df_as2 = df.as("df2")

    println("Getting as3")
    val df_as3 = df.as("df3")

    println("Joining")
    val joined_df = df_as1.join(
      df_as2, col("df1.a") === col("df2.b"), "inner").join(
      df_as3, col("df1.a") === col("df3.b"), "inner")
    assert(joined_df.collect().length == n*n*n)
    TestUtils.dropTable(conn, tableName1)
  }

  it should "prevent cleanup in write when prevent_cleanup is set to true" in {
    val tableName = "basicWriteTest"
    val schema = new StructType(Array(StructField("col1", IntegerType)))

    val data = Seq(Row(77))
    val df = spark.createDataFrame(spark.sparkContext.parallelize(data), schema)
    println(df.toString())
    val mode = SaveMode.Overwrite

    df.write.format("com.vertica.spark.datasource.VerticaSource").options(writeOpts + ("table" -> tableName, "prevent_cleanup" -> "true")).mode(mode).save()

    val stmt = conn.createStatement()
    val query = "SELECT * FROM " + tableName
    try {
      val rs = stmt.executeQuery(query)
      assert (rs.next)
      assert (rs.getInt(1) ==  77)
    }
    catch{
      case err : Exception => fail(err)
    }
    finally {
      stmt.close()
    }
    val anyFiles= fsLayer.getFileList(fsConfig.address)
    anyFiles match {
      case Right(files) => assert(files.nonEmpty)
      case Left(_) => fail
    }

    TestUtils.dropTable(conn, tableName)
    fsLayer.removeDir(fsConfig.address)
    // Need to recreate the root directory for the afterEach assertion check
    fsLayer.createDir(fsConfig.address, "777")
  }

  it should "prevent cleanup in a read when prevent_cleanup is set to true" in {
    val tableName1 = "dftest1"
    val stmt = conn.createStatement
    val n = 1
    TestUtils.createTableBySQL(conn, tableName1, "create table " + tableName1 + " (a int)")

    val insert = "insert into "+ tableName1 + " values(2)"
    TestUtils.populateTableBySQL(stmt, insert, n)

    val df: DataFrame = spark.read.format("com.vertica.spark.datasource.VerticaSource").options(readOpts + ("table" -> tableName1, "prevent_cleanup" -> "true")).load()

    assert(df.count() == 1)
    df.rdd.foreach(row => assert(row.getAs[Long](0) == 2))

    val anyFiles= fsLayer.getFileList(fsConfig.address)
    anyFiles match {
      case Right(files) => assert(files.nonEmpty)
      case Left(_) => fail
    }

    TestUtils.dropTable(conn, tableName1)
    fsLayer.removeDir(fsConfig.address)
    // Need to recreate the root directory for the afterEach assertion check
    fsLayer.createDir(fsConfig.address, "777")
  }

  // Ignore test for now as it sometimes fails on GitHub
  ignore should "close all sessions when the operation completes" in {
    val tableName = "sessionTest"
    val schema = new StructType(Array(StructField("col1", IntegerType)))

    val data = Seq(Row(77), Row(78), Row(79))
    val df = spark.createDataFrame(spark.sparkContext.parallelize(data), schema)
    val mode = SaveMode.Overwrite

    for (i <- 1 to 10) {
      println("Performing multiple writes and reads - iteration " + i)
      df.write.format("com.vertica.spark.datasource.VerticaSource").options(writeOpts + ("table" -> tableName)).mode(mode).save()
      val dfRead: DataFrame = spark.read.format("com.vertica.spark.datasource.VerticaSource").options(readOpts + ("table" -> tableName)).load()
      assert(dfRead.count() == 3)
    }

    // Poll sessions until they have cleaned up (or until we give up)
    var success: Boolean = false
    var i: Int = 1
    while (!success && i <= 10) {
      Thread.sleep(1000)
      val stmt = conn.createStatement()
      val query = "SELECT COUNT(*) FROM v_monitor.sessions WHERE client_label LIKE 'vspark%';"
      try {
        val rs = stmt.executeQuery(query)
        rs.next
        success = (rs.getInt(1) == 0)
      } catch {
        case err : Exception => fail(err)
      } finally {
        stmt.close()
      }
      println("Unexpected session count, trying again - iteration " + i)
      i += 1
    }
    assert(success)

    TestUtils.dropTable(conn, tableName)
  }

}
<|MERGE_RESOLUTION|>--- conflicted
+++ resolved
@@ -16,11 +16,7 @@
 import java.sql.{Connection, Date, Statement, Timestamp}
 import com.vertica.spark.config.{FileStoreConfig, JDBCConfig}
 import com.vertica.spark.util.error._
-<<<<<<< HEAD
 import com.vertica.spark.util.schema.{MetadataKey, SchemaTools}
-=======
-import com.vertica.spark.util.schema.MetadataKey
->>>>>>> 31e3364c
 import com.vertica.spark.datasource.fs.HadoopFileStoreLayer
 import org.apache.log4j.Logger
 import org.apache.spark.SparkException
@@ -1597,36 +1593,21 @@
 
   it should "read Vertica SET as ARRAY" in {
     val tableName1 = "dftest_array"
-<<<<<<< HEAD
-    val n = 1
-    val stmt = conn.createStatement
-    TestUtils.createTableBySQL(conn, tableName1, "create table " + tableName1 + " (a SET[int])")
-
-    val insert = "insert into "+ tableName1 + " values(set[2])"
-=======
     val n = 10
     val stmt = conn.createStatement
     TestUtils.createTableBySQL(conn, tableName1, "create table " + tableName1 + " (a SET[int])")
     val insert = "insert into "+ tableName1 + " values(set[0,1,2,3,4,5])"
->>>>>>> 31e3364c
     TestUtils.populateTableBySQL(stmt, insert, n)
 
     try{
       val df: DataFrame = spark.read.format("com.vertica.spark.datasource.VerticaSource").options(readOpts + ("table" -> tableName1)).load()
 
-<<<<<<< HEAD
-      assert(df.count() == 1)
-=======
       assert(df.count() == n)
->>>>>>> 31e3364c
       val arrayCol = df.schema.fields(0)
       assert(arrayCol.dataType.isInstanceOf[ArrayType])
       assert(arrayCol.metadata.getBoolean(MetadataKey.IS_VERTICA_SET))
       val elementDataType = arrayCol.dataType.asInstanceOf[ArrayType]
       assert(elementDataType.elementType.isInstanceOf[LongType])
-<<<<<<< HEAD
-      df.rdd.foreach(row => assert(row.getAs[mutable.WrappedArray[Long]](0)(0) == 2))
-=======
       df.rdd.foreach(row => {
         assert(row.get(0).isInstanceOf[mutable.WrappedArray[Long]])
         val array = row.getAs[mutable.WrappedArray[Long]](0)
@@ -1635,20 +1616,13 @@
         })
       }
       )
->>>>>>> 31e3364c
     }catch {
       case e: Exception => fail(e)
     }finally {
       stmt.close()
-<<<<<<< HEAD
-    }
-    TestUtils.dropTable(conn, tableName1)
-=======
       TestUtils.dropTable(conn, tableName1)
     }
->>>>>>> 31e3364c
-  }
-
+  }
 
   it should "write 1D array" in {
     val tableName = "native_array_write_test"
