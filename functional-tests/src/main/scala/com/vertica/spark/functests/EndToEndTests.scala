--- conflicted
+++ resolved
@@ -3310,8 +3310,6 @@
     assert ( rowsLoaded == numDfRows )
     TestUtils.dropTable(conn, tableName)
   }
-<<<<<<< HEAD
-=======
 
   it should "create an external table" in {
     val tableName = "externalWriteTest"
@@ -3446,7 +3444,6 @@
     fsLayer.createDir(fsConfig.address, "777")
   }
 
->>>>>>> 60905483
   it should "Merge with existing table in Vertica" in {
     val tableName = "mergetable"
     val stmt = conn.createStatement
@@ -3591,7 +3588,6 @@
     df2.rdd.foreach(row => assert(row.getAs[Long](2) == 5))
     TestUtils.dropTable(conn, tableName)
   }
-<<<<<<< HEAD
 
   it should "Merge less columns without copy_column_list" in {
     val tableName = "mergetable"
@@ -3619,6 +3615,3 @@
   }
 
 }
-=======
-}
->>>>>>> 60905483
