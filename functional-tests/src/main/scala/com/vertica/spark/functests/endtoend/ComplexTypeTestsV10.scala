package com.vertica.spark.functests.endtoend

import com.vertica.spark.config.{FileStoreConfig, JDBCConfig}
import com.vertica.spark.functests.TestUtils
import com.vertica.spark.util.error.{ComplexTypeReadNotSupported, ComplexTypeWriteNotSupported, ConnectorException, NativeArrayReadNotSupported}
import org.apache.spark.sql.{Row, SaveMode}
import org.apache.spark.sql.types._

import scala.util.{Failure, Success, Try}


<<<<<<< HEAD
class ComplexTypeTestsV10(readOpts: Map[String, String], writeOpts: Map[String, String], jdbcConfig: JDBCConfig, fileStoreConfig: FileStoreConfig, remote: Boolean = false)
  extends EndToEnd(readOpts, writeOpts, jdbcConfig, fileStoreConfig, remote) {

  override def sparkAppName: String = "Complex Type Tests V10"
=======
/**
 * Vertica 10 added support for complex type but has limited support for ingesting and exporting complex data types. This
 * suite will only test writing native arrays, and negative tests for writing and reading other complex types.
 * */
class ComplexTypeTestsV10(readOpts: Map[String, String], writeOpts: Map[String, String], jdbcConfig: JDBCConfig, fileStoreConfig: FileStoreConfig)
  extends EndToEnd(readOpts, writeOpts, jdbcConfig, fileStoreConfig) {
>>>>>>> 99d5894c

  it should "write 1D array to internal table" in {
    val tableName = "dftest"
    val colName = "col1"
    val schema = new StructType(Array(StructField(colName, ArrayType(IntegerType))))

    val data = Seq(Row(Array(88, 99, 111)))
    val df = spark.createDataFrame(spark.sparkContext.parallelize(data), schema)
    val mode = SaveMode.Overwrite
    val options = writeOpts + ("table" -> tableName)

    val stmt = conn.createStatement()
    val result = Try {
      df.write.format("com.vertica.spark.datasource.VerticaSource")
        .options(options).mode(mode).save()

      val query = s"SELECT to_json($colName) FROM " + tableName

      val rs1 = stmt.executeQuery(query)
      assert(rs1.next)
      assert(rs1.getString(1).equals("[88,99,111]"))
      val rs2 = stmt.executeQuery(s"select data_type_id from columns where table_name='$tableName' and column_name='$colName';")
      rs2.next
      assert(rs2.getLong(1) == 1506)
    }
    stmt.close()
    TestUtils.dropTable(conn, tableName)

    failIfError(result)
  }

  it should "write 1D array to internal table with dbschema option" in {
    val tableName = "dftest"
    val dbschema = "public"
    val colName = "col1"
    val schema = new StructType(Array(StructField(colName, ArrayType(IntegerType))))

    val data = Seq(Row(Array(88, 99, 111)))
    val df = spark.createDataFrame(spark.sparkContext.parallelize(data), schema)
    val mode = SaveMode.Overwrite
    val options = writeOpts + ("table" -> tableName, "dbschema" -> dbschema)

    val stmt = conn.createStatement()
    val result = Try {
      df.write.format("com.vertica.spark.datasource.VerticaSource")
        .options(options).mode(mode).save()

      val query = s"SELECT to_json($colName) FROM " + tableName

      val rs1 = stmt.executeQuery(query)
      assert(rs1.next)
      assert(rs1.getString(1).equals("[88,99,111]"))
      val rs2 = stmt.executeQuery(s"select data_type_id from columns where table_name='$tableName' and column_name='$colName';")
      rs2.next
      assert(rs2.getLong(1) == 1506)
    }
    stmt.close()
    TestUtils.dropTable(conn, tableName)

    failIfError(result)
  }

  it should "error on reading 1D array from internal table" in {
    val tableName = "dftest"
    val stmt = conn.createStatement
    val n = 1
    TestUtils.createTableBySQL(conn, tableName, "create table " + tableName + " (a Array[int])")

    val insert = "insert into "+ tableName + " values(array[1,2,3,4,5])"
    TestUtils.populateTableBySQL(stmt, insert, n)

    val result = Try {
      spark.read.format("com.vertica.spark.datasource.VerticaSource")
        .options(readOpts + ("table" -> tableName))
        .load()
        .show()
    }

    TestUtils.dropTable(conn, tableName)

    result match {
      case Success(_) => fail("Expected to fail")
      case Failure(exception) => exception match {
        case ConnectorException(error) => assert(error.isInstanceOf[NativeArrayReadNotSupported])
        case e: Throwable => fail("Unexpected exception", e)
      }
    }
  }

  it should "error on writing complex type data to Vertica" in {
    val tableName = "dftest"
    val schema = new StructType(Array(
      StructField("ss", IntegerType),
      StructField("col1", ArrayType(ArrayType(IntegerType))),
      StructField("col3", StructType(Array(StructField("",IntegerType)))),
    ))

    val data = Seq(Row())
    val df = spark.createDataFrame(spark.sparkContext.parallelize(data), schema)
    val mode = SaveMode.Overwrite
    val option = writeOpts + ("table" -> tableName)

    val result = Try {
      df.write.format("com.vertica.spark.datasource.VerticaSource")
        .options(option)
        .mode(mode)
        .save()
    }
    TestUtils.dropTable(conn, tableName)

    result match {
      case Success(_) => fail("Expected failure")
      case Failure(exception) => exception match {
        case ConnectorException(err) =>
          assert(err.isInstanceOf[ComplexTypeWriteNotSupported])
          err.asInstanceOf[ComplexTypeWriteNotSupported].colList.foreach(col => {
            assert(schema.exists(_.name.equals(col.name)))
          })
        case e: Throwable => fail("Expected Exception.", e)
      }
    }
  }

  it should "error on reading 1D arrays from external table in Vertica 10" in {
    val tableName = "dftest"
    val stagingPath = fsConfig.address + tableName

    val data = Seq(Array(1, 5, 3, 4, 7, 2))
    val rdd = spark.sparkContext.parallelize(data)
    val rowRdd = rdd.map(attributes => Row(attributes))
    val schema = StructType(Array(
      StructField("col1", ArrayType(IntegerType, true), true, Metadata.empty),
    ))

    val df = spark.createDataFrame(rowRdd, schema)
    df.write.format("parquet")
      .mode(SaveMode.Overwrite)
      .save(stagingPath)

    val create = s"create external table $tableName (col1 Array[int]) as copy from 'webhdfs://hdfs:50070/data/dftest/*.parquet' parquet;"
    TestUtils.createTableBySQL(conn, tableName, create)

    val options = readOpts + ("table" -> tableName)
    val result = Try {
      spark.read.format(VERTICA_SOURCE)
        .options(options)
        .load()
        .show()
    }
    TestUtils.dropTable(conn, tableName)

    result match {
      case Failure(exception) => exception match {
        case ConnectorException(error) => error match {
          case NativeArrayReadNotSupported(cols, _) => succeed
          case _ => fail("Unexpected connector error: " + error.getFullContext, exception)
        }
        case _:Throwable => fail(s"Unexpected exception: ${exception.getMessage}", exception)
      }
      case Success(_) => fail("Expected failure")
    }

    TestUtils.fsCleanup(fsLayer, fsConfig.address)
  }

  it should "error on reading complex types from external table in Vertica 10" in {
    val tableName = "dftest"
    val stagingPath = fsConfig.address + tableName

    val data = Seq(
      (Array(Array(1, 5, 3, 4, 7, 2)), Row("a"))
    )
    val rdd = spark.sparkContext.parallelize(data)
    val rowRdd = rdd.map(attributes => Row(attributes._1, attributes._2))
    val schema = StructType(Array(
      StructField("col1", ArrayType(ArrayType(IntegerType, true), true), true, Metadata.empty),
      StructField("col2", StructType(Array(StructField("f1", StringType, true, Metadata.empty))), true, Metadata.empty),
    ))

    val df = spark.createDataFrame(rowRdd, schema)
    df.write.format("parquet")
      .mode(SaveMode.Overwrite)
      .save(stagingPath)

    val create = s"create external table $tableName (col1 Array[Array[int]], col2 Row(f1 VARCHAR)) as copy from 'webhdfs://hdfs:50070/data/dftest/*.parquet' parquet;"
    TestUtils.createTableBySQL(conn, tableName, create)

    val options = readOpts + ("table" -> tableName)
    val result = Try {
      spark.read.format(VERTICA_SOURCE)
        .options(options)
        .load()
        .show()
    }
    TestUtils.dropTable(conn, tableName)

    result match {
      case Failure(exception) => exception match {
        case ConnectorException(error) => error match {
          case ComplexTypeReadNotSupported(_,_) => succeed
          case _ => fail("Unexpected connector error: " + error.getFullContext, exception)
        }
        case _:Throwable => fail(s"Unexpected exception: ${exception.getMessage}", exception)
      }
      case Success(_) => fail("Expected failure")
    }

    TestUtils.fsCleanup(fsLayer, fsConfig.address)
  }
}<|MERGE_RESOLUTION|>--- conflicted
+++ resolved
@@ -8,20 +8,14 @@
 
 import scala.util.{Failure, Success, Try}
 
-
-<<<<<<< HEAD
-class ComplexTypeTestsV10(readOpts: Map[String, String], writeOpts: Map[String, String], jdbcConfig: JDBCConfig, fileStoreConfig: FileStoreConfig, remote: Boolean = false)
-  extends EndToEnd(readOpts, writeOpts, jdbcConfig, fileStoreConfig, remote) {
-
-  override def sparkAppName: String = "Complex Type Tests V10"
-=======
 /**
  * Vertica 10 added support for complex type but has limited support for ingesting and exporting complex data types. This
  * suite will only test writing native arrays, and negative tests for writing and reading other complex types.
  * */
-class ComplexTypeTestsV10(readOpts: Map[String, String], writeOpts: Map[String, String], jdbcConfig: JDBCConfig, fileStoreConfig: FileStoreConfig)
-  extends EndToEnd(readOpts, writeOpts, jdbcConfig, fileStoreConfig) {
->>>>>>> 99d5894c
+class ComplexTypeTestsV10(readOpts: Map[String, String], writeOpts: Map[String, String], jdbcConfig: JDBCConfig, fileStoreConfig: FileStoreConfig, remote: Boolean = false)
+  extends EndToEnd(readOpts, writeOpts, jdbcConfig, fileStoreConfig, remote) {
+
+  override def sparkAppName: String = "Complex Type Tests V10"
 
   it should "write 1D array to internal table" in {
     val tableName = "dftest"
