package com.vertica.spark.functests.endtoend

import com.vertica.spark.config.{FileStoreConfig, JDBCConfig}
import com.vertica.spark.datasource.jdbc.VerticaJdbcLayer
import com.vertica.spark.functests.TestUtils
import com.vertica.spark.util.error._
import com.vertica.spark.util.schema.{ComplexTypesSchemaTools, MetadataKey}
import org.apache.spark.sql.{DataFrame, Row, SaveMode}
import org.apache.spark.sql.types._

import scala.collection.mutable
import scala.util.{Failure, Success, Try}

<<<<<<< HEAD
class ComplexTypeTests(readOpts: Map[String, String], writeOpts: Map[String, String], jdbcConfig: JDBCConfig, fileStoreConfig: FileStoreConfig, remote: Boolean = false)
  extends EndToEnd(readOpts, writeOpts, jdbcConfig, fileStoreConfig, remote) {

  override def sparkAppName: String = "Complex Type Tests"
=======
/**
 * With Vertica 11.1.1 support for exporting data to JSON, we are able to read all complex data types. This test suite will
 * test both writing and reading complex types.
 * */
class ComplexTypeTests(readOpts: Map[String, String], writeOpts: Map[String, String], jdbcConfig: JDBCConfig, fileStoreConfig: FileStoreConfig)
  extends EndToEnd(readOpts, writeOpts, jdbcConfig, fileStoreConfig) {
>>>>>>> 99d5894c

  it should "read dataframe with 1D array" in {
    val tableName1 = "dftest_array"
    val n = 1
    val stmt = conn.createStatement
    TestUtils.createTableBySQL(conn, tableName1, "create table " + tableName1 + " (a array[int])")

    val insert = "insert into "+ tableName1 + " values(array[2])"
    TestUtils.populateTableBySQL(stmt, insert, n)

    try {
      val df: DataFrame = spark.read.format("com.vertica.spark.datasource.VerticaSource").options(readOpts + ("table" -> tableName1)).load()
      assert(df.count() == 1)
      assert(df.schema.fields(0).dataType.isInstanceOf[ArrayType])
      val dataType = df.schema.fields(0).dataType.asInstanceOf[ArrayType]
      assert(dataType.elementType.isInstanceOf[LongType])
      df.rdd.foreach(row => assert(row.getAs[mutable.WrappedArray[Long]](0)(0) == 2))
    } catch {
      case e: Exception => fail(e)
    } finally {
      stmt.close()
    }
    TestUtils.dropTable(conn, tableName1)
  }

  it should "read array[binary] column" in {
    val tableName = "dftest"
    val stmt = conn.createStatement
    TestUtils.createTableBySQL(conn, tableName, "create table " + tableName + " (a array[binary])")

    val df: DataFrame = spark.read.format("com.vertica.spark.datasource.VerticaSource").options(readOpts + ("table" -> tableName)).load()
    Try {
      df.collect
    } match {
      case Failure(exception) =>
        if (readOpts.contains("json")) {
          assert(exception.isInstanceOf[ConnectorException])
          assert(exception.asInstanceOf[ConnectorException]
            .error.asInstanceOf[ErrorList]
            .errors.exists(_.isInstanceOf[BinaryTypeNotSupported]))
        }
        else {
          fail("Expected to succeed", exception)
        }
      case Success(_) =>
        val schema = df.schema.fields
        assert(schema.head.dataType.isInstanceOf[ArrayType])
        assert(schema.head.dataType.asInstanceOf[ArrayType].elementType.isInstanceOf[BinaryType])
    }
    stmt.close()
    TestUtils.dropTable(conn, tableName)
  }

  it should "read dataframe with 1D array with scale and precision" in {
    val tableName1 = "dftest_array"
    val n = 1
    val stmt = conn.createStatement
    TestUtils.createTableBySQL(conn, tableName1, "create table " + tableName1 + " (a array[numeric(5,2)])")

    val insert = "insert into "+ tableName1 + " values(array[2.5])"
    TestUtils.populateTableBySQL(stmt, insert, n)

    try {
      val df: DataFrame = spark.read.format("com.vertica.spark.datasource.VerticaSource").options(readOpts + ("table" -> tableName1)).load()
      assert(df.count() == 1)
      assert(df.schema.fields(0).dataType.isInstanceOf[ArrayType])
      val dataType = df.schema.fields(0).dataType.asInstanceOf[ArrayType]
      assert(dataType.elementType.isInstanceOf[DecimalType])
      assert(dataType.elementType.asInstanceOf[DecimalType].scale == 2)
      assert(dataType.elementType.asInstanceOf[DecimalType].precision == 5)
      df.rdd.foreach(row => {
        val firstRow = row.getAs[mutable.WrappedArray[java.math.BigDecimal]](0)
        println(firstRow.head.compareTo(new java.math.BigDecimal(2.5)))
      })
    } catch {
      case e: Exception => fail(e)
    } finally {
      stmt.close()
    }
    TestUtils.dropTable(conn, tableName1)
  }

  it should "read Vertica SET as ARRAY" in {
    val tableName1 = "dftest_array"
    val n = 10
    val stmt = conn.createStatement
    TestUtils.createTableBySQL(conn, tableName1, "create table " + tableName1 + " (a SET[int])")
    val insert = "insert into "+ tableName1 + " values(set[0,1,2,3,4,5])"
    TestUtils.populateTableBySQL(stmt, insert, n)

    try{
      val df: DataFrame = spark.read.format("com.vertica.spark.datasource.VerticaSource").options(readOpts + ("table" -> tableName1)).load()

      assert(df.count() == n)
      val arrayCol = df.schema.fields(0)
      assert(arrayCol.dataType.isInstanceOf[ArrayType])
      assert(arrayCol.metadata.getBoolean(MetadataKey.IS_VERTICA_SET))
      val elementDataType = arrayCol.dataType.asInstanceOf[ArrayType]
      assert(elementDataType.elementType.isInstanceOf[LongType])
      df.rdd.foreach(row => {
        assert(row.get(0).isInstanceOf[mutable.WrappedArray[Long]])
        val array = row.getAs[mutable.WrappedArray[Long]](0)
        (0 to 5).foreach(i => {
          assert(array(i) == i)
        })
      }
      )
    }catch {
      case e: Exception => fail(e)
    }finally {
      stmt.close()
      TestUtils.dropTable(conn, tableName1)
    }
  }

  it should "read nested array" in {
    val tableName1 = "dftest_array"
    val n = 1
    val stmt = conn.createStatement
    TestUtils.createTableBySQL(conn, tableName1, "create table " + tableName1 + " (col1 int, col2 array[array[int]])")

    val insert = "insert into "+ tableName1 + " values(1, array[array[2]])"
    TestUtils.populateTableBySQL(stmt, insert, n)

    try {
      val df: DataFrame = spark.read.format("com.vertica.spark.datasource.VerticaSource").options(readOpts + ("table" -> tableName1)).load()
      val rowData = df.collect()(0)
      assert(df.count() == 1)
      val col2Schema = df.schema.fields(1)
      assert(col2Schema.dataType.isInstanceOf[ArrayType])
      assert(col2Schema.dataType.asInstanceOf[ArrayType].elementType.isInstanceOf[ArrayType])
      assert(col2Schema.dataType.asInstanceOf[ArrayType].elementType.asInstanceOf[ArrayType].elementType.isInstanceOf[LongType])
      val array = rowData.getAs[mutable.WrappedArray[mutable.WrappedArray[Long]]](1)
      assert(array(0)(0) == 2L)
    } catch {
      case e: Exception => fail(e)
    } finally {
      stmt.close()
    }
    TestUtils.dropTable(conn, tableName1)
  }

  it should "read struct" in {
    val tableName1 = "dftest_array"
    val n = 1
    val stmt = conn.createStatement
    TestUtils.createTableBySQL(conn, tableName1, "create table " + tableName1 + " (col1 int, col2 row(cat int, dog varchar, mouse array[varchar], shark array[array[int]], row(float)))")

    val insert = "insert into "+ tableName1 + " values(1, row(88, 'hello', array['heelo'], array[array[55]], row(4.2)))"
    TestUtils.populateTableBySQL(stmt, insert, n)

    try {
      val df: DataFrame = spark.read.format("com.vertica.spark.datasource.VerticaSource").options(readOpts + ("table" -> tableName1)).load()
      val rowData = df.collect()(0)
      assert(df.count() == 1)
      // Checking col 1
      assert(rowData.schema.fields(0).dataType.isInstanceOf[LongType])
      assert(rowData.schema.fields(0).name == "col1")
      assert(rowData.getLong(0) == 1)

      val col2Data = rowData.getAs[Row](1)
      val col2Schema = rowData.schema.fields(1)
      assert(col2Schema.dataType.isInstanceOf[StructType])
      assert(col2Schema.name == "col2")
      val struct = col2Schema.dataType.asInstanceOf[StructType]
      assert(struct.fields.length == 5)
      // Struct field 1
      assert(struct.fields(0).dataType.isInstanceOf[LongType])
      assert(struct.fields(0).name == "cat")
      assert(col2Data.getLong(0) == 88)
      // Struct field 2
      assert(struct.fields(1).dataType.isInstanceOf[StringType])
      assert(struct.fields(1).name == "dog")
      assert(col2Data.getString(1) == "hello")
      // Struct field 3
      assert(struct.fields(2).dataType.isInstanceOf[ArrayType])
      assert(struct.fields(2).dataType.asInstanceOf[ArrayType].elementType.isInstanceOf[StringType])
      assert(struct.fields(2).name == "mouse")
      val array = col2Data.getAs[mutable.WrappedArray[String]](2)
      assert(array(0) == "heelo")
      // Struct field 4
      assert(struct.fields(3).dataType.isInstanceOf[ArrayType])
      assert(struct.fields(3).name == "shark")
      // Check field 4 is nested array.
      val nestedArray = struct.fields(3).dataType.asInstanceOf[ArrayType]
      assert(nestedArray.elementType.isInstanceOf[ArrayType])
      assert(nestedArray.elementType.asInstanceOf[ArrayType].elementType.isInstanceOf[LongType])
      val rootArray = col2Data.getAs[mutable.WrappedArray[mutable.WrappedArray[Long]]](3)
      val innerArray = rootArray(0)
      assert(innerArray(0) == 55)

      // Check field 5
      assert(struct.fields(4).dataType.isInstanceOf[StructType])
      val innerRow = struct.fields(4).dataType.asInstanceOf[StructType]
      assert(innerRow.fields(0).dataType.isInstanceOf[DoubleType])
      assert(innerRow.fields(0).name == "f0")
      assert(col2Data.getAs[Row](4).getDouble(0) == 4.2)
    } catch {
      case e: Exception => fail(e)
    } finally {
      stmt.close()
    }
    TestUtils.dropTable(conn, tableName1)
  }

  it should "read struct with numeric types" in {
    val tableName1 = "dftest_array"
    val n = 1
    val stmt = conn.createStatement
    TestUtils.createTableBySQL(conn, tableName1, "create table " + tableName1 + " (col1 int, col2 row(numeric(4, 1), numeric(5, 2), array[numeric(6, 3)], array[array[numeric(7, 4)]]))")

    val insert = "insert into "+ tableName1 + " values(1, row(1.2, 2.5, array[3.6], array[array[5.8]]))"
    TestUtils.populateTableBySQL(stmt, insert, n)

    try {
      val df: DataFrame = spark.read.format("com.vertica.spark.datasource.VerticaSource").options(readOpts + ("table" -> tableName1)).load()
      df.show()
      assert(df.count == 1)
      val col2Schema = df.schema.fields(1)
      assert(col2Schema.dataType.isInstanceOf[StructType])
      val struct = col2Schema.dataType.asInstanceOf[StructType]
      assert(struct.fields.length == 4)
      // Struct field 1
      assert(struct.fields(0).dataType.isInstanceOf[DecimalType])
      assert(struct.fields(0).dataType.asInstanceOf[DecimalType].precision == 4)
      assert(struct.fields(0).dataType.asInstanceOf[DecimalType].scale == 1)
      // Struct field 2
      assert(struct.fields(1).dataType.isInstanceOf[DecimalType])
      assert(struct.fields(1).dataType.asInstanceOf[DecimalType].precision == 5)
      assert(struct.fields(1).dataType.asInstanceOf[DecimalType].scale == 2)
      // Struct field 3
      assert(struct.fields(2).dataType.isInstanceOf[ArrayType])
      assert(struct.fields(2).dataType.asInstanceOf[ArrayType].elementType.isInstanceOf[DecimalType])
      assert(struct.fields(2).dataType.asInstanceOf[ArrayType].elementType.asInstanceOf[DecimalType].precision == 6)
      assert(struct.fields(2).dataType.asInstanceOf[ArrayType].elementType.asInstanceOf[DecimalType].scale == 3)
      // Struct field 4
      assert(struct.fields(3).dataType.isInstanceOf[ArrayType])
      assert(struct.fields(3).dataType.asInstanceOf[ArrayType].elementType.isInstanceOf[ArrayType])
      assert(struct.fields(3).dataType.asInstanceOf[ArrayType].elementType.asInstanceOf[ArrayType].elementType.isInstanceOf[DecimalType])
      assert(struct.fields(3).dataType.asInstanceOf[ArrayType].elementType.asInstanceOf[ArrayType].elementType.asInstanceOf[DecimalType].precision == 7)
      assert(struct.fields(3).dataType.asInstanceOf[ArrayType].elementType.asInstanceOf[ArrayType].elementType.asInstanceOf[DecimalType].scale == 4)
    } catch {
      case e: Exception => fail(e)
    } finally {
      stmt.close()
    }
    TestUtils.dropTable(conn, tableName1)
  }

  it should "read arrays with numeric types" in {
    val tableName1 = "dftest_array"
    val n = 1
    val stmt = conn.createStatement
    TestUtils.createTableBySQL(conn, tableName1, "create table " + tableName1 + " (col1 int, col2 array[numeric(5, 2)], col3 array[array[numeric(6, 2)]])")

    val insert = "insert into "+ tableName1 + " values(1, array[1.5], array[array[2.5]])"
    TestUtils.populateTableBySQL(stmt, insert, n)

    try {
      val df: DataFrame = spark.read.format("com.vertica.spark.datasource.VerticaSource").options(readOpts + ("table" -> tableName1)).load()
      val rowData = df.collect()(0)
      assert(df.count() == 1)

      val col2 = df.schema.fields(1)
      assert(col2.dataType.isInstanceOf[ArrayType])
      assert(col2.dataType.asInstanceOf[ArrayType].elementType.isInstanceOf[DecimalType])
      assert(col2.dataType.asInstanceOf[ArrayType].elementType.asInstanceOf[DecimalType].precision == 5)
      assert(col2.dataType.asInstanceOf[ArrayType].elementType.asInstanceOf[DecimalType].scale == 2)
      val col2Data = rowData.getAs[mutable.WrappedArray[Number]](1)
      assert(col2Data(0).doubleValue() == 1.5)

      val col3 = df.schema.fields(2)
      assert(col3.dataType.isInstanceOf[ArrayType])
      assert(col3.dataType.asInstanceOf[ArrayType].elementType.isInstanceOf[ArrayType])
      assert(col3.dataType.asInstanceOf[ArrayType].elementType.asInstanceOf[ArrayType].elementType.isInstanceOf[DecimalType])
      assert(col3.dataType.asInstanceOf[ArrayType].elementType.asInstanceOf[ArrayType].elementType.asInstanceOf[DecimalType].precision == 6)
      assert(col3.dataType.asInstanceOf[ArrayType].elementType.asInstanceOf[ArrayType].elementType.asInstanceOf[DecimalType].scale == 2)
      val col3Data = rowData.getAs[mutable.WrappedArray[mutable.WrappedArray[Number]]](2)
      assert(col3Data(0)(0).doubleValue() == 2.5)
    } catch {
      case e: Exception => fail(e)
    } finally {
      stmt.close()
    }
    TestUtils.dropTable(conn, tableName1)
  }

  it should "read array[row]" in {

    val tableName1 = "dftest_array"
    val n = 1
    val stmt = conn.createStatement
    TestUtils.createTableBySQL(conn, tableName1, "create table " + tableName1 + " (col1 int, col2 array[row(key varchar, value int)])")

    val insert = "insert into "+ tableName1 + " values(1, array[row('daug', 60)])"
    TestUtils.populateTableBySQL(stmt, insert, n)

    try {
      val df: DataFrame = spark.read.format("com.vertica.spark.datasource.VerticaSource").options(readOpts + ("table" -> tableName1)).load()
      val rowData = df.collect()(0)
      assert(df.count() == 1)
      val col2Schema = df.schema.fields(1)
      assert(col2Schema.dataType.isInstanceOf[ArrayType])
      assert(col2Schema.dataType.asInstanceOf[ArrayType].elementType.isInstanceOf[StructType])
      assert(col2Schema.dataType.asInstanceOf[ArrayType].elementType.asInstanceOf[StructType].fields(0).name == "key")
      assert(col2Schema.dataType.asInstanceOf[ArrayType].elementType.asInstanceOf[StructType].fields(1).name == "value")
      val col2Data = rowData.getAs[mutable.WrappedArray[Row]](1)
      assert(col2Data(0).getString(0) == "daug")
      assert(col2Data(0).getLong(1) == 60)

    } catch {
      case e: Exception => fail(e)
    } finally {
      stmt.close()
    }
    TestUtils.dropTable(conn, tableName1)
  }

  it should "write 1D array" in {
    val tableName = "native_array_write_test"
    val colName = "col1"
    val schema = new StructType(Array(StructField(colName, ArrayType(IntegerType))))

    val data = Seq(Row(Array(88,99,111)))
    val df = spark.createDataFrame(spark.sparkContext.parallelize(data), schema)
    println(df.toString())
    val mode = SaveMode.Overwrite

    df.write.format("com.vertica.spark.datasource.VerticaSource").options(writeOpts + ("table" -> tableName)).mode(mode).save()

    val stmt = conn.createStatement()
    val query = s"SELECT $colName FROM " + tableName
    try {
      val rs = stmt.executeQuery(query)
      assert (rs.next)
      val array = rs.getArray(colName).getArray.asInstanceOf[Array[AnyRef]]
      assert(array(0) == 88L)
      assert(array(1) == 99L)
      assert(array(2) == 111L)
      val columnRs = stmt.executeQuery(s"select data_type_length from columns where table_name='$tableName' and column_name='$colName'")
      assert(columnRs.next)
      assert(columnRs.getLong("data_type_length") == 65000L)
    }
    catch{
      case err : Exception => fail(err)
    }
    finally {
      stmt.close()
      TestUtils.dropTable(conn, tableName)
    }
  }

  it should "write 1D bounded array" in {
    val tableName = "native_array_write_test"
    val colName = "col1"
    val schema = new StructType(Array(StructField(colName, ArrayType(IntegerType))))

    val data = Seq(Row(Array(88,99,111)))
    val df = spark.createDataFrame(spark.sparkContext.parallelize(data), schema)
    println(df.toString())
    val mode = SaveMode.Overwrite
    df.write.format("com.vertica.spark.datasource.VerticaSource")
      .options(writeOpts + ("table" -> tableName, "array_length" -> "10"))
      .mode(mode).save()

    val stmt = conn.createStatement()
    val query = s"SELECT $colName FROM " + tableName
    try {
      val rs = stmt.executeQuery(query)
      assert (rs.next)
      val array = rs.getArray(colName).getArray.asInstanceOf[Array[AnyRef]]
      assert(array(0) == 88L)
      assert(array(1) == 99L)
      assert(array(2) == 111L)
      val columnRs = stmt.executeQuery(s"select data_type_length from columns where table_name='$tableName' and column_name='$colName'")
      assert(columnRs.next)
      assert(columnRs.getLong("data_type_length") == 8 * 10)
    }
    catch{
      case err : Exception => fail(err)
    }
    finally {
      stmt.close()
      TestUtils.dropTable(conn, tableName)
    }
  }

  it should "write SET to Vertica" in {
    val tableName = "dftest"
    // Ensure that we are create the table from scratch
    TestUtils.dropTable(conn, tableName)

    val colName = "col1"
    val metadata = new MetadataBuilder().putBoolean(MetadataKey.IS_VERTICA_SET, true).build
    val schema = new StructType(Array(StructField(colName, ArrayType(IntegerType), metadata = metadata)))
    val data = Seq(Row(Array(88,99,111)))
    val df = spark.createDataFrame(spark.sparkContext.parallelize(data), schema)
    println(df.toString())
    val mode = SaveMode.Overwrite

    df.write.format("com.vertica.spark.datasource.VerticaSource").options(writeOpts + ("table" -> tableName)).mode(mode).save()

    val stmt = conn.createStatement()
    val query = s"SELECT $colName FROM " + tableName
    try {
      val rs = stmt.executeQuery(query)
      assert (rs.next)
      val array = rs.getArray(colName).getArray.asInstanceOf[Array[AnyRef]]
      assert(array(0) == 88L)
      assert(array(1) == 99L)
      assert(array(2) == 111L)
      val columnRs = stmt.executeQuery(s"select data_type_id from columns where table_name='$tableName' and column_name='$colName'")
      assert(columnRs.next)
      val verticaId = columnRs.getLong("data_type_id")
      assert(verticaId > ComplexTypesSchemaTools.VERTICA_SET_BASE_ID & verticaId < ComplexTypesSchemaTools.VERTICA_SET_MAX_ID)
    } catch {
      case err : Exception => fail(err)
    }
    finally {
      stmt.close()
    }

    TestUtils.dropTable(conn, tableName)
  }

  it should "write nested arrays array" in {
    val tableName = "nested_array_write_test"
    val colName = "col1"
    val schema = new StructType(Array(
      StructField("x", IntegerType),
      StructField(colName, ArrayType(ArrayType(IntegerType)))))

    val data = Seq(Row(1, Array(Array(88, 99, 111))))
    val df = spark.createDataFrame(spark.sparkContext.parallelize(data), schema)
    println(df.toString())
    val mode = SaveMode.Overwrite

    df.write.format("com.vertica.spark.datasource.VerticaSource").options(writeOpts + ("table" -> tableName)).mode(mode).save()

    val stmt = conn.createStatement()
    val query = s"SELECT $colName FROM " + tableName
    try {
      val rs = stmt.executeQuery(query)
      assert(rs.next)
      val array = rs.getArray(colName).getArray.asInstanceOf[Array[AnyRef]]
      val nestedArray = array(0).asInstanceOf[Array[AnyRef]]
      assert(nestedArray(0) == 88L)
      assert(nestedArray(1) == 99L)
      assert(nestedArray(2) == 111L)
    }
    catch {
      case err: Exception => fail(err)
    }
    finally {
      stmt.close()
      TestUtils.dropTable(conn, tableName)
    }
  }

  ignore should "error on reading complex types" in {
    Try {
      val tableName = "dftest"
      val stmt = conn.createStatement
      val n = 3
      // Creates a table called dftest with an integer attribute
      TestUtils.createTableBySQL(conn, tableName, "create table " + tableName + " (a int, b row(int), c array[array[int]])")
      val insert = "insert into " + tableName + " values(2, row(2), array[array[10]])"
      // Inserts 20 rows of the value '2' into dftest
      TestUtils.populateTableBySQL(stmt, insert, n)
      // Read dftest into a dataframe
      val df: DataFrame = spark.read.format("com.vertica.spark.datasource.VerticaSource")
        .options(readOpts + ("table" -> tableName))
        .load()
      df.show()
    } match {
      case Success(_) => fail("Expected error on reading complex types")
      case Failure(exp) => exp match {
        case ConnectorException(connectorErr) => connectorErr match {
          case ComplexTypeReadNotSupported(_,_) => succeed
          case err => fail("Unexpected error: " + err.getFullContext)
        }
        case exp => fail("Unexpected exception", exp)
      }
    }
  }

  it should "write table with a struct of primitives" in {
    val tableName = "dftest"
    val colName = "col1"
    val schema = new StructType(Array(
      StructField("required", IntegerType),
      StructField(colName, StructType(Array(
        StructField("field1", IntegerType, false, Metadata.empty)
      )))))

    val data = Seq(Row(1,Row(77)))
    val df = spark.createDataFrame(spark.sparkContext.parallelize(data), schema)
    println(df.toString())
    val mode = SaveMode.Overwrite

    df.write.format("com.vertica.spark.datasource.VerticaSource").options(writeOpts + ("table" -> tableName)).mode(mode).save()

    val stmt = conn.createStatement()
    val query = s"SELECT $colName FROM " + tableName
    try {
      val rs = stmt.executeQuery(query)
      assert(rs.next)
      val struct = rs.getObject(colName).asInstanceOf[java.sql.Struct]
      val fields = struct.getAttributes()
      assert(fields.length == 1)
      println(fields(0).isInstanceOf[Long])
      println(fields(0) == 77)
    }
    catch{
      case err : Exception => fail(err)
    }
    finally {
      stmt.close()
    }

    TestUtils.dropTable(conn, tableName)
  }

  it should "write table with a struct of complex type" in {
    val tableName = "dftest"
    val colName = "col1"
    val schema = new StructType(Array(
      StructField("required", IntegerType),
      StructField(colName, StructType(Array(
        StructField("field1", ArrayType(ArrayType(IntegerType))),
        StructField("field2", StructType(Array(StructField("field3",IntegerType)))),
      )))))

    val data = Seq(
      Row(1, Row(
        Array(Array(77)),
        Row(88)
      )))
    val df = spark.createDataFrame(spark.sparkContext.parallelize(data), schema)
    println(df.toString())
    val mode = SaveMode.Overwrite

    df.write.format("com.vertica.spark.datasource.VerticaSource").options(writeOpts + ("table" -> tableName)).mode(mode).save()

    val stmt = conn.createStatement()
    val query = s"SELECT $colName FROM " + tableName
    try {
      val rs = stmt.executeQuery(query)
      assert(rs.next)
      val struct = rs.getObject(colName).asInstanceOf[java.sql.Struct]
      val fields = struct.getAttributes
      assert(fields.length == 2)
      val field1 = fields(0).asInstanceOf[Array[AnyRef]]
      val nestedArrElement = field1(0).asInstanceOf[Array[AnyRef]](0)
      val field2 = fields(1).asInstanceOf[java.sql.Struct]
      assert(field2.getAttributes.length == 1)
      val field3 = field2.getAttributes()(0)
      assert(nestedArrElement == 77)
      assert(field3 == 88)
    }
    catch{
      case err : Exception => fail(err)
    }
    finally {
      stmt.close()
    }

    TestUtils.dropTable(conn, tableName)
  }

  // Currently Row type is not supported
  ignore should "write a table with column type Array[Row]" in {
    val tableName = "dftest"
    val colName = "col1"
    val arrayRow = StructField(colName, ArrayType(
      StructType(Array(
        StructField("key", StringType),
        StructField("value", IntegerType),
      ))
    ))

    val schema = new StructType(Array(
      StructField("required", IntegerType),
      arrayRow
    ))

    val data = Seq(Row(1, Array(Row("key1", 77))))
    val df = spark.createDataFrame(spark.sparkContext.parallelize(data), schema)
    println(df.toString())
    val mode = SaveMode.Overwrite

    df.write.format("com.vertica.spark.datasource.VerticaSource").options(writeOpts + ("table" -> tableName)).mode(mode).save()

    val stmt = conn.createStatement()
    val query = s"SELECT $colName FROM " + tableName
    try {
      val rs = stmt.executeQuery(query)
      assert (rs.next)
      val array = rs.getArray(colName).getArray.asInstanceOf[Array[AnyRef]]
      val fields = array(0).asInstanceOf[java.sql.Struct].getAttributes
      assert(fields.length == 2)
      assert(fields(0) == "key1")
      assert(fields(1) == 77)
    }
    catch{
      case err : Exception => fail(err)
    }
    finally {
      stmt.close()
    }

    TestUtils.dropTable(conn, tableName)
  }

  it should "write external table with Vertica map" in {
    val tableName = "dftest-map"
    val schema = new StructType(Array(
      StructField("col1", MapType(IntegerType, IntegerType)),
      StructField("col2", IntegerType)
    ))
    val data = Seq(
      Row(
        Map(77 -> 88),
        55)
    )

    val df = spark.createDataFrame(spark.sparkContext.parallelize(data), schema)
    val mode = SaveMode.Overwrite
    val externalDataPath = fsConfig.address + tableName
    val options = writeOpts + ("table" -> tableName, "create_external_table" -> "true", "staging_fs_url" -> externalDataPath)

    val result = Try {
      df.write.format(VERTICA_SOURCE)
        .options(options)
        .mode(mode)
        .save()

      val jdbcLayer = new VerticaJdbcLayer(jdbcConfig)
      jdbcLayer.configureSession(fsLayer)
      jdbcLayer.query(s"""select col2 from "$tableName";""") match {
        case Left(err) =>
          fail(err.getUnderlyingError.getFullContext)
        case Right(rs) =>
          assert(rs.next)
          assert(rs.getInt(1) == 55)
          assert(!rs.next)
      }
    }

    TestUtils.dropTable(conn, tableName)
    // Since we are writing external table, rowData will persist
    fsLayer.removeDir(fsConfig.address)
    fsLayer.createDir(fsConfig.address, "777")

    result match {
      case Success(_) => succeed
      case Failure(exp) => fail("Expected to succeed", exp)
    }
  }

  it should "error on writing map to internal Vertica table" in {
    val tableName = "dftest"
    val schema = new StructType(Array(StructField("col1", MapType(IntegerType, IntegerType))))
    val data = Seq(Row(Map() + (77 -> 88)))
    val df = spark.createDataFrame(spark.sparkContext.parallelize(data), schema).coalesce(1)
    val mode = SaveMode.Overwrite

    val result = Try {
      df.write.format("com.vertica.spark.datasource.VerticaSource")
        .options(writeOpts + ("table" -> tableName))
        .mode(mode)
        .save()
    }
    TestUtils.dropTable(conn, tableName)

    result match {
      case Success(_) => fail("Expected to fail")
      case Failure(exp) => exp match {
        case ConnectorException(err) => err match {
          case InternalMapNotSupported() => succeed
          case _ => fail("Unexpected error " + err.getFullContext)
        }
        case _ => fail("Unexpected exception", exp)
      }
    }
  }

  it should "error when using query option that returns complex types" in {
    val tableName1 = "dftest1"
    val stmt = conn.createStatement
    val n = 1
    TestUtils.createTableBySQL(conn, tableName1, "create table " + tableName1 + " (a int, b array[int], c row(int))")

    val insert = "insert into "+ tableName1 + " values(2, array[4,5], row(7))"
    TestUtils.populateTableBySQL(stmt, insert, n)

    val query = "select * from " + tableName1

    val result = Try{spark.read.format("com.vertica.spark.datasource.VerticaSource").options(readOpts + ("query" -> query)).load().show()}
    result match {
      case Failure(exception) => exception match {
        case ConnectorException(error) =>
          assert(error.isInstanceOf[ErrorList])
          assert(error.asInstanceOf[ErrorList].errors.head.isInstanceOf[ErrorList])
          val errorsFound = error.asInstanceOf[ErrorList].errors.head.getUnderlyingError.asInstanceOf[ErrorList]
          assert(errorsFound.errors.length == 2)
          errorsFound.errors.map(e => assert(e.isInstanceOf[QueryReturnsComplexTypes]))
        case _ => fail("Expected connector exception")
      }
      case Success(_) =>
        fail("Expected to fail")
    }
    TestUtils.dropTable(conn, tableName1)
  }

  it should "successfully create row type columns with empty field names" in {
    val tableName = "dftest"
    val colName = "col1"
    val schema = new StructType(Array(
      StructField("required", IntegerType),
      StructField(colName, StructType(Array(
        StructField("", IntegerType, false, Metadata.empty)
      )))))

    val data = Seq(Row(1,Row(77)))
    val df = spark.createDataFrame(spark.sparkContext.parallelize(data), schema)
    try {
      df.write.format("com.vertica.spark.datasource.VerticaSource")
        .options(writeOpts + ("table" -> tableName))
        .mode(SaveMode.Overwrite)
        .save()
    }
    catch{
      case err : Exception => fail(err)
    }

    TestUtils.dropTable(conn, tableName)
  }
}<|MERGE_RESOLUTION|>--- conflicted
+++ resolved
@@ -11,19 +11,14 @@
 import scala.collection.mutable
 import scala.util.{Failure, Success, Try}
 
-<<<<<<< HEAD
-class ComplexTypeTests(readOpts: Map[String, String], writeOpts: Map[String, String], jdbcConfig: JDBCConfig, fileStoreConfig: FileStoreConfig, remote: Boolean = false)
-  extends EndToEnd(readOpts, writeOpts, jdbcConfig, fileStoreConfig, remote) {
-
-  override def sparkAppName: String = "Complex Type Tests"
-=======
 /**
  * With Vertica 11.1.1 support for exporting data to JSON, we are able to read all complex data types. This test suite will
  * test both writing and reading complex types.
  * */
-class ComplexTypeTests(readOpts: Map[String, String], writeOpts: Map[String, String], jdbcConfig: JDBCConfig, fileStoreConfig: FileStoreConfig)
-  extends EndToEnd(readOpts, writeOpts, jdbcConfig, fileStoreConfig) {
->>>>>>> 99d5894c
+class ComplexTypeTests(readOpts: Map[String, String], writeOpts: Map[String, String], jdbcConfig: JDBCConfig, fileStoreConfig: FileStoreConfig, remote: Boolean = false)
+  extends EndToEnd(readOpts, writeOpts, jdbcConfig, fileStoreConfig, remote) {
+
+  override def sparkAppName: String = "Complex Type Tests"
 
   it should "read dataframe with 1D array" in {
     val tableName1 = "dftest_array"
@@ -312,7 +307,6 @@
   }
 
   it should "read array[row]" in {
-
     val tableName1 = "dftest_array"
     val n = 1
     val stmt = conn.createStatement
