--- conflicted
+++ resolved
@@ -380,12 +380,8 @@
 
     val df = spark.createDataFrame(spark.sparkContext.parallelize(data), schema)
     val mode = SaveMode.Overwrite
-<<<<<<< HEAD
-    val options = writeOpts + ("table" -> tableName, "create_external_table" -> "true", "staging_fs_url" -> (fsConfig.address +"dftest-map"))
-=======
     val externalDataPath = fsConfig.address + tableName
     val options = writeOpts + ("table" -> tableName, "create_external_table" -> "true", "staging_fs_url" -> externalDataPath)
->>>>>>> 10b6d864
 
     val result = Try {
       df.write.format(VERTICA_SOURCE)
@@ -394,14 +390,6 @@
         .save()
 
       val jdbcLayer = new VerticaJdbcLayer(jdbcConfig)
-<<<<<<< HEAD
-      jdbcLayer.configureSession(fsLayer)
-      jdbcLayer.query("select \"col2\" from dftest;") match {
-        case Left(err) => fail("Expected to succeed: " + err.getFullContext)
-        case Right(rs) =>
-          rs.next()
-          assert(rs.getInt(1) == 55)
-=======
       jdbcLayer.query(s"""select col2 from "$tableName";""") match {
         case Left(err) =>
           fail(err.getUnderlyingError.getFullContext)
@@ -409,7 +397,6 @@
           assert(rs.next)
           assert(rs.getInt(1) == 55)
           assert(!rs.next)
->>>>>>> 10b6d864
       }
     }
 
