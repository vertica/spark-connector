--- conflicted
+++ resolved
@@ -21,11 +21,7 @@
 
 class CleanupUtilTests(val cfg: FileStoreConfig) extends AnyFlatSpec with BeforeAndAfterAll {
 
-<<<<<<< HEAD
-  val fsLayer = new HadoopFileStoreLayer(None)
-=======
-  val fsLayer = new HadoopFileStoreLayer(cfg, cfg.logProvider, None)
->>>>>>> 54bb4c22
+  val fsLayer = new HadoopFileStoreLayer(cfg, None)
   val path = cfg.address + "/CleanupTest"
 
   val cleanupUtils = new CleanupUtils
