--- conflicted
+++ resolved
@@ -16,16 +16,12 @@
 import com.vertica.spark.datasource.core.Disable
 import com.vertica.spark.functests._
 import com.vertica.spark.functests.endtoend.{ComplexTypeTests, ComplexTypeTestsV10, EndToEndTests}
-<<<<<<< HEAD
-=======
 import org.apache.spark.sql.SparkSession
->>>>>>> f0af9b24
 import org.scalatest.events.{Event, TestFailed, TestStarting, TestSucceeded}
 import org.scalatest.flatspec.AnyFlatSpec
 import org.scalatest.{Args, BeforeAndAfterAll, TestSuite}
 import scopt.OParser
 
-import scala.collection.mutable.ListBuffer
 import scala.util.Try
 
 case class VReporter(suiteName: String) extends org.scalatest.Reporter {
@@ -228,48 +224,6 @@
 
   val writeOpts = readOpts
 
-<<<<<<< HEAD
-  case class Options(large: Boolean = false, v10: Boolean = false, suite: String = "", testName: String = "")
-  val builder = OParser.builder[Options]
-  val optParser = {
-    import builder._
-    OParser.sequence(
-      opt[Unit]('l', "large")
-        .optional()
-        .action((_, testList: Options) => testList.copy(large = true))
-        .text("Include large data tests"),
-      opt[Unit]('v', "v10")
-        .action((_, options: Options) => options.copy(v10 = true))
-        .text("Use Vertica 10 complex type tests"),
-      opt[String]('s', "suite")
-        .action((value: String, options: Options) => options.copy(suite = value))
-        .text("Specify a specific test suite name to run"),
-      opt[String]('t', "test")
-        .action((value: String, options: Options) => options.copy(testName = value.trim))
-        .text("Specify a test name in a suite to run. Will error if option -s is not given."),
-     help('h', "help")
-        .text("Print help"),
-    )
-  }
-
-  OParser.parse(optParser, args, Options()) match {
-    case Some(options) => executeTests(options)
-    case None => sys.exit(1)
-  }
-
-  def executeTests(options: Options): Unit = {
-    val suitesForExecution = buildTestSuitesForExecution(options)
-    val testName = getTestName(options)
-
-    val results =  suitesForExecution.map(suite => {runSuite(suite, testName)})
-
-    println("SUMMARY:")
-    println(s"Test suites executed, in order: \n" + results.map(_.suiteName).mkString(" -> "))
-    val exitCode = results.map(result => printResultAndGetFailedCount(result)).sum
-    sys.exit(exitCode)
-  }
-
-=======
   private def defaultTestSuites: String = {
     val result = Seq(
       new JDBCTests(jdbcConfig),
@@ -323,7 +277,6 @@
     sys.exit(exitCode)
   }
 
->>>>>>> f0af9b24
   private def getTestName(options: Options): Option[String] = {
     if (options.testName.isBlank) {
       None
@@ -338,30 +291,25 @@
   }
 
   private def buildTestSuitesForExecution(options: Options): Seq[AnyFlatSpec with BeforeAndAfterAll] = {
-<<<<<<< HEAD
-    var testSuites = Seq(
-      new JDBCTests(jdbcConfig),
-      new HDFSTests(fileStoreConfig, jdbcConfig),
-      new CleanupUtilTests(fileStoreConfig),
-      new EndToEndTests(readOpts, writeOpts, jdbcConfig, fileStoreConfig)
-=======
     var testSuites =  Seq(
       new JDBCTests(jdbcConfig),
       new HDFSTests(fileStoreConfig, jdbcConfig),
       new CleanupUtilTests(fileStoreConfig),
       new EndToEndTests(readOpts, writeOpts, jdbcConfig, fileStoreConfig),
->>>>>>> f0af9b24
     )
 
     testSuites = if (options.v10) testSuites :+ new ComplexTypeTestsV10(readOpts, writeOpts, jdbcConfig, fileStoreConfig)
     else testSuites :+ new ComplexTypeTests(readOpts, writeOpts, jdbcConfig, fileStoreConfig)
-<<<<<<< HEAD
-
-    testSuites = if (options.large) testSuites :+ new LargeDataTests(readOpts, writeOpts, jdbcConfig) else testSuites
-
-    val result = if (!options.suite.isBlank) testSuites.filter(_.suiteName.equals(options.suite)) else testSuites
-    assert(result.nonEmpty, s"Test suite ${options.suite} does not exist.")
-    result
+
+    testSuites = if (options.large) testSuites :+ new LargeDataTests(readOpts, writeOpts, jdbcConfig, fileStoreConfig) else testSuites
+
+    if(options.suite.isBlank) {
+      testSuites
+    } else {
+      val result = testSuites.filter(_.suiteName.equals(options.suite))
+      assert(result.nonEmpty, s"Test suite ${options.suite} does not exist.")
+      result
+    }
   }
 
   private def printResultAndGetFailedCount(result: VReporter) = {
@@ -377,31 +325,4 @@
     result.errCount
   }
 
-=======
-
-    testSuites = if (options.large) testSuites :+ new LargeDataTests(readOpts, writeOpts, jdbcConfig, fileStoreConfig) else testSuites
-
-    if(options.suite.isBlank) {
-      testSuites
-    } else {
-      val result = testSuites.filter(_.suiteName.equals(options.suite))
-      assert(result.nonEmpty, s"Test suite ${options.suite} does not exist.")
-      result
-    }
-  }
-
-  private def printResultAndGetFailedCount(result: VReporter) = {
-    val testFailed = result.errCount > 0
-    val status = if (testFailed) "FAILED" else "PASSED"
-    println(s"${result.suiteName} $status")
-    if (testFailed) {
-      result.testsFailed.foreach(failedTest => {
-        println(s" - FAILED: ${failedTest.testName}, message:")
-        println(s"  ${failedTest.message}")
-      })
-    }
-    result.errCount
-  }
-
->>>>>>> f0af9b24
 }