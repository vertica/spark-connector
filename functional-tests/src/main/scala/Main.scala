// (c) Copyright [2020-2021] Micro Focus or one of its affiliates.
// Licensed under the Apache License, Version 2.0 (the "License");
// You may not use this file except in compliance with the License.
// You may obtain a copy of the License at
//
// http://www.apache.org/licenses/LICENSE-2.0
//
// Unless required by applicable law or agreed to in writing, software
// distributed under the License is distributed on an "AS IS" BASIS,
// WITHOUT WARRANTIES OR CONDITIONS OF ANY KIND, either express or implied.
// See the License for the specific language governing permissions and
// limitations under the License.

import Main.conf
import com.typesafe.config.ConfigFactory
import com.typesafe.config.Config
import com.vertica.spark.config._
import com.vertica.spark.datasource.core.Disable
import com.vertica.spark.functests.{CleanupUtilTests, EndToEndTests, HDFSTests, JDBCTests}
import com.vertica.spark.functests.{CleanupUtilTests, EndToEndTests, HDFSTests, JDBCTests, LargeDataTests}
import org.scalatest.{Args, DispatchReporter, TestSuite}
import org.scalatest.events.{Event, TestFailed, TestStarting, TestSucceeded}
import org.scalatest.tools.StandardOutReporter

import scala.util.Try

class VReporter extends org.scalatest.Reporter {
  var testCount = 0
  var succeededCount = 0
  var errCount = 0

  def apply(event: Event): Unit = {
    event match {
      case TestStarting(ordinal, suiteName, suiteId, suiteClassName, testName, testText, formatter, location, rerunner, payload, threadName, timeStamp) =>
        testCount += 1
      case TestSucceeded(ordinal, suiteName, suiteId, suiteClassName, testName, testText, recordedEvents, duration, formatter, location, rerunner, payload, threadName, timeStamp) =>
        println("TEST SUCCEEDED: " + testName)
        succeededCount += 1
      case TestFailed(ordinal, message, suiteName, suiteId, suiteClassName, testName, testText, recordedEvents, analysis, throwable, duration, formatter, location, rerunner, payload, threadName, timeStamp) =>
        errCount += 1
        println("TEST FAILED: " + testName + "\n" + message)
      case _ =>
        println("UNEXPECTED TEST EVENT: " + event.toString)
    }
  }
}

object Main extends App {
  def runSuite(suite: TestSuite): Unit = {
    val reporter = new VReporter()
    val result = suite.run(None, Args(reporter))
    if(!result.succeeds()) {
      throw new Exception(suite.suiteName + "-- Test run failed: " + reporter.errCount + " error(s) out of " + reporter.testCount + " test cases.")
    }
    println(suite.suiteName + "-- Test run succeeded: " + reporter.succeededCount + " out of " + reporter.testCount + " tests passed.")
  }

  val conf: Config = ConfigFactory.load()
  var readOpts = Map(
    "host" -> conf.getString("functional-tests.host"),
    "user" -> conf.getString("functional-tests.user"),
    "db" -> conf.getString("functional-tests.db"),
    "staging_fs_url" -> conf.getString("functional-tests.filepath"),
    "tls_mode" -> conf.getString("functional-tests.tlsmode"),
    "trust_store_path" -> conf.getString("functional-tests.truststorepath"),
    "trust_store_password" -> conf.getString("functional-tests.truststorepassword"),
    "logging_level" -> {if(conf.getBoolean("functional-tests.log")) "DEBUG" else "OFF"}
  )

  if (Try{conf.getString("functional-tests.aws_access_key_id")}.isSuccess) {
    readOpts = readOpts + ("aws_access_key_id" -> conf.getString("functional-tests.aws_access_key_id"))
  }
  if (Try{conf.getString("functional-tests.aws_secret_access_key")}.isSuccess) {
    readOpts = readOpts + ("aws_secret_access_key" -> conf.getString("functional-tests.aws_secret_access_key"))
  }
  if (Try{conf.getString("functional-tests.aws_session_token")}.isSuccess) {
    readOpts = readOpts + ("aws_session_token" -> conf.getString("functional-tests.aws_session_token"))
  }
  if (Try{conf.getString("functional-tests.aws_region")}.isSuccess) {
    readOpts = readOpts + ("aws_region" -> conf.getString("functional-tests.aws_region"))
  }
  if (Try{conf.getString("functional-tests.aws_credentials_provider")}.isSuccess) {
    readOpts = readOpts + ("aws_credentials_provider" -> conf.getString("functional-tests.aws_credentials_provider"))
  }
<<<<<<< HEAD
  if (Try{conf.getString("functional-tests.aws_endpoint")}.isSuccess) {
    readOpts = readOpts + ("aws_endpoint" -> conf.getString("functional-tests.aws_endpoint"))
  }
  if (Try{conf.getString("functional-tests.aws_enable_ssl")}.isSuccess) {
    readOpts = readOpts + ("aws_enable_ssl" -> conf.getString("functional-tests.aws_enable_ssl"))
  }
=======
  if (Try{conf.getString("functional-tests.aws_enable_ssl")}.isSuccess) {
    readOpts = readOpts + ("aws_enable_ssl" -> conf.getString("functional-tests.aws_enable_ssl"))
  }
  if (Try{conf.getString("functional-tests.aws_endpoint")}.isSuccess) {
    readOpts = readOpts + ("aws_endpoint" -> conf.getString("functional-tests.aws_endpoint"))
  }
>>>>>>> f5fde0f5

  val auth = if(Try{conf.getString("functional-tests.password")}.isSuccess) {
    readOpts = readOpts + (
      "password" -> conf.getString("functional-tests.password"),
    )
    BasicJdbcAuth(
      username = conf.getString("functional-tests.user"),
      password = conf.getString("functional-tests.password"),
    )
  }
  else {
    readOpts = readOpts + (
      "kerberos_service_name" -> conf.getString("functional-tests.kerberos_service_name"),
      "kerberos_host_name" -> conf.getString("functional-tests.kerberos_host_name"),
      "jaas_config_name" -> conf.getString("functional-tests.jaas_config_name")
    )
    KerberosAuth(
      username = conf.getString("functional-tests.user"),
      kerberosServiceName = conf.getString("functional-tests.kerberos_service_name"),
      kerberosHostname = conf.getString("functional-tests.kerberos_host_name"),
      jaasConfigName = conf.getString("functional-tests.jaas_config_name")
    )
  }

  val tlsConfig = JDBCTLSConfig(tlsMode = Disable, None, None, None, None)

  val jdbcConfig = JDBCConfig(host = conf.getString("functional-tests.host"),
    port = conf.getInt("functional-tests.port"),
    db = conf.getString("functional-tests.db"),
    auth = auth,
    tlsConfig = tlsConfig)

  runSuite(new JDBCTests(jdbcConfig))

  val filename = conf.getString("functional-tests.filepath")
  val awsAuth = (sys.env.get("AWS_ACCESS_KEY_ID"), sys.env.get("AWS_SECRET_ACCESS_KEY")) match {
    case (Some(accessKeyId), Some(secretAccessKey)) => {
      Some(AWSAuth(AWSArg(Visible, EnvVar, accessKeyId), AWSArg(Secret, EnvVar, secretAccessKey)))
    }
    case (None, None) =>
      for {
        accessKeyId <- Try{conf.getString("functional-tests.aws_access_key_id")}.toOption
        secretAccessKey <- Try{conf.getString("functional-tests.aws_secret_access_key")}.toOption
      } yield AWSAuth(AWSArg(Visible, ConnectorOption, accessKeyId), AWSArg(Secret, ConnectorOption, secretAccessKey))
    case _ => None
  }


  val awsRegion= sys.env.get("AWS_DEFAULT_REGION") match {
    case Some(region) => Some(AWSArg(Visible, EnvVar, region))
    case None => {
        Try{conf.getString("functional-tests.aws_region")}.toOption match {
          case Some(region) => Some(AWSArg(Visible, ConnectorOption, region))
          case None => None
      }
    }
  }

  val awsSessionToken= sys.env.get("AWS_SESSION_TOKEN") match {
    case Some(token)=> Some(AWSArg(Visible, EnvVar, token))
    case None => {
      Try{conf.getString("functional-tests.aws_session_token")}.toOption match{
        case Some(token) =>Some(AWSArg(Visible, ConnectorOption, token))
        case None => None
      }
    }
  }

  val awsCredentialsProvider= sys.env.get("AWS_CREDENTIALS_PROVIDER") match {
    case Some(provider)=> Some(AWSArg(Visible, EnvVar, provider))
    case None => {
      Try{conf.getString("functional-tests.aws_credentials_provider")}.toOption match{
        case Some(provider) => Some(AWSArg(Visible, ConnectorOption, provider))
        case None => None
      }
    }
  }

  val awsEnableSsl = sys.env.get("AWS_ENABLE_SSL") match {
    case Some(provider)=> Some(AWSArg(Visible, EnvVar, provider))
    case None => {
      Try{conf.getString("functional-tests.aws_enable_ssl")}.toOption match{
        case Some(provider) => Some(AWSArg(Visible, ConnectorOption, provider))
        case None => None
      }
    }
  }

  val awsEndpoint = sys.env.get("AWS_ENDPOINT") match {
    case Some(provider)=> Some(AWSArg(Visible, EnvVar, provider))
    case None => {
      Try{conf.getString("functional-tests.aws_endpoint")}.toOption match{
        case Some(provider) => Some(AWSArg(Visible, ConnectorOption, provider))
        case None => None
      }
    }
  }

  val fileStoreConfig = FileStoreConfig(filename, "filestoretest", AWSOptions(awsAuth,
                                                             awsRegion,
                                                             awsSessionToken,
                                                             awsCredentialsProvider,
                                                             awsEndpoint,
                                                             awsEnableSsl
  ))
  runSuite(new HDFSTests(
    fileStoreConfig,
    jdbcConfig
  ))

  runSuite(new CleanupUtilTests(
    fileStoreConfig
  ))

  val writeOpts = readOpts
  runSuite(new EndToEndTests(readOpts, writeOpts, jdbcConfig))

  if (args.length == 1 && args(0) == "Large") {
    runSuite(new LargeDataTests(readOpts, writeOpts, jdbcConfig))
  }
}<|MERGE_RESOLUTION|>--- conflicted
+++ resolved
@@ -82,21 +82,14 @@
   if (Try{conf.getString("functional-tests.aws_credentials_provider")}.isSuccess) {
     readOpts = readOpts + ("aws_credentials_provider" -> conf.getString("functional-tests.aws_credentials_provider"))
   }
-<<<<<<< HEAD
+
+  if (Try{conf.getString("functional-tests.aws_enable_ssl")}.isSuccess) {
+    readOpts = readOpts + ("aws_enable_ssl" -> conf.getString("functional-tests.aws_enable_ssl"))
+  }
   if (Try{conf.getString("functional-tests.aws_endpoint")}.isSuccess) {
     readOpts = readOpts + ("aws_endpoint" -> conf.getString("functional-tests.aws_endpoint"))
   }
-  if (Try{conf.getString("functional-tests.aws_enable_ssl")}.isSuccess) {
-    readOpts = readOpts + ("aws_enable_ssl" -> conf.getString("functional-tests.aws_enable_ssl"))
-  }
-=======
-  if (Try{conf.getString("functional-tests.aws_enable_ssl")}.isSuccess) {
-    readOpts = readOpts + ("aws_enable_ssl" -> conf.getString("functional-tests.aws_enable_ssl"))
-  }
-  if (Try{conf.getString("functional-tests.aws_endpoint")}.isSuccess) {
-    readOpts = readOpts + ("aws_endpoint" -> conf.getString("functional-tests.aws_endpoint"))
-  }
->>>>>>> f5fde0f5
+
 
   val auth = if(Try{conf.getString("functional-tests.password")}.isSuccess) {
     readOpts = readOpts + (
