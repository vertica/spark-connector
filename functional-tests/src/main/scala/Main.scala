--- conflicted
+++ resolved
@@ -129,10 +129,6 @@
     case _ => None
   }
 
-<<<<<<< HEAD
-
-=======
->>>>>>> 4c608db4
   val awsRegion= sys.env.get("AWS_DEFAULT_REGION") match {
     case Some(region) => Some(AWSArg(Visible, EnvVar, region))
     case None => {
@@ -167,11 +163,7 @@
                                                              awsRegion,
                                                              awsSessionToken,
                                                              awsCredentialsProvider))
-<<<<<<< HEAD
   runSuite(new HDFSTests(
-=======
-  (new HDFSTests(
->>>>>>> 4c608db4
     fileStoreConfig,
     jdbcConfig
   ))
