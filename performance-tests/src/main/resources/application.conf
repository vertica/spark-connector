functional-tests {
  host="eng-g9-167"
  port=5433
  db="testdb"
  user="release"
  password="password"
  log=true
  filepath="hdfs://eng-g9-121:8020/data/"
  dirpath="hdfs://eng-g9-121:8020/data/dirtest/"
  colCounts="400"
  rowCounts="5000000,10000000"
  runCount=5
  testMode=both
  max_row_group_size="128"
  max_file_size="512"
<<<<<<< HEAD
  compareJdbc=true
  compareV1=false
  num_partitions=100
=======
  compareJdbc=false
  compareV1=true
  num_partitions=16
  filter="col1 > 0 AND col1 < 1000"
>>>>>>> 98ffa6ac
}
<|MERGE_RESOLUTION|>--- conflicted
+++ resolved
@@ -13,14 +13,8 @@
   testMode=both
   max_row_group_size="128"
   max_file_size="512"
-<<<<<<< HEAD
   compareJdbc=true
   compareV1=false
   num_partitions=100
-=======
-  compareJdbc=false
-  compareV1=true
-  num_partitions=16
   filter="col1 > 0 AND col1 < 1000"
->>>>>>> 98ffa6ac
 }
