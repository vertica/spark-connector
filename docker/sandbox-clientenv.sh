function configure_kdc() {
  docker exec kdc /kdc/configure.sh
}

function configure_db() {
  docker exec vertica /bin/sh -c "opt/vertica/bin/admintools -t create_db --database=docker --password='' --hosts=localhost"
  docker exec vertica /bin/sh -c "sudo /usr/sbin/sshd -D"
  docker exec -u 0 vertica /vertica-krb/kerberize.sh
}

function configure_hdfs() {
  docker exec -u 0 hdfs /hdfs-krb/kerberize.sh
  docker exec -u 0 hdfs2 /standby/kerberize.sh
  docker exec hdfs /bin/sh -c "echo $(docker inspect -f "{{with index .NetworkSettings.Networks \"EXAMPLE.COM\"}}{{.IPAddress}}{{end}}" hdfs) hdfs.example.com hdfs | tee -a /etc/hosts"
  docker exec hdfs /bin/sh -c "echo $(docker inspect -f "{{with index .NetworkSettings.Networks \"EXAMPLE.COM\"}}{{.IPAddress}}{{end}}" hdfs2) hdfs2.example.com hdfs2 | tee -a /etc/hosts"
  docker exec hdfs2 /bin/sh -c "echo $(docker inspect -f "{{with index .NetworkSettings.Networks \"EXAMPLE.COM\"}}{{.IPAddress}}{{end}}" hdfs2) hdfs2.example.com hdfs2 | tee -a /etc/hosts"
  docker exec hdfs2 /bin/sh -c "echo $(docker inspect -f "{{with index .NetworkSettings.Networks \"EXAMPLE.COM\"}}{{.IPAddress}}{{end}}" hdfs) hdfs.example.com hdfs | tee -a /etc/hosts"
  docker exec hdfs /bin/sh -c "echo $(docker exec hdfs2 /bin/sh -c "cat ~/.ssh/id_rsa.pub") | tee -a /root/.ssh/authorized_keys"
  docker exec hdfs2 /bin/sh -c "echo $(docker exec hdfs /bin/sh -c "cat ~/.ssh/id_rsa.pub") | tee -a /root/.ssh/authorized_keys"
  docker exec hdfs service ssh start
  docker exec hdfs2 service ssh start
  docker exec hdfs stop-dfs.sh
  docker exec hdfs2 /bin/sh -c "hdfs namenode -format -force"
  docker exec hdfs /bin/sh -c "hdfs namenode -format -force"
  docker exec hdfs start-dfs.sh
<<<<<<< HEAD
  docker exec hdfs2 /bin/sh -c "hdfs namenode -bootstrapStandby -force"
  docker exec hdfs2 /bin/sh -c "hdfs namenode -initializeSharedEdits -force"
  docker exec hdfs2 start-dfs.sh
  docker exec hdfs /bin/sh -c "kinit -kt /root/.keytab root/hdfs.example.com@EXAMPLE.COM"
  docker exec hdfs2 /bin/sh -c "kinit -kt /keytabs/hdfs2.keytab root/hdfs2.example.com@EXAMPLE.COM"
  docker exec hdfs /bin/sh -c "hdfs haadmin -transitionToActive nn1"
=======
>>>>>>> 78316be8
}

function configure_client() {
  docker exec docker_krbclient_1 /client-krb/kerberize.sh
  docker exec vertica /bin/sh -c "echo $(docker inspect -f "{{with index .NetworkSettings.Networks \"EXAMPLE.COM\"}}{{.IPAddress}}{{end}}" hdfs) hdfs.example.com hdfs | sudo tee -a /etc/hosts"
  docker exec vertica /bin/sh -c "echo $(docker inspect -f "{{with index .NetworkSettings.Networks \"EXAMPLE.COM\"}}{{.IPAddress}}{{end}}" hdfs2) hdfs2.example.com hdfs2 | sudo tee -a /etc/hosts"
  docker exec docker_krbclient_1 /bin/sh -c "echo $(docker inspect -f "{{with index .NetworkSettings.Networks \"EXAMPLE.COM\"}}{{.IPAddress}}{{end}}" hdfs) hdfs.example.com hdfs | tee -a /etc/hosts"
  docker exec docker_krbclient_1 /bin/sh -c "echo $(docker inspect -f "{{with index .NetworkSettings.Networks \"EXAMPLE.COM\"}}{{.IPAddress}}{{end}}" hdfs2) hdfs2.example.com hdfs2 | tee -a /etc/hosts"
}

function configure_containers() {
  echo "configuring kdc"
  configure_kdc
  echo "configuring hdfs"
  configure_hdfs
  echo "configuring client"
  configure_client
  #echo "configuring db"
  #configure_db
}

if [ "$1" == "kerberos" ]
  then
    echo "running kerberos docker compose"
    docker compose -f docker-compose-kerberos.yml up -d
    configure_containers
    docker exec -it docker_krbclient_1 /bin/bash
else
  echo "running non-kerberized docker compose"
  docker compose -f docker-compose.yml up -d
  docker exec docker_vertica_1 /bin/sh -c "opt/vertica/bin/admintools -t create_db --database=docker --password='' --hosts=localhost"
  docker exec docker_vertica_1 /bin/sh -c "sudo /usr/sbin/sshd -D"
  docker exec docker_hdfs_1 cp /hadoop/conf/core-site.xml /opt/hadoop/etc/hadoop/core-site.xml
  docker exec docker_hdfs_1 cp /hadoop/conf/hdfs-site.xml /opt/hadoop/etc/hadoop/hdfs-site.xml
  docker exec docker_hdfs_1 /opt/hadoop/sbin/stop-dfs.sh
  docker exec docker_hdfs_1 /opt/hadoop/sbin/start-dfs.sh
  docker cp ../functional-tests/src/main/resources/3.1.1 docker_hdfs_1:/partitioned
  docker exec docker_hdfs_1 hadoop fs -copyFromLocal /partitioned /3.1.1
  docker exec docker_vertica_1 vsql -c "ALTER DATABASE docker SET MaxClientSessions=100;"
  docker exec -it docker_client_1 /bin/bash
fi<|MERGE_RESOLUTION|>--- conflicted
+++ resolved
@@ -23,15 +23,12 @@
   docker exec hdfs2 /bin/sh -c "hdfs namenode -format -force"
   docker exec hdfs /bin/sh -c "hdfs namenode -format -force"
   docker exec hdfs start-dfs.sh
-<<<<<<< HEAD
   docker exec hdfs2 /bin/sh -c "hdfs namenode -bootstrapStandby -force"
   docker exec hdfs2 /bin/sh -c "hdfs namenode -initializeSharedEdits -force"
   docker exec hdfs2 start-dfs.sh
   docker exec hdfs /bin/sh -c "kinit -kt /root/.keytab root/hdfs.example.com@EXAMPLE.COM"
   docker exec hdfs2 /bin/sh -c "kinit -kt /keytabs/hdfs2.keytab root/hdfs2.example.com@EXAMPLE.COM"
   docker exec hdfs /bin/sh -c "hdfs haadmin -transitionToActive nn1"
-=======
->>>>>>> 78316be8
 }
 
 function configure_client() {
